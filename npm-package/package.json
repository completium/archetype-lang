{
  "name": "@completium/archetype",
<<<<<<< HEAD
  "version": "0.1.2",
=======
  "version": "0.1.5",
>>>>>>> 82a959d8
  "description": "Archetype language is a DSL (Domain Specific Language) to describe blockchain business processes.",
  "main": "dist/index.js",
  "types": "dist/index.d.ts",
  "files": [
    "/dist"
  ],
  "publishConfig": {
    "access": "public"
  },
  "repository": {
    "type": "git",
    "url": "git+https://github.com/edukera/archetype-lang.git"
  },
  "keywords": [
    "archetype",
    "tezos",
    "smart-contract",
    "completium",
    "formal-verification"
  ],
  "license": "MIT",
  "bugs": {
    "url": "https://github.com/edukera/archetype-lang/issues"
  },
  "homepage": "https://github.com/edukera/archetype-lang/npm-package#readme",
  "devDependencies": {
    "@types/node": "^16.4.13"
  }
}<|MERGE_RESOLUTION|>--- conflicted
+++ resolved
@@ -1,10 +1,6 @@
 {
   "name": "@completium/archetype",
-<<<<<<< HEAD
-  "version": "0.1.2",
-=======
   "version": "0.1.5",
->>>>>>> 82a959d8
   "description": "Archetype language is a DSL (Domain Specific Language) to describe blockchain business processes.",
   "main": "dist/index.js",
   "types": "dist/index.d.ts",
