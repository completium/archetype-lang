--- conflicted
+++ resolved
@@ -312,7 +312,7 @@
 let rec pp_expr outer pos fmt a =
   let e = unloc a in
   match e with
-<<<<<<< HEAD
+
   | Eterm (l, e, id) ->
 
     let pp fmt (l, e, id) =
@@ -326,24 +326,8 @@
                       pp_id l
         | None -> f fmt (e, id)
       end
-=======
-  | Einvalid -> Format.fprintf fmt "(* invalid expr *)"
-  | Eterm (e, id) ->
-
-    let pp fmt (e, id) =
-      Format.fprintf fmt "%a%a"
-        (pp_option (pp_postfix "::" pp_id)) e
-        pp_id id
->>>>>>> 2910af8c
-    in
-    (match l, e with
-     | None, Some _ -> (maybe_paren outer e_coloncolon pos pp)
-     | _ -> pp)
-<<<<<<< HEAD
-      fmt (l, e, id)
-=======
-      fmt (e, id)
->>>>>>> 2910af8c
+    in
+    pp fmt (l, e, id)
 
   | Eliteral x ->
 
@@ -592,6 +576,7 @@
     in
     (maybe_paren outer e_colon pos pp) fmt (i, x)
 
+  | Einvalid -> Format.fprintf fmt "(* invalid expr *)"
 
 
 and pp_else fmt (e : expr option) =
@@ -625,20 +610,11 @@
     Format.fprintf fmt "%a%a%a"
       pp_id x
       pp_extensions exts
-<<<<<<< HEAD
       (pp_prefix " : " pp_type) y
 
 and pp_fun_ident_typ fmt (arg : lident_typ) =
   match arg with
   | (x, y, exts) ->
-=======
-      (pp_option (pp_prefix " : " pp_type)) y
-
-and pp_fun_ident_typ fmt (arg : lident_typ) =
-  match arg with
-  | (x, None, exts) -> Format.fprintf fmt "%a%a" pp_id x pp_extensions exts
-  | (x, Some y, exts) ->
->>>>>>> 2910af8c
     Format.fprintf fmt "(%a%a : %a)"
       pp_id x
       pp_extensions exts
@@ -695,10 +671,6 @@
 
 let pp_asset_option fmt opt =
   match opt with
-<<<<<<< HEAD
-=======
-  | AOasrole -> Format.fprintf fmt "as role"
->>>>>>> 2910af8c
   | AOidentifiedby id -> Format.fprintf fmt "identified by %a" pp_id id
   | AOsortedby id  -> Format.fprintf fmt "sorted by %a" pp_id id
 
@@ -884,15 +856,9 @@
       pp_extensions exts
       pp_id id
 
-<<<<<<< HEAD
   | Dvariable (id, typ, dv, opts, kind, exts) ->
     Format.fprintf fmt "%a%a %a %a%a%a"
       pp_str (match kind with | VKvariable -> "variable" | VKconstant -> "constant")
-=======
-  | Dvariable (id, typ, dv, opts, cst, exts) ->
-    Format.fprintf fmt "%a%a %a %a%a%a"
-      pp_str (if cst then "constant" else "variable")
->>>>>>> 2910af8c
       pp_extensions exts
       pp_id id
       pp_type typ
@@ -900,7 +866,6 @@
       (pp_option (pp_prefix " = " (pp_expr e_equal PRight))) dv
 
   | Denum (id, ids, exts) ->
-<<<<<<< HEAD
     Format.fprintf fmt "%a%a"
       (fun fmt id -> (
            match id with
@@ -913,21 +878,6 @@
            | l -> Format.fprintf fmt " =@\n@[<v 2>@]%a"
                     (pp_list "@\n" (pp_prefix "| " pp_ident_state)) l
          )) ids
-=======
-    Format.fprintf fmt "enum%a %a =\n@[<v 2>@]%a"
-      pp_extensions exts
-      pp_id id
-      (pp_list "\n" (pp_prefix "| " pp_id)) ids
-
-  | Dstates (id, ids, exts) ->
-    Format.fprintf fmt "states%a%a%a"
-      pp_extensions exts
-      (pp_option (pp_prefix " " pp_id)) id
-      (pp_do_if (match ids with | Some l when List.length l > 0 -> true | _ -> false) (
-           fun fmt x->
-             Format.fprintf fmt " =@\n@[<v 2>@]%a"
-               (pp_option (pp_list "\n" (pp_prefix "| " pp_ident_state_option))) x)) ids
->>>>>>> 2910af8c
 
   | Dasset (id, fields, opts, apo, ops, exts) ->
     Format.fprintf fmt "asset%a%a %a%a%a%a"
