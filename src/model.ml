open Ident

type lident = ident Location.loced
[@@deriving show {with_path = false}]

type currency =
  | Tez
  | Mutez
[@@deriving show {with_path = false}]

type container =
  | Collection
  | Partition
[@@deriving show {with_path = false}]

type btyp =
  | Bbool
  | Bint
  | Buint
  | Brational
  | Bdate
  | Bduration
  | Bstring
  | Baddress
  | Brole
  | Bcurrency of currency
  | Bkey
[@@deriving show {with_path = false}]

type vset =
  | VSremoved
  | VSadded
  | VSstable
  | VSbefore
  | VSafter
  | VSfixed
[@@deriving show {with_path = false}]

type trtyp =
  | TRentry
  | TRaction (* add; remove; update *)
  | TRasset
  | TRfield
[@@deriving show {with_path = false}]

type type_ =
  | Tasset of lident
  | Tenum of lident
  | Tcontract of lident
  | Tbuiltin of btyp
  | Tcontainer of type_ * container
  | Ttuple of type_ list
  | Tentry
  | Tprog of type_
  | Tvset of vset * type_
  | Ttrace of trtyp
[@@deriving show {with_path = false}]

type quantifier =
  | Forall
  | Exists
[@@deriving show {with_path = false}]

type const =
  (* constant *)
  | Cstate
  | Cnow
  | Ctransferred
  | Ccaller
  | Cfail
  | Cbalance
  | Cconditions
  | Cactions
  | Cnone
  | Cany
  | Canyaction
  (* function *)
  | Cget
  | Cadd
  | Caddnofail
  | Cremove
  | Cremovenofail
  | Cremoveif
  | Cupdate
  | Cupdatenofail (* if key exists -> update *)
  | Cclear
  | Ccontains
  | Cnth
  | Creverse
  | Cselect
  | Csort
  | Ccount
  | Csum
  | Cmax
  | Cmin
  (* vset *)
  | Cbefore
  | Cunmoved
  | Cadded
  | Cremoved
  | Citerated
  | Ctoiterate
  (* predicates *)
  | Cmaybeperformedonlybyrole
  | Cmaybeperformedonlybyaction
  | Cmaybeperformedbyrole
  | Cmaybeperformedbyaction
[@@deriving show {with_path = false}]

type 'id storage_const_gen =
  | Get                of 'id
  | AddAsset           of 'id
  | RemoveAsset        of 'id
  | ClearAsset         of 'id
  | UpdateAsset        of 'id
  | SortAsset          of 'id
  | ReverseAsset       of 'id
  | Contains           of 'id
  | Nth                of 'id
  | Select             of 'id
  | Count              of 'id
  | Sum                of 'id * 'id
  | Min                of 'id * 'id
  | Max                of 'id * 'id
  | AddContainer       of 'id * 'id
  | RemoveContainer    of 'id * 'id
  | ClearContainer     of 'id * 'id
  | SortContainer      of 'id * 'id
  | ReverseContainer   of 'id * 'id
[@@deriving show {with_path = false}]

type storage_const = lident storage_const_gen
[@@deriving show {with_path = false}]

type 'id call_kind =
  | Cid of 'id
  | Cconst of const
  | Cstorage of 'id storage_const_gen
[@@deriving show {with_path = false}]

type 'id pattern_node =
  | Pwild
  | Pconst of 'id
[@@deriving show {with_path = false}]

type 'id pattern_gen = {
  node: 'id pattern_node;
  loc : Location.t [@opaque];
}
[@@deriving show {with_path = false}]

type pattern = lident pattern_gen
[@@deriving show {with_path = false}]

type logical_operator =
  | And
  | Or
  | Imply
  | Equiv
[@@deriving show {with_path = false}]

type comparison_operator =
  | Equal
  | Nequal
  | Gt
  | Ge
  | Lt
  | Le
[@@deriving show {with_path = false}]

type assignment_operator =
  | ValueAssign
  | PlusAssign
  | MinusAssign
  | MultAssign
  | DivAssign
  | AndAssign
  | OrAssign
[@@deriving show {with_path = false}]

type arithmetic_operator =
  | Plus
  | Minus
  | Mult
  | Div
  | Modulo
[@@deriving show {with_path = false}]

type unary_arithmetic_operator =
  | Uplus
  | Uminus
[@@deriving show {with_path = false}]

type operator = [
  | `Logical of logical_operator
  | `Cmp     of comparison_operator
  | `Arith   of arithmetic_operator
  | `Unary   of unary_arithmetic_operator
  | `Assign  of assignment_operator
]
[@@deriving show {with_path = false}]

type lit_value =
  | BVint          of Core.big_int
  | BVuint         of Core.big_int
  | BVbool         of bool
  | BVenum         of string
  | BVrational     of Core.big_int * Core.big_int
  | BVdate         of string (* TODO : find a date structure *)
  | BVstring       of string
  | BVcurrency     of currency * Core.big_int
  | BVaddress      of string
  | BVduration     of string
[@@deriving show {with_path = false}]

type ('id, 'term) mterm_node  =
  | Mquantifer of quantifier * 'id * type_ * 'term
  | Mif of ('term * 'term * 'term)
  | Mmatchwith of 'term * ('id pattern_gen * 'term) list
  | Mcall of ('id option * 'id call_kind * ('id term_arg_gen) list)
  | Mlogical of logical_operator * 'term * 'term
  | Mnot of 'term
  | Mcomp of comparison_operator * 'term * 'term
  | Marith of arithmetic_operator * 'term * 'term
  | Muarith of unary_arithmetic_operator * 'term
  | Mrecord of 'term list
  | Mletin of 'id * 'term * type_ option * 'term
  | Mvar of 'id
  | Marray of 'term list
  | Mlit of lit_value
  | Mdot of 'term * 'id
  | Mconst of const
  | Mtuple of 'term list
[@@deriving show {with_path = false}]

and 'id mterm_gen = {
  node: ('id, 'id mterm_gen) mterm_node;
  type_: type_;
  loc : Location.t [@opaque];
}
[@@deriving show {with_path = false}]

and mterm = lident mterm_gen
[@@deriving show {with_path = false}]

and 'id term_arg_gen =
  | AExpr   of 'id mterm_gen
  | AEffect of ('id * operator * 'id mterm_gen) list
[@@deriving show {with_path = false}]

and term_arg = lident term_arg_gen
[@@deriving show {with_path = false}]

type 'id label_term_gen = {
  label : 'id option;
  term : 'id mterm_gen;
  loc  : Location.t [@opaque];
}
[@@deriving show {with_path = false}]

type label_term = lident label_term_gen
[@@deriving show {with_path = false}]

type 'id item_field_type =
  | FBasic            of btyp
  | FAssetKeys        of btyp * 'id
  | FAssetRecord      of btyp * 'id
  | FRecordCollection of 'id
  | FRecord           of 'id
  | FEnum             of 'id
  | FContainer        of container * 'id item_field_type
[@@deriving show {with_path = false}]

type 'id item_field_gen = {
  asset   : 'id option;
  name    : 'id;
  typ     : 'id item_field_type;
  ghost   : bool;
  default : 'id mterm_gen option; (* initial value *)
  loc     : Location.t [@opaque];
}
[@@deriving show {with_path = false}]

type item_field = lident item_field_gen
[@@deriving show {with_path = false}]

type 'id storage_item_gen = {
  name        : 'id;
  fields      : 'id item_field_gen list;
  invariants  : lident label_term_gen list;
}
[@@deriving show {with_path = false}]

type storage_item = lident storage_item_gen

type 'id storage_gen = 'id storage_item_gen list
[@@deriving show {with_path = false}]

type storage = lident storage_gen
[@@deriving show {with_path = false}]

type 'id enum_item = {
  name: 'id;
  invariants : 'id label_term_gen list;
}
[@@deriving show {with_path = false}]

type 'id enum = {
  name: 'id;
  values: 'id enum_item list;
}
[@@deriving show {with_path = false}]

type 'id record_item_gen = {
  name: 'id;
  type_: type_;
  default: 'id mterm_gen option;
}
[@@deriving show {with_path = false}]

type record_item = lident record_item_gen
[@@deriving show {with_path = false}]

type 'id record_gen = {
  name: 'id;
  key: 'id option;
  values: 'id record_item_gen list;
}
[@@deriving show {with_path = false}]

type record = lident record_gen
[@@deriving show {with_path = false}]

type 'id contract_signature_gen = {
  name : 'id;
  args: type_ list;
  loc: Location.t [@opaque];
}
[@@deriving show {with_path = false}]

type contract_signature = lident contract_signature_gen
[@@deriving show {with_path = false}]

type 'id contract_gen = {
  name       : 'id;
  signatures : 'id contract_signature_gen list;
  init       : 'id mterm_gen option;
  loc        : Location.t [@opaque];
}
[@@deriving show {with_path = false}]

type contract = lident contract_gen
[@@deriving show {with_path = false}]

type 'id function_ = {
  name: 'id;
}
[@@deriving show {with_path = false}]

type 'id entry = {
  name: 'id;
}
[@@deriving show {with_path = false}]

type 'id argument_gen = 'id * type_ * 'id mterm_gen option
[@@deriving show {with_path = false}]

type argument = lident argument_gen
[@@deriving show {with_path = false}]

type ('id, 'qualid) qualid_node =
  | Qident of 'id
  | Qdot of 'qualid * 'id
[@@deriving show {with_path = false}]

type 'id qualid_gen = {
  node: ('id, 'id qualid_gen) qualid_node;
  type_: type_;
  loc : Location.t [@opaque];
}
[@@deriving show {with_path = false}]

type qualid = lident qualid_gen
[@@deriving show {with_path = false}]

type ('id, 'instr) instruction_node =
  | Iif of ('id mterm_gen * 'instr * 'instr)                              (* condition * then_ * else_ *)
  | Ifor of ('id * 'id mterm_gen * 'instr)                                (* id * collection * body *)
  | Iletin of ('id * 'id mterm_gen * 'instr)                              (* id * init * body *)
  | Iseq of 'instr list                                                   (* lhs ; rhs*)
  | Imatchwith of 'id mterm_gen * ('id pattern_gen * 'instr) list         (* match 'term with ('pattern * 'instr) list *)
  | Iassign of (assignment_operator * 'id * 'id mterm_gen)                (* $2 assignment_operator $3 *)
  | Irequire of (bool * 'id mterm_gen)                                    (* $1 ? require : failif *)
  | Itransfer of ('id mterm_gen * bool * 'id qualid_gen option)           (* value * back * dest *)
  | Ibreak
  | Iassert of 'id mterm_gen
  | Icall of ('id mterm_gen option * 'id call_kind * ('id term_arg_gen) list)
[@@deriving show {with_path = false}]

and 'id instruction_gen = {
  node:    ('id, 'id instruction_gen) instruction_node;
  subvars: ident list;
  loc:     Location.t [@opaque];
}
[@@deriving show {with_path = false}]

and instruction = lident instruction_gen
[@@deriving show {with_path = false}]

type 'id function_struct_gen = {
  name: 'id;
  args: 'id argument_gen list;
  body: 'id instruction_gen;
  loc : Location.t [@opaque];
}
[@@deriving show {with_path = false}]

type function_struct = lident function_struct_gen
[@@deriving show {with_path = false}]

type 'id function_node_gen =
  | Function           of 'id function_struct_gen * type_ (* fun * return type *)
  | Entry              of 'id function_struct_gen
  | Storage            of storage_const
  | Other
[@@deriving show {with_path = false}]

type function_node = lident function_node_gen
[@@deriving show {with_path = false}]

type 'id signature_gen = {
  name: 'id;
  args: 'id argument_gen list;
  ret: type_ option;
}
[@@deriving show {with_path = false}]

type signature = lident signature_gen
[@@deriving show {with_path = false}]

type 'id variable_gen = {
  decl         : 'id argument_gen;
  constant     : bool;
  from         : 'id qualid_gen option;
  to_          : 'id qualid_gen option;
  loc          : Location.t [@opaque];
}
[@@deriving show {with_path = false}]

type variable = lident variable_gen
[@@deriving show {with_path = false}]

type 'id predicate_gen = {
  name : 'id;
  args : ('id * ('id mterm_gen)) list;
  body : 'id mterm_gen;
  loc  : Location.t [@opaque];
}
[@@deriving show {with_path = false}]

type predicate = lident predicate_gen
[@@deriving show {with_path = false}]

type 'id definition_gen = {
  name : 'id;
  typ  : type_;
  var  : 'id;
  body : 'id mterm_gen;
  loc  : Location.t [@opaque];
}
[@@deriving show {with_path = false}]

type definition = lident definition_gen
[@@deriving show {with_path = false}]

type 'id invariant_gen = {
  label: 'id;
  formulas: 'id mterm_gen list;
}
[@@deriving show {with_path = false}]

type invariant = lident invariant_gen
[@@deriving show {with_path = false}]


type 'id specification_gen = {
  name: 'id;
  formula: 'id mterm_gen;
  invariants: ('id invariant_gen) list;
}
[@@deriving show {with_path = false}]

type specification = lident specification_gen
[@@deriving show {with_path = false}]


type 'id assert_gen = {
  name: 'id;
  label: 'id;
  formula: 'id mterm_gen;
  invariants: 'id invariant_gen list;
}
[@@deriving show {with_path = false}]

type assert_ = lident assert_gen
[@@deriving show {with_path = false}]

type 'id verification_gen = {
  predicates  : 'id predicate_gen list;
  definitions : 'id definition_gen list;
  axioms      : 'id label_term_gen list;
  theorems    : 'id label_term_gen list;
  variables   : 'id variable_gen list;
  invariants  : ('id * 'id label_term_gen list) list;
  effect      : 'id mterm_gen option;
  specs       : 'id specification_gen list;
  asserts     : 'id assert_gen list;
  loc         : Location.t [@opaque];
}
[@@deriving show {with_path = false}]

type verification = lident verification_gen
[@@deriving show {with_path = false}]

type 'id function__gen = {
  node: 'id function_node_gen;
  verif  : 'id verification_gen option;
}
[@@deriving show {with_path = false}]

<<<<<<< HEAD
=======
type function__ = lident function__gen
[@@deriving show {with_path = false}]

>>>>>>> 23915123
type 'id decl_node_gen =
  | TNenum of 'id enum
  | TNrecord of 'id record_gen
  | TNcontract of 'id contract_gen
  | TNstorage of 'id storage_gen
  | TNfunction of 'id function__gen
  | TNverification of 'id verification_gen
[@@deriving show {with_path = false}]

type decl_node = lident decl_node_gen
[@@deriving show {with_path = false}]

type decl_node = lident decl_node_gen
[@@deriving show {with_path = false}]

type 'id model_gen = {
  name: lident;
  decls: 'id decl_node_gen list;
}
[@@deriving show {with_path = false}]

type model = lident model_gen
[@@deriving show {with_path = false}]

let lident_to_string lident = Location.unloc lident

let function_name_from_function_node = function
  | Function          (fs, _)    -> lident_to_string fs.name
  | Entry              fs        -> lident_to_string fs.name
  | Storage (Get                aid      ) -> "get_"      ^ lident_to_string aid
  | Storage (AddAsset           aid      ) -> "add_"      ^ lident_to_string aid
  | Storage (RemoveAsset        aid      ) -> "remove_"   ^ lident_to_string aid
  | Storage (ClearAsset         aid      ) -> "clear_"    ^ lident_to_string aid
  | Storage (UpdateAsset        aid      ) -> "update_"   ^ lident_to_string aid
  | Storage (SortAsset          aid      ) -> "sort_"     ^ lident_to_string aid
  | Storage (ReverseAsset       aid      ) -> "reverse_"  ^ lident_to_string aid
  | Storage (AddContainer      (aid, fid)) -> "add_"      ^ lident_to_string aid ^ "_" ^ lident_to_string fid
  | Storage (RemoveContainer   (aid, fid)) -> "remove_"   ^ lident_to_string aid ^ "_" ^ lident_to_string fid
  | Storage (ClearContainer    (aid, fid)) -> "clear_"    ^ lident_to_string aid ^ "_" ^ lident_to_string fid
  | Storage (SortContainer     (aid, fid)) -> "sort_"     ^ lident_to_string aid ^ "_" ^ lident_to_string fid
  | Storage (ReverseContainer  (aid, fid)) -> "reverse_"  ^ lident_to_string aid ^ "_" ^ lident_to_string fid
  | Storage (Contains           aid      ) -> "contains_" ^ lident_to_string aid
  | Storage (Select             aid      ) -> "select_"   ^ lident_to_string aid
  | Storage (Nth                aid      ) -> "nth_"      ^ lident_to_string aid
  | Storage (Count              aid      ) -> "count_"    ^ lident_to_string aid
  | Storage (Sum               (aid, fid)) -> "sum_"      ^ lident_to_string aid ^ "_" ^ lident_to_string fid
  | Storage (Min               (aid, fid)) -> "min_"      ^ lident_to_string aid ^ "_" ^ lident_to_string fid
  | Storage (Max               (aid, fid)) -> "max_"      ^ lident_to_string aid ^ "_" ^ lident_to_string fid
  | Other -> assert false

let mk_qualid ?(loc = Location.dummy) node type_ : 'id qualid_gen =
  { node; type_; loc}

let mk_pattern ?(loc = Location.dummy) node : 'id pattern_gen =
  { node; loc}

let mk_mterm ?(loc = Location.dummy) node type_ : 'id mterm_gen =
  { node; type_; loc}

let mk_label_term ?label ?(loc = Location.dummy) term : 'id label_term_gen =
  { label; term; loc }

let mk_instruction ?(loc = Location.dummy) ?(subvars=[]) node : 'id instruction_gen =
  { node; subvars; loc}

let mk_variable ?(constant = false) ?from ?to_ ?(loc = Location.dummy) decl =
  { decl; constant; from; to_; loc }

let mk_predicate ?(args = []) ?(loc = Location.dummy) name body =
  { name; args; body; loc }

let mk_definition ?(loc = Location.dummy) name typ var body =
  { name; typ; var; body; loc }

let mk_invariant ?(formulas = []) label =
  { label; formulas }

let mk_specification ?(invariants = []) name formula =
  { name; formula; invariants }

let mk_assert ?(invariants = []) name label formula =
  { name; label; formula; invariants }

let mk_verification ?(predicates = []) ?(definitions = []) ?(axioms = []) ?(theorems = []) ?(variables = []) ?(invariants = []) ?effect ?(specs = []) ?(asserts = []) ?(loc = Location.dummy) () =
  { predicates; definitions; axioms; theorems; variables; invariants; effect; specs; asserts; loc}

let mk_contract_signature ?(args=[]) ?(loc=Location.dummy) name : 'id contract_signature_gen =
  { name; args; loc }

let mk_contract ?(signatures=[]) ?init ?(loc=Location.dummy) name : 'id contract_gen =
  { name; signatures; init; loc }

let mk_enum ?(values = []) name : 'id enum =
  { name; values }

let mk_enum_item ?(invariants = []) name : 'id enum_item =
  { name; invariants }

let mk_record ?(values = []) ?key name : 'id record_gen =
  { name; key; values }

let mk_record_item ?default name type_ : 'id record_item_gen =
  { name; type_; default }

let mk_storage_item ?(fields = []) ?(invariants = []) name : 'id storage_item_gen =
  { name; fields; invariants }

let mk_item_field ?asset ?(ghost = false) ?default ?(loc = Location.dummy) name typ : 'id item_field_gen =
  { asset; name; typ; ghost; default; loc }

let mk_function_struct ?(args = []) ?(loc = Location.dummy) name body : function_struct =
  { name; args; body; loc }

let mk_function ?verif node : 'id function__gen =
  { node; verif }

let mk_signature ?(args = []) ?ret name : 'id signature_gen =
  { name; args; ret}

let mk_model ?(decls = []) name : model =
  { name; decls}


(* -------------------------------------------------------------------- *)

let map_term_node (f : 'id mterm_gen -> 'id mterm_gen) = function
  | Mquantifer (q, i, t, e) -> Mquantifer (q, i, t, f e)
  | Mif (c, t, e)           -> Mif (f c, f t, f e)
  | Mmatchwith (e, l)       -> Mmatchwith (e, List.map (fun (p, e) -> (p, f e)) l)
  | Mcall (i, e, args)      ->
    Mcall (i, e, List.map (fun (arg : 'id term_arg_gen) -> match arg with
        | AExpr e   -> AExpr (f e)
        | AEffect l -> AEffect (List.map (fun (id, op, e) -> (id, op, f e)) l)) args)
  | Mlogical (op, l, r)     -> Mlogical (op, f l, f r)
  | Mnot e                  -> Mnot (f e)
  | Mcomp (c, l, r)         -> Mcomp (c, f l, f r)
  | Marith (op, l, r)       -> Marith (op, f l, f r)
  | Muarith (op, e)         -> Muarith (op, f e)
  | Mrecord l               -> Mrecord (List.map f l)
  | Mletin (i, a, t, b)     -> Mletin (i, f a, t, f b)
  | Mvar v                  -> Mvar v
  | Marray l                -> Marray (List.map f l)
  | Mlit l                  -> Mlit l
  | Mdot (e, i)             -> Mdot (f e, i)
  | Mconst c                -> Mconst c
  | Mtuple l                -> Mtuple (List.map f l)

let map_instr_node f = function
  | Iif (c, t, e)       -> Iif (c, f t, f e)
  | Ifor (i, c, b)      -> Ifor (i, c, f b)
  | Iletin (i, c, b)    -> Iletin (i, c, f b)
  | Iseq is             -> Iseq (List.map f is)
  | Imatchwith (a, ps)  -> Imatchwith (a, ps)
  | Iassign (op, l, r)  -> Iassign (op, l, r)
  | Irequire (b, x)     -> Irequire (b, x)
  | Itransfer x         -> Itransfer x
  | Ibreak              -> Ibreak
  | Iassert x           -> Iassert x
  | Icall (x, id, args) -> Icall (x, id, args)

let map_gen_mterm g f (i : 'id mterm_gen) : 'id mterm_gen =
  {
    i with
    node = g f i.node
  }

let map_gen g f (i : 'id instruction_gen) : 'id instruction_gen =
  {
    i with
    node = g f i.node
  }

let map_term  f t = map_gen_mterm map_term_node  f t
let map_instr f i = map_gen map_instr_node f i

let fold_term (f : 'a -> 't -> 'a) (accu : 'a) (term : 'id mterm_gen) =
  match term.node with
  | Mquantifer (_, _, _, e) -> f accu e
  | Mif (c, t, e)           -> f (f (f accu c) t) e
  | Mmatchwith (e, l)       -> List.fold_left (fun accu (_, a) -> f accu a) (f accu e) l
  | Mcall (_, _, args)      -> List.fold_left (fun accu (arg : 'id term_arg_gen) -> match arg with
      | AExpr e -> f accu e
      | AEffect l -> List.fold_left (fun accu (_, _, e) -> f accu e) accu l ) accu args
  | Mlogical (_, l, r)      -> f (f accu l) r
  | Mnot e                  -> f accu e
  | Mcomp (_, l, r)         -> f (f accu l) r
  | Marith (_, l, r)        -> f (f accu l) r
  | Muarith (_, e)          -> f accu e
  | Mrecord l               -> List.fold_left f accu l
  | Mletin (_, a, _, b)     -> f (f accu a) b
  | Mvar _                  -> accu
  | Marray l                -> List.fold_left f accu l
  | Mlit _                  -> accu
  | Mdot (e, _)             -> f accu e
  | Mconst _                -> accu
  | Mtuple l                -> List.fold_left f accu l

let fold_instr f accu (instr : 'id instruction_gen) =
  match instr.node with
  | Iif (c, t, e)    -> f (f accu t) e
  | Ifor (i, c, b)   -> f accu b
  | Iletin (i, j, b) -> f accu b
  | Iseq is          -> List.fold_left f accu is
  | Imatchwith _     -> accu
  | Iassign _        -> accu
  | Irequire _       -> accu
  | Itransfer _      -> accu
  | Ibreak           -> accu
  | Iassert _        -> accu
  | Icall _          -> accu

let fold_instr_expr fi fe accu (instr : 'id instruction_gen) =
  match instr.node with
  | Iif (c, t, e)       -> fi (fi (fe accu c) t) e
  | Ifor (i, c, b)      -> fi (fe accu c) b
  | Iletin (i, j, b)    -> fi (fe accu j) b
  | Iseq is             -> List.fold_left fi accu is
  | Imatchwith (a, ps)  -> List.fold_left (fun accu (_, i) -> fi accu i) (fe accu a) ps
  | Iassign (_, _, e)   -> fe accu e
  | Irequire (_, x)     -> fe accu x
  | Itransfer (x, _, _) -> fe accu x
  | Ibreak              -> accu
  | Iassert x           -> fe accu x
  | Icall (x, id, args) -> fi accu instr

let fold_map_term g f (accu : 'a) (term : 'id mterm_gen) : 'term * 'a =
  match term.node with
  | Mquantifer (q, id, t, e) ->
    let ee, ea = f accu e in
    g (Mquantifer (q, id, t, ee)), ea

  | Mif (c, t, e) ->
    let ce, ca = f accu c in
    let ti, ta = f ca t in
    let ei, ea = f ta e in
    g (Mif (ce, ti, ei)), ea

  | Mmatchwith (e, l) ->
    let ee, ea = f accu e in
    let (pse, psa) =
      List.fold_left
        (fun (ps, accu) (p, i) ->
           let pa, accu = f accu i in
           [(p, i)] @ ps, accu) ([], ea) l
    in

    g (Mmatchwith (ee, l)), psa

  | Mcall (a, id, args) ->
    let ((argss, argsa) : 'c list * 'a) =
      List.fold_left
        (fun (pterms, accu) (x : 'id term_arg_gen) ->
           let p, accu =
             match x with
             | AExpr a -> f accu a |> fun (x, acc) -> (Some (AExpr x), acc)
             | _ -> None, accu in
           let x = match p with | Some a -> a | None -> x in
           pterms @ [x], accu) ([], accu) args
    in
    g (Mcall (a, id, argss)), argsa

  | Mlogical (op, l, r) ->
    let le, la = f accu l in
    let re, ra = f la r in
    g (Mlogical (op, le, re)), ra

  | Mnot e ->
    let ee, ea = f accu e in
    g (Mnot ee), ea

  | Mcomp (op, l, r) ->
    let le, la = f accu l in
    let re, ra = f la r in
    g (Mcomp (op, le, re)), ra

  | Marith (op, l, r) ->
    let le, la = f accu l in
    let re, ra = f la r in
    g (Marith (op, le, re)), ra

  | Muarith (op, e) ->
    let ee, ea = f accu e in
    g (Muarith (op, ee)), ea

  | Mrecord l ->
    let (lp, la) = List.fold_left
        (fun (pterms, accu) x ->
           let p, accu = f accu x in
           pterms @ [p], accu) ([], accu) l in
    g (Mrecord lp), la

  | Mletin (id, i, t, o) ->
    let ie, ia = f accu i in
    let oe, oa = f ia o in
    g (Mletin (id, i, t, oe)), oa

  | Mvar id ->
    g (Mvar id), accu

  | Marray l ->
    let (lp, la) = List.fold_left
        (fun (pterms, accu) x ->
           let p, accu = f accu x in
           pterms @ [p], accu) ([], accu) l in
    g (Marray lp), la

  | Mlit l ->
    g (Mlit l), accu

  | Mdot (e, id) ->
    let ee, ea = f accu e in
    g (Mdot (ee, id)), ea

  | Mconst c ->
    g (Mconst c), accu

  | Mtuple l ->
    let (lp, la) = List.fold_left
        (fun (pterms, accu) x ->
           let p, accu = f accu x in
           pterms @ [p], accu) ([], accu) l in
    g (Mtuple lp), la


let fold_map_instr_term gi ge fi fe (accu : 'a) (instr : 'id instruction_gen) : 'instr * 'a =
  match instr.node with
  | Iif (c, t, e) ->
    let ce, ca = fe accu c in
    let ti, ta = fi ca t in
    let ei, ea = fi ta e in
    gi (Iif (ce, ti, ei)), ea

  | Ifor (i, c, b) ->
    let ce, ca = fe accu c in
    let bi, ba = fi ca b in
    gi (Ifor (i, ce, bi)), ba

  | Iletin (i, j, b) ->
    let je, ja = fe accu j in
    let bi, ba = fi ja b in
    gi (Iletin (i, je, bi)), ba

  | Iseq is ->
    let (isi, isa) : ('instr list * 'a) =
      List.fold_left
        (fun ((instrs, accu) : ('b list * 'c)) x ->
           let bi, accu = fi accu x in
           instrs @ [bi], accu) ([], accu) is
    in
    gi (Iseq isi), isa

  | Imatchwith (a, ps) ->
    let ae, aa = fe accu a in

    let (pse, psa) =
      List.fold_left
        (fun (ps, accu) (p, i) ->
           let pa, accu = fi accu i in
           [(p, i)] @ ps, accu) ([], aa) ps
    in

    gi (Imatchwith (ae, ps)), psa

  | Iassign (op, id, x) ->
    let xe, xa = fe accu x in
    gi (Iassign (op, id, xe)), xa

  | Irequire (b, x) ->
    let xe, xa = fe accu x in
    gi (Irequire (b, xe)), xa

  | Itransfer (x, b, q) ->
    let xe, xa = fe accu x in
    gi (Itransfer (xe, b, q)), xa

  | Ibreak ->
    gi (Ibreak), accu

  | Iassert x ->
    let xe, xa = fe accu x in
    gi (Iassert xe), xa

  | Icall (x, id, args) ->
    let xe, xa =
      match x with
      | Some x -> fe accu x |> (fun (a, b) -> (Some a, b))
      | None -> None, accu in

    let (argss, argsa) =
      List.fold_left
        (fun (pterms, accu) arg ->
           match arg with
           | AExpr x ->
             let p, accu = fe accu x in
             pterms @ [AExpr p], accu
           | _ ->
             pterms, accu
        ) ([], xa) args
    in
    gi (Icall (xe, id, argss)), argsa


(* -------------------------------------------------------------------- *)
module Utils : sig

  val get_records                : model -> record list
  val get_storage                : model -> storage
  val get_record                 : model -> lident -> record
  val get_record_field           : model -> (lident * lident) -> record_item
  val get_record_key             : model -> lident -> (lident * btyp)
  val is_storage_attribute       : model -> lident -> bool
  val get_named_field_list       : model -> lident -> 'a list -> (lident * 'a) list
  val get_partitions             : model -> (lident * record_item) list (* record id, record item *)
  val dest_partition             : type_ -> lident
  val get_storage_api            : model -> storage_const list
  val get_partition_record_key   : model -> lident -> lident -> (lident * lident * btyp)
  val get_entries                : model -> (verification option * function_struct) list

end = struct

  open Tools
  open Location

  exception Anomaly of string

  type error_desc =
    | RecordNotFound of string
    | RecordFieldNotFound of string * string
    | RecordKeyTypeNotFound of string
    | StorageNotFound
    | NotaPartition
    | PartitionNotFound
  [@@deriving show {with_path = false}]

  let emit_error (desc : error_desc) =
    let str = Format.asprintf "%a@." pp_error_desc desc in
    raise (Anomaly str)

  let is_storage_const (d : decl_node) : bool =
    match d with
    | TNfunction { node = Storage _; verif = _ } -> true
    | _ -> false

  let dest_storage_const (d : decl_node) : storage_const =
    match d with
    | TNfunction { node = Storage sc; verif = _ } -> sc
    | _ -> assert false

  let get_storage_api m  =
    m.decls |> List.filter is_storage_const |> List.map dest_storage_const

  let is_record (d : decl_node) : bool =
    match d with
    | TNrecord _ -> true
    | _          -> false

  let is_entry (d : decl_node) : bool =
    match d with
    | TNfunction { node = Entry _; verif = _ } -> true
    | _                                        -> false

  let get_entry (d : decl_node) : verification option * function_struct =
    match d with
    | TNfunction { node = Entry s; verif = v } -> (v,s)
    | _                                        -> assert false

  let get_entries m = List.filter is_entry m.decls |> List.map get_entry

  let dest_record  = function
    | TNrecord r -> r
    | _ -> emit_error NotaPartition

  let get_records m = m.decls |> List.filter is_record |> List.map dest_record

  let get_record model record_name : record =
    let id = unloc record_name in
    let res = List.fold_left (fun accu (x : decl_node) ->
        match x with
        | TNrecord r when String.equal (unloc record_name) (unloc r.name) -> Some r
        | _ -> accu
      ) None model.decls in
    match res with
    | Some v -> v
    | _ -> emit_error (RecordNotFound id)

  let get_partitions m : (lident * record_item) list=
    get_records m |> List.fold_left (fun acc (record : record) ->
        acc @ (List.fold_left (fun acc (ritem : record_item) ->
            match ritem.type_ with
            | Tcontainer (Tasset _, Partition) ->
              acc @ [record.name,ritem]
            | _ -> acc
          ) [] record.values)
      ) []

  let dest_partition = function
    | Tcontainer (Tasset p,Partition) -> p
    | _ -> assert false

  let get_record_field model (record_name, field_name) =
    let record = get_record model record_name in
    let res = List.fold_left (fun accu (x : record_item) ->
        if String.equal (unloc field_name) (unloc x.name) then
          Some x
        else accu) None record.values in
    match res with
    | Some v -> v
    | _ -> emit_error (RecordFieldNotFound (unloc record_name, unloc field_name))

  let get_record_key model record_name : (lident * btyp) =
    let record = get_record model record_name in
    let key_id = Option.get record.key in
    let key_field = get_record_field model (record_name, key_id) in
    match key_field.type_ with
    | Tbuiltin v -> (key_id, v)
    | _ -> emit_error (RecordKeyTypeNotFound (unloc record_name))

<<<<<<< HEAD
  let get_storage model =
=======
  (* returns : asset name, key name, key type *)
  let get_partition_record_key model record field : (lident * lident * btyp) =
    let partitions = get_partitions model in
    let rec rec_get = function
      | (r,(ri : record_item)) :: tl when compare r.pldesc record.pldesc = 0 &&
                                          compare ri.name.pldesc field.pldesc = 0 ->
        let pa  = dest_partition ri.type_ in
        let k,t = get_record_key model pa in
        (pa,k,t)
      | _ :: tl -> rec_get tl
      | _ -> emit_error (PartitionNotFound) in
    rec_get partitions

  let get_storage_opt model =
>>>>>>> 23915123
    List.fold_left (fun accu (x : decl_node) ->
        match x with
        | TNstorage s -> Some s
        | _ -> accu
      ) None model.decls

  let get_storage model =
    let res = get_storage_opt model in
    match res with
    | Some e -> e
    | _ -> emit_error StorageNotFound

  let is_storage_attribute model id =
    let s = get_storage_opt model in
    match s with
    | Some items ->
      (List.fold_left (fun accu (x : storage_item) ->
           accu || String.equal (Location.unloc id) (Location.unloc x.name)) false items)
    | None -> false

  let get_field_list model record_name =
    let record = get_record model record_name in
    List.map (fun (x : record_item) -> x.name) record.values

  let get_named_field_list ast asset_name list =
    let field_list = get_field_list ast asset_name in
    (* List.iter (fun x -> Format.eprintf "f1: %s@." (unloc x)) field_list;
       List.iter (fun x -> Format.eprintf "f2: %a@." pp_pterm x) list;
       Format.eprintf "lf1: %d@." (List.length field_list);
       Format.eprintf "lf2: %d@." (List.length list); *)
    List.map2 (fun x y -> x, y) field_list list
end<|MERGE_RESOLUTION|>--- conflicted
+++ resolved
@@ -528,12 +528,9 @@
 }
 [@@deriving show {with_path = false}]
 
-<<<<<<< HEAD
-=======
 type function__ = lident function__gen
 [@@deriving show {with_path = false}]
 
->>>>>>> 23915123
 type 'id decl_node_gen =
   | TNenum of 'id enum
   | TNrecord of 'id record_gen
@@ -541,9 +538,6 @@
   | TNstorage of 'id storage_gen
   | TNfunction of 'id function__gen
   | TNverification of 'id verification_gen
-[@@deriving show {with_path = false}]
-
-type decl_node = lident decl_node_gen
 [@@deriving show {with_path = false}]
 
 type decl_node = lident decl_node_gen
@@ -1051,9 +1045,6 @@
     | Tbuiltin v -> (key_id, v)
     | _ -> emit_error (RecordKeyTypeNotFound (unloc record_name))
 
-<<<<<<< HEAD
-  let get_storage model =
-=======
   (* returns : asset name, key name, key type *)
   let get_partition_record_key model record field : (lident * lident * btyp) =
     let partitions = get_partitions model in
@@ -1068,7 +1059,6 @@
     rec_get partitions
 
   let get_storage_opt model =
->>>>>>> 23915123
     List.fold_left (fun accu (x : decl_node) ->
         match x with
         | TNstorage s -> Some s
