open Location
open Ident

type lident = ident loced

let pp_ident fmt i = Format.fprintf fmt "%s" i
let pp_lident fmt i = Format.fprintf fmt "%s" (unloc i)

type container =
  | Collection
  | Queue
  | Stack
  | Set
  | Subset
  | Partition
[@@deriving show {with_path = false}]

type currency =
  | Tez
  | Mutez
[@@deriving show {with_path = false}]

type vtyp =
  | VTbool
  | VTint
  | VTuint
  | VTrational
  | VTdate
  | VTduration
  | VTstring
  | VTaddress
  | VTrole
  | VTcurrency of currency
  | VTkey
[@@deriving show {with_path = false}]

type vset =
  | VSremoved
  | VSadded
  | VSstable
  | VSbefore
  | VSafter
  | VSfixed
[@@deriving show {with_path = false}]

type ptyp =
  | Tasset of lident
  | Tenum of lident
  | Tbuiltin of vtyp
  | Tcontainer of ptyp * container
  | Ttuple of ptyp list
[@@deriving show {with_path = false}]

type ltyp =
  | LTprog of ptyp
  | LTvset of vset * ltyp
[@@deriving show {with_path = false}]


type type_ = ptyp (* type of pterm *)
[@@deriving show {with_path = false}]

type ltype_ = ltyp (* type of lterm *)
[@@deriving show {with_path = false}]

(* operators and constants *)
type logical_operator =
  | And
  | Or
  | Imply
  | Equiv
[@@deriving show {with_path = false}]

type comparison_operator =
  | Equal
  | Nequal
  | Gt
  | Ge
  | Lt
  | Le
[@@deriving show {with_path = false}]

type assignment_operator =
  | ValueAssign
  | SimpleAssign
  | PlusAssign
  | MinusAssign
  | MultAssign
  | DivAssign
  | AndAssign
  | OrAssign
[@@deriving show {with_path = false}]

type arithmetic_operator =
  | Plus
  | Minus
  | Mult
  | Div
  | Modulo
[@@deriving show {with_path = false}]

type unary_arithmetic_operator =
  | Uplus
  | Uminus
[@@deriving show {with_path = false}]

type const =
  (* constant *)
  | Cstate
  | Cnow
  | Ctransferred
  | Ccaller
  | Cfail
  | Cbalance
  | Cconditions
  | Cactions
  | Cnone
  | Cany
  (* function *)
  | Cnth
  | Cclear
  | Cselect
  | Cremoveif
  | Csort
  | Ccount
  | Csum
  | Cmax
  | Cmin
  | Cenqueue
  | Cdequeue
  | Cpush
  | Cpop
  | Cadd
  | Caddifnotexist
  | Cremove
  | Cget
  | Ccontains
  | Cupdate
  | Cmem
  (* vset *)
  | Cbefore
  | Cafter
  | Cfixed
  | Cadded
  | Cremoved
[@@deriving show {with_path = false}]

type ('typ, 'node) struct_poly = {
  node : 'node;                   (* kind of object *)
  type_ : 'typ option;                   (* type of object *)
  label : ident option;           (* label (typically for instruction) *)
  loc : Location.t [@opaque];     (* location of object *)
}
[@@deriving show {with_path = false}]

(* -------------------------------------------------------------------- *)

type ('id, 'typ, 'qualid) qualid_poly = ('typ, (('id, 'qualid) qualid_node)) struct_poly
[@@deriving show {with_path = false}]

and ('id, 'qualid) qualid_node =
  | Qident of 'id
  | Qdot of 'qualid * 'id
[@@deriving show {with_path = false}]

type ('id, 'typ) qualid_gen = ('id, 'typ, ('id, 'typ) qualid_gen) qualid_poly
[@@deriving show {with_path = false}]

type qualid = (lident, type_) qualid_gen
[@@deriving show {with_path = false}]


(* -------------------------------------------------------------------- *)

type ('id, 'typ, 'rexpr) rexpr_poly = ('typ, ('id, 'typ, 'rexpr) rexpr_node) struct_poly
[@@deriving show {with_path = false}]

and ('id, 'typ, 'rexpr) rexpr_node =
  | Rqualid of ('id, 'typ) qualid_gen
  | Ror of 'rexpr * 'rexpr
  | Raddress of 'id
[@@deriving show {with_path = false}]

type ('id, 'typ) rexpr_gen = ('id, 'typ, ('id, 'typ) rexpr_gen) rexpr_poly
[@@deriving show {with_path = false}]

type rexpr = (lident, type_) rexpr_gen
[@@deriving show {with_path = false}]


(* -------------------------------------------------------------------- *)

type ('id, 'typ, 'sexpr) sexpr_poly = ('typ, ('id, 'sexpr) sexpr_node) struct_poly
[@@deriving show {with_path = false}]

and ('id, 'sexpr) sexpr_node =
  | Sref of 'id
  | Sor of 'sexpr * 'sexpr
  | Sany
[@@deriving show {with_path = false}]

type ('id, 'typ) sexpr_gen = ('id, 'typ, ('id, 'typ) sexpr_gen) sexpr_poly
[@@deriving show {with_path = false}]

type sexpr = (lident, type_) sexpr_gen
[@@deriving show {with_path = false}]

(* -------------------------------------------------------------------- *)

(* basic variable *)
type 'typ bval_poly = ('typ, bval_node) struct_poly
[@@deriving show {with_path = false}]

and bval_node =
  | BVint          of Core.big_int
  | BVuint         of Core.big_int
  | BVbool         of bool
  | BVenum         of string
  | BVrational     of Core.big_int * Core.big_int
  | BVdate         of string (* TODO : find a date structure *)
  | BVstring       of string
  | BVcurrency     of currency * Core.big_int
  | BVaddress      of string
  | BVduration     of string
[@@deriving show {with_path = false}]

type 'typ bval_gen = 'typ bval_poly
[@@deriving show {with_path = false}]

type bval = type_ bval_gen
[@@deriving show {with_path = false}]


(* -------------------------------------------------------------------- *)

type ('id, 'typ, 'term) decl_gen = {
  name    : 'id;
  typ     : 'typ option;
  default : 'term option;
  loc     : Location.t [@opaque];
}
[@@deriving show {with_path = false}]

type ('id, 'typ) signature = {
  name : 'id;
  args: 'typ list;
  loc: Location.t [@opaque];
}
[@@deriving show {with_path = false}]

type quantifier =
  | Forall
  | Exists
[@@deriving show {with_path = false}]


(* -------------------------------------------------------------------- *)

type ('id, 'typ, 'pattern) pattern_poly = ('typ, ('id, 'typ, 'pattern) pattern_node) struct_poly
[@@deriving show {with_path = false}]

and ('id, 'typ, 'pattern) pattern_node =
  | Mwild
  | Mconst of 'id
[@@deriving show {with_path = false}]

type ('id, 'typ) pattern_gen = ('id, 'typ, ('id, 'typ) pattern_gen) pattern_poly
[@@deriving show {with_path = false}]

type pattern = (lident, type_) pattern_gen
[@@deriving show {with_path = false}]


type ('id, 'typ, 'term) term_node  =
  | Lquantifer of quantifier * 'id * ltype_ * 'term
  | Pif of ('term * 'term * 'term option)
  | Pmatchwith of 'term * (('id, 'typ) pattern_gen * 'term) list
  | Pcall of ('id option * 'id * ('term term_arg) list)
  | Plogical of logical_operator * 'term * 'term
  | Pnot of 'term
  | Pcomp of comparison_operator * 'term * 'term
  | Parith of arithmetic_operator * 'term * 'term
  | Puarith of unary_arithmetic_operator * 'term
  | Precord of (('id, 'typ) qualid_gen * 'term) list
  | Pletin of 'id * 'term * 'typ option * 'term
  | Pvar of 'id
  | Parray of 'term list
  | Plit of 'typ bval_gen
  | Pdot of 'term * 'id
  | Pconst of const
  | Ptuple of 'term list
[@@deriving show {with_path = false}]

and 'term term_arg =
  | AExpr   of 'term
  | AEffect of unit
[@@deriving show {with_path = false}]


(* -------------------------------------------------------------------- *)

type ('id, 'typ, 'term) lterm_poly = (ltype_, ('id, 'typ, 'term) term_node) struct_poly
[@@deriving show {with_path = false}]

type ('id, 'typ) lterm_gen = ('id, 'typ, ('id, 'typ) lterm_gen) lterm_poly
[@@deriving show {with_path = false}]

type lterm = (lident, type_) lterm_gen
[@@deriving show {with_path = false}]


(* -------------------------------------------------------------------- *)

type ('id, 'typ, 'term) pterm_poly = ('typ, ('id, 'typ, 'term) term_node) struct_poly
[@@deriving show {with_path = false}]

type ('id, 'typ) pterm_gen = ('id, 'typ, ('id, 'typ) pterm_gen) pterm_poly
[@@deriving show {with_path = false}]

type pterm = (lident, type_, pterm) pterm_poly
[@@deriving show {with_path = false}]

type pterm_arg = pterm term_arg
[@@deriving show {with_path = false}]

(* -------------------------------------------------------------------- *)

type ('id, 'typ, 'term, 'instr) instruction_poly = ('typ, ('id, 'typ, 'term, 'instr) instruction_node) struct_poly
[@@deriving show {with_path = false}]

and ('id, 'typ, 'term, 'instr) instruction_node =
  | Iif of ('term * 'instr * 'instr)                       (* condition * then_ * else_ *)
  | Ifor of ('id * 'term * 'instr)                                (* id * collection * body *)
  | Iseq of 'instr list                                   (* lhs ; rhs*)
  | Imatchwith of 'term * (('id, 'typ) pattern_gen * 'instr) list (* match 'term with ('pattern * 'instr) list *)
  | Iassign of (assignment_operator * 'id * 'term)              (* $2 assignment_operator $3 *)
  | Irequire of (bool * 'term)                                    (* $1 ? require : failif *)
  | Itransfer of ('term * bool * ('id, 'typ) qualid_gen option)   (* value * back * dest *)
  | Ibreak
  | Iassert of 'term
  | Icall of ('term option * 'id * ('term) list)
[@@deriving show {with_path = false}]

type ('id, 'typ, 'term) instruction_gen = ('id, 'typ, 'term, ('id, 'typ, 'term) instruction_gen) instruction_poly
[@@deriving show {with_path = false}]

<<<<<<< HEAD
and instruction = (lident, type_, pterm, instruction) instruction_poly
=======
and instruction = (lident, ptyp, pterm, instruction) instruction_poly
>>>>>>> c13343cf


(* -------------------------------------------------------------------- *)

type ('id, 'term) label_term = {
  label : 'id option;
  term : 'term;
  loc  : Location.t [@opaque];
}
[@@deriving show {with_path = false}]

type ('id, 'typ, 'term) variable = {
  decl         : ('id, 'typ, 'term) decl_gen; (* TODO *)
  constant     : bool;
  from         : ('id, 'typ) qualid_gen option;
  to_          : ('id, 'typ) qualid_gen option;
  loc          : Location.t [@opaque];
}
[@@deriving show {with_path = false}]

type ('id, 'typ) predicate = {
  name : 'id;
  args : ('id * (('id, 'typ) lterm_gen)) list;
  body : ('id, 'typ) lterm_gen;
  loc  : Location.t [@opaque];
}
[@@deriving show {with_path = false}]

type ('id, 'typ) definition = {
  name : 'id;
  typ  : 'typ;
  var  : 'id;
  body : ('id, 'typ) lterm_gen;
  loc  : Location.t [@opaque];
}
[@@deriving show {with_path = false}]

type ('id, 'typ, 'term) verification = {
  predicates  : ('id, 'typ) predicate list;
  definitions : ('id, 'typ) definition list;
  axioms      : ('id, ('id, 'typ) lterm_gen) label_term list;
  theorems    : ('id, ('id, 'typ) lterm_gen) label_term list;
  variables   : ('id, 'typ, 'term) variable list;
  invariants  : ('id * ('id, ('id, 'typ) lterm_gen) label_term list) list;
  effect      : 'term option;
  specs       : ('id, ('id, 'typ) lterm_gen) label_term list;
  loc         : Location.t [@opaque];
}
[@@deriving show {with_path = false}]

type ('id, 'typ, 'term) function_struct = {
  name         : 'id;
  args         : (('id, 'typ, 'typ bval_gen) decl_gen) list;
  body         : ('id, 'typ, 'term) instruction_gen;
  side         : bool; (* true if function contains a failwith call *)
  return       : 'typ;
  fvs          : (ident * 'typ) list [@opaque];
  loc          : Location.t [@opaque];
}
[@@deriving show {with_path = false}]

type function_ = (lident, type_, pterm) function_struct
[@@deriving show {with_path = false}]

type ('id, 'typ, 'term, 'instr) transition = {
  from : ('id, 'typ) sexpr_gen;
  on   : ('id * 'id) option;
  trs  : ('id * 'term option * 'instr option) list; (* to * condition * action*)
}
[@@deriving show {with_path = false}]

type ('id, 'typ, 'term, 'instr) transaction_struct = {
  name            : 'id;
  args            : (('id, 'typ, 'typ bval_gen) decl_gen) list;
  calledby        : ('id, 'typ) rexpr_gen option;
  accept_transfer : bool;
  require         : ('id, 'term) label_term list option;
  transition      : ('id, 'typ, 'term, 'instr) transition option;
  verification    : ('id, 'typ, 'term) verification option;
  functions       : ('id, 'typ, 'term) function_struct list;
  effect          : ('id, 'typ, 'term) instruction_gen option;
  side            : bool;
  loc             : Location.t [@opaque];
}
[@@deriving show {with_path = false}]

type transaction = (lident, type_, pterm, instruction) transaction_struct
[@@deriving show {with_path = false}]

type ('id, 'typ, 'term) enum_item_struct = {
  name : 'id;
  initial : bool;
  verification : ('id, 'typ, 'term) verification option;
  loc : Location.t [@opaque];
}
[@@deriving show {with_path = false}]

type ('id, 'typ, 'term) enum_struct = {
  name : 'id; (* "_state" if it's coming from Dstates constructor *)
  items : ('id, 'typ, 'term) enum_item_struct list;
  loc : Location.t [@opaque];
}
[@@deriving show {with_path = false}]

type enum = (lident, type_, pterm) enum_struct
[@@deriving show {with_path = false}]

type ('id, 'typ, 'term) asset_struct = {
  name    : 'id;
  fields  : ('id, 'typ, 'term) decl_gen list;
  key     : 'id option;
  sort    : 'id list;
  state   : 'id option;
  role    : bool;
  init    : 'term option;
  specs   : ('id, ('id, 'typ) lterm_gen) label_term list;
  loc     : Location.t [@opaque];
}
[@@deriving show {with_path = false}]

type asset = (lident, type_, pterm) asset_struct

type ('id, 'typ, 'term) contract = {
  name       : 'id;
  signatures : ('id, 'typ) signature list;
  init       : 'term option;
  loc        : Location.t [@opaque];
}
[@@deriving show {with_path = false}]

type ('id, 'typ, 'term, 'instr)  model_struct = {
  name          : 'id;
  variables     : ('id, 'typ, 'term) variable list;
  assets        : ('id, 'typ, 'term) asset_struct list;
  functions     : ('id, 'typ, 'term) function_struct list;
  transactions  : ('id, 'typ, 'term, 'instr) transaction_struct list;
  enums         : ('id, 'typ, 'term) enum_struct list;
  contracts     : ('id, 'typ, 'term) contract list;
  verifications : ('id, 'typ, 'term) verification list;
  loc           : Location.t [@opaque];
}
[@@deriving show {with_path = false}]

and model = (lident, type_, pterm, instruction) model_struct

(* vtyp -> ptyp *)
let vtbool       = Tbuiltin (VTbool      )
let vtint        = Tbuiltin (VTint       )
let vtuint       = Tbuiltin (VTuint      )
let vtrational   = Tbuiltin (VTrational  )
let vtdate       = Tbuiltin (VTdate      )
let vtduration   = Tbuiltin (VTduration  )
let vtstring     = Tbuiltin (VTstring    )
let vtaddress    = Tbuiltin (VTaddress   )
let vtrole       = Tbuiltin (VTrole      )
let vtcurrency c = Tbuiltin (VTcurrency c)
let vtkey        = Tbuiltin (VTkey       )

(* mk functions *)


let mk_sp ?label ?(loc = Location.dummy) ?type_ node =
  { node; type_; label; loc; }

let mk_label_term term = {
  label           = None;
  term            = term;
  loc             = Location.dummy;
}

let mk_variable decl = {
  decl            = decl;
  constant        = false;
  from            = None;
  to_             = None;
  loc             = Location.dummy;
}

let mk_predicate id body = {
  name            = id;
  args            = [];
  body            = body;
  loc             = Location.dummy;
}

let mk_definition id typ var body = {
  name            = id;
  typ             = typ;
  var             = var;
  body            = body;
  loc             = Location.dummy;
}

let mk_verification = {
  predicates      = [];
  definitions     = [];
  axioms          = [];
  theorems        = [];
  variables       = [];
  invariants      = [];
  effect          = None;
  specs           = [];
  loc             = Location.dummy;
}

let mk_function_struct id body ret = {
  name            = id;
  args            = [];
  body            = body;
  side            = false;
  return          = ret;
  fvs             = [];
  loc             = Location.dummy;
}

let mk_transition from = {
  from            = from;
  on              = None;
  trs             = [];
}

let mk_transaction_struct id = {
  name            = id;
  args            = [];
  calledby        = None;
  accept_transfer = false;
  require         = None;
  transition      = None;
  verification    = None;
  functions       = [];
  effect          = None;
  side            = false;
  loc             = Location.dummy;
}

let mk_enum_item id = {
  name            = id;
  initial         = false;
  verification    = None;
  loc             = Location.dummy;
}

let mk_enum id =   {
  name            = id;
  items           = [];
  loc             = Location.dummy;
}

let mk_asset id   = {
  name            = id;
  fields          = [];
  key             = None;
  sort            = [];
  state           = None;
  role            = false;
  init            = None;
  specs           = [];
  loc             = Location.dummy;
}

let mk_contract id = {
  name          = id;
  signatures    = [];
  init          = None;
  loc           = Location.dummy;
}

let mk_model id = {
  name          = id;
  variables     = [];
  assets        = [];
  functions     = [];
  transactions  = [];
  enums         = [];
  contracts     = [];
  verifications = [];
  loc           = Location.dummy;
}

let mk_id type_ id : qualid =
  { type_ = Some type_;
    loc   = loc id;
    node  = Qident id;
    label = None; }<|MERGE_RESOLUTION|>--- conflicted
+++ resolved
@@ -329,11 +329,11 @@
 [@@deriving show {with_path = false}]
 
 and ('id, 'typ, 'term, 'instr) instruction_node =
-  | Iif of ('term * 'instr * 'instr)                       (* condition * then_ * else_ *)
+  | Iif of ('term * 'instr * 'instr)                              (* condition * then_ * else_ *)
   | Ifor of ('id * 'term * 'instr)                                (* id * collection * body *)
-  | Iseq of 'instr list                                   (* lhs ; rhs*)
+  | Iseq of 'instr list                                           (* lhs ; rhs*)
   | Imatchwith of 'term * (('id, 'typ) pattern_gen * 'instr) list (* match 'term with ('pattern * 'instr) list *)
-  | Iassign of (assignment_operator * 'id * 'term)              (* $2 assignment_operator $3 *)
+  | Iassign of (assignment_operator * 'id * 'term)                (* $2 assignment_operator $3 *)
   | Irequire of (bool * 'term)                                    (* $1 ? require : failif *)
   | Itransfer of ('term * bool * ('id, 'typ) qualid_gen option)   (* value * back * dest *)
   | Ibreak
@@ -344,11 +344,7 @@
 type ('id, 'typ, 'term) instruction_gen = ('id, 'typ, 'term, ('id, 'typ, 'term) instruction_gen) instruction_poly
 [@@deriving show {with_path = false}]
 
-<<<<<<< HEAD
-and instruction = (lident, type_, pterm, instruction) instruction_poly
-=======
 and instruction = (lident, ptyp, pterm, instruction) instruction_poly
->>>>>>> c13343cf
 
 
 (* -------------------------------------------------------------------- *)
