open Location
open Ident

type lident = ident loced
[@@deriving show {with_path = false}]

type rexpr =
  | Ror of rexpr * rexpr
  | Rrole of lident
  | Raddress of string
  | Rasset of lident * lident
[@@deriving show {with_path = false}]

type role = {
  name    : lident;
  default : rexpr option;
  loc     : Location.t [@opaque];
}
[@@deriving show {with_path = false}]

type sexpr_unloc =
  | Sref of lident
  | Sor of sexpr * sexpr
  | Sany
[@@deriving show {with_path = false}]

and sexpr = sexpr_unloc loced
[@@deriving show {with_path = false}]

type currency =
  | Tez
  | Mutez
[@@deriving show {with_path = false}]

type transfer = {
  from : role;
  tto  : role;
}
[@@deriving show {with_path = false}]

type container =
  | Collection
  | Queue
  | Stack
  | Set
  | Subset
  | Partition
[@@deriving show {with_path = false}]

type vtyp =
  | VTbool
  | VTint
  | VTuint
  | VTdate
  | VTduration
  | VTstring
  | VTaddress
  | VTcurrency of currency * transfer option
[@@deriving show {with_path = false}]

type vset =
  | VSremoved
  | VSadded
  | VSstable
  | VSbefore
  | VSafter
[@@deriving show {with_path = false}]

type ptyp_unloc =
  | Tasset of lident
  | Tbuiltin of vtyp
  | Tcontainer of ptyp * container
  | Tapp of ptyp * ptyp
  | Ttuple of ptyp list
[@@deriving show {with_path = false}]

and ptyp = ptyp_unloc loced
[@@deriving show {with_path = false}]

type ltyp_unloc =
  | LTprog of ptyp
  | LTvset of vset * ltyp
[@@deriving show {with_path = false}]

and ltyp = ltyp_unloc loced
[@@deriving show {with_path = false}]

(* basic variable *)
type bval_unloc =
  | BVint          of Core.big_int
  | BVuint         of Core.big_int
  | BVbool         of bool
  | BVenum         of string
  | BVfloat        of string
  | BVdate         of string (* todo : plus Bat.date *)
  | BVstring       of string
  | BVcurrency     of currency * Core.big_int
  | BVaddress      of string
  | BVduration     of string
[@@deriving show {with_path = false}]

and bval = bval_unloc loced

type 'typ gen_decl = {
  name    : lident;
  typ     : 'typ option;
  default : bval option;
  loc     : Location.t [@opaque];
}
[@@deriving show {with_path = false}]

type decl = ptyp gen_decl
[@@deriving show {with_path = false}]

type variable = {
  decl         : decl;
  constant     : bool;
  loc : Location.t [@opaque];
}
[@@deriving show {with_path = false}]

type arg = decl
[@@deriving show {with_path = false}]

type logical_operator =
  | And
  | Or
  | Imply
  | Equiv
[@@deriving show {with_path = false}]

type comparison_operator =
  | Equal
  | Nequal
  | Gt
  | Ge
  | Lt
  | Le
[@@deriving show {with_path = false}]

type assignment_operator =
  | ValueAssign
  | SimpleAssign
  | PlusAssign
  | MinusAssign
  | MultAssign
  | DivAssign
  | AndAssign
  | OrAssign
[@@deriving show {with_path = false}]

type arithmetic_operator =
  | Plus
  | Minus
  | Mult
  | Div
  | Modulo
[@@deriving show {with_path = false}]

type unary_arithmetic_operator =
  | Uplus
  | Uminus
[@@deriving show {with_path = false}]

type const =
  (* constant *)
  | Cstate
  | Cnow
  | Ctransferred
  | Ccaller
  | Cfail
  | Cbalance
  | Cconditions
  | Cactions
  | Cnone
  | Cany
  (* function *)
  | Cnth
  | Cclear
  | Cwhen
  | Cremoveif
  | Csort
  | Ccount
  | Csum
  | Cmax
  | Cmin
  | Cenqueue
  | Cdequeue
  | Cpush
  | Cpop
  | Cadd
  | Caddifnotexist
  | Cremove
  | Cget
  | Ccontains
  | Cupdate
  | Cmem
  (* vset *)
  | Cbefore
  | Cafter
  | Cfixed
  | Cadded
  | Cremoved
[@@deriving show {with_path = false}]

type signature = {
  name : const;
  arrity: int;
  return: ptyp;
  args: ptyp list;
  loc: Location.t [@opaque];
}
[@@deriving show {with_path = false}]

type quantifier =
  | Forall
  | Exists
[@@deriving show {with_path = false}]

type lterm_unloc =
  | Lquantifer of quantifier * lident * ltyp * lterm
  | Limply of lterm * lterm
  (* below is common entries with lterm *)
  | Lrel of int
  | Lletin of lident * lterm * ltyp option * lterm
  | Lapp of lterm * lterm list
  | Llambda of lident * ltyp option * lterm
  | Llog of logical_operator * lterm * lterm
  (* mutualize below with pterm ? *)
  | Lcomp of comparison_operator * lterm * lterm
  | Larith of arithmetic_operator * lterm * lterm
  | Lvar of lident
  | Lfield of lident
  | Lasset of lident
  | Llit of bval
  | Ldot of lterm * lterm
  | Lconst of const
[@@deriving show {with_path = false}]

and lterm = lterm_unloc loced

type 'typ gen_pterm_unloc  =
  (* program specific *)
<<<<<<< HEAD
  | Pif of 'typ gen_pterm * 'typ gen_pterm * ('typ gen_pterm) option
  | Pfor of lident * 'typ gen_pterm * 'typ gen_pterm
  | Passign of assignment_operator * 'typ gen_pterm * 'typ gen_pterm
  | Ptransfer
=======
  | Pif of pterm * pterm * pterm option
  | Pfor of lident * pterm * pterm
  | Passign of assignment_operator * pterm * pterm
  | Ptransfer of pterm * bool * ident option
>>>>>>> 4d4c4ce7
  | Ptransition
  | Pbreak
  | Pseq of ('typ gen_pterm) list
  | Pnot of 'typ gen_pterm
  | Passert of lterm
  (* below is common entries with lterm *)
  | Prel of int
<<<<<<< HEAD
  | Pletin of lident * 'typ gen_pterm * 'typ option * 'typ gen_pterm
  | Papp of 'typ gen_pterm * ('typ gen_pterm) list
  | Plambda of lident * 'typ * 'typ gen_pterm
  | Plogical of logical_operator * 'typ gen_pterm * 'typ gen_pterm
  (* mutualize below with lterm ? *)
  | Pcomp of comparison_operator * 'typ gen_pterm * 'typ gen_pterm
  | Parith of arithmetic_operator * 'typ gen_pterm * 'typ gen_pterm
=======
  | Pletin of lident * pterm * ptyp option * pterm
  | Papp of pterm * pterm list
  | Plambda of lident * ptyp option * pterm
  | Plogical of logical_operator * pterm * pterm
  (* mutualize below with lterm ? *)
  | Pcomp of comparison_operator * pterm * pterm
  | Parith of arithmetic_operator * pterm * pterm
  | Puarith of unary_arithmetic_operator * pterm
>>>>>>> 4d4c4ce7
  | Pvar of lident
  | Pfield of lident
  | Passet of lident
  | Parray of pterm list
  | Plit of bval
  | Pdot of 'typ gen_pterm * 'typ gen_pterm
  | Pconst of const
[@@deriving show {with_path = false}]

and 'typ gen_pterm = ('typ gen_pterm_unloc) loced
[@@deriving show {with_path = false}]

type pterm = ptyp gen_pterm
[@@deriving show {with_path = false}]

type cond = pterm
[@@deriving show {with_path = false}]

type 'a label_term = {
  label : lident option;
  term : 'a;
  loc  : Location.t [@opaque];
}
[@@deriving show {with_path = false}]

type label_pterm = pterm label_term
[@@deriving show {with_path = false}]

type label_lterm = lterm label_term
[@@deriving show {with_path = false}]

type specification = {
  variables  : variable list;
  action     : pterm option;
  invariants : label_lterm list;
  ensures    : label_lterm list;
  loc        : Location.t [@opaque];
}
[@@deriving show {with_path = false}]

type name = lident option * lident

type transaction = {
  name         : lident;
  args         : arg list;
  calledby     : rexpr option;
  condition    : label_pterm list option;
  transition   : (sexpr * lident * (lident * lident) option) option; (* from * to * fied *)
  spec         : specification option;
  action       : pterm option;
  loc          : Location.t [@opaque];
}
[@@deriving show {with_path = false}]

type state_item = {
  name : lident;
  initial : bool;
  specs : specification option;
  loc : Location.t [@opaque];
}
[@@deriving show {with_path = false}]

type state = {
  name : lident;
  items : state_item list;
  loc : Location.t [@opaque];
}
[@@deriving show {with_path = false}]

type asset = {
  name  : lident;
  args  : arg list;
  key   : lident;
  sort  : lident list option;
  role  : bool;
  init  : pterm option;
  preds : pterm list option;
  loc   : Location.t [@opaque];
}
[@@deriving show {with_path = false}]

type enum = {
  name : lident;
  vals : lident list;
  loc  : Location.t [@opaque];
}
[@@deriving show {with_path = false}]

type 'typ gen_function = {
  name         : lident;
  args         : ('typ gen_decl) list;
  return       : 'typ option;
  body         : 'typ gen_pterm;
  loc          : Location.t [@opaque];
}
[@@deriving show {with_path = false}]

type function_ = ptyp gen_function
[@@deriving show {with_path = false}]

type model_unloc = {
  name         : lident;
  roles        : role list;
  variables    : variable list;
  assets       : asset list;
  functions    : function_ list;
  transactions : transaction list;
  states       : state list;
  enums        : enum list;
  specs        : specification list;
}
[@@deriving show {with_path = false}]

and model = model_unloc loced

let get_decl_id (a : decl) = a |> fun x -> x.name |> unloc

let get_asset_name (a : asset) = a |> fun x -> x.name |> unloc

let get_asset_names m = (unloc m).assets |> List.map get_asset_name

(* returns a list of triplet : asset name, field name, field type *)
let get_asset_fields m =
  List.fold_left (fun acc (a : asset) ->
      let id = a.name in
      List.fold_left (fun acc (arg : decl) ->
          acc @ [id, arg.name, arg.typ]
        ) acc a.args
    ) [] m.assets<|MERGE_RESOLUTION|>--- conflicted
+++ resolved
@@ -241,17 +241,10 @@
 
 type 'typ gen_pterm_unloc  =
   (* program specific *)
-<<<<<<< HEAD
   | Pif of 'typ gen_pterm * 'typ gen_pterm * ('typ gen_pterm) option
   | Pfor of lident * 'typ gen_pterm * 'typ gen_pterm
   | Passign of assignment_operator * 'typ gen_pterm * 'typ gen_pterm
-  | Ptransfer
-=======
-  | Pif of pterm * pterm * pterm option
-  | Pfor of lident * pterm * pterm
-  | Passign of assignment_operator * pterm * pterm
-  | Ptransfer of pterm * bool * ident option
->>>>>>> 4d4c4ce7
+  | Ptransfer 'typ gen_pterm * bool * ident option
   | Ptransition
   | Pbreak
   | Pseq of ('typ gen_pterm) list
@@ -259,7 +252,6 @@
   | Passert of lterm
   (* below is common entries with lterm *)
   | Prel of int
-<<<<<<< HEAD
   | Pletin of lident * 'typ gen_pterm * 'typ option * 'typ gen_pterm
   | Papp of 'typ gen_pterm * ('typ gen_pterm) list
   | Plambda of lident * 'typ * 'typ gen_pterm
@@ -267,16 +259,7 @@
   (* mutualize below with lterm ? *)
   | Pcomp of comparison_operator * 'typ gen_pterm * 'typ gen_pterm
   | Parith of arithmetic_operator * 'typ gen_pterm * 'typ gen_pterm
-=======
-  | Pletin of lident * pterm * ptyp option * pterm
-  | Papp of pterm * pterm list
-  | Plambda of lident * ptyp option * pterm
-  | Plogical of logical_operator * pterm * pterm
-  (* mutualize below with lterm ? *)
-  | Pcomp of comparison_operator * pterm * pterm
-  | Parith of arithmetic_operator * pterm * pterm
-  | Puarith of unary_arithmetic_operator * pterm
->>>>>>> 4d4c4ce7
+  | Puarith of unary_arithmetic_operator * 'typ gen_pterm
   | Pvar of lident
   | Pfield of lident
   | Passet of lident
