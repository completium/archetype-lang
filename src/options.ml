type target_lang =
<<<<<<< HEAD
  | Solidity
  | Liquidity
  | LiquidityUrl
  | Ligo
  | LigoStorage
  | SmartPy
=======
>>>>>>> 57ba9d30
  | Markdown
  | Michelson
  | MichelsonStorage
  | Whyml
  | Javascript
[@@deriving show {with_path = false}]

type storage_policy =
  | Record
  | Flat
  | Hybrid of (string * string) list
[@@deriving show {with_path = false}]

type execution_mode =
  | WithSideEffect
  | WithoutSideEffect
[@@deriving show {with_path = false}]

type sorting_policy =
  | OnTheFly
  | OnChange
  | None
[@@deriving show {with_path = false}]

let version = "1.3.0"
let url = "https://archetype-lang.org/"

let target = ref (Michelson : target_lang)

let storage_policy = ref Record
let execution_mode = ref WithSideEffect
let sorting_policy = ref OnTheFly

let with_init_caller = ref true

let opt_lsp     = ref false
let opt_service = ref false
let opt_json    = ref false
let opt_rjson   = ref false
let opt_pt      = ref false
let opt_extpt   = ref false
let opt_ext     = ref false
let opt_ast     = ref false
let opt_mdl     = ref false
let opt_omdl    = ref false
let opt_typed   = ref false
let opt_ir      = ref false
let opt_dir     = ref false
let opt_red_dir = ref false
let opt_mic     = ref false
let opt_mici    = ref false
let opt_all_parenthesis = ref false
let opt_m     = ref false
let opt_raw   = ref false
let opt_raw_whytree = ref false
let opt_raw_ir = ref false
let opt_raw_michelson = ref false
let opt_caller = ref "$CALLER_ADDRESS"
let opt_decomp = ref false
let opt_trace = ref false
let opt_metadata_uri = ref ""
let opt_metadata_storage = ref ""
let opt_expr : (string option) ref = ref (None : string option)
let opt_entrypoint : (string option) ref = ref (None : string option)
let opt_type : (string option) ref = ref (None : string option)
let opt_show_entries = ref false
let opt_with_contract = ref false
let opt_code_only = ref false
let opt_init = ref ""
let opt_no_js_header = ref false
let opt_sdir = ref false

let opt_property_focused = ref ""

let opt_vids : (string list) ref = ref []
let add_vids s =
  opt_vids := s::!opt_vids<|MERGE_RESOLUTION|>--- conflicted
+++ resolved
@@ -1,13 +1,7 @@
 type target_lang =
-<<<<<<< HEAD
   | Solidity
   | Liquidity
   | LiquidityUrl
-  | Ligo
-  | LigoStorage
-  | SmartPy
-=======
->>>>>>> 57ba9d30
   | Markdown
   | Michelson
   | MichelsonStorage
