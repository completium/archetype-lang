--- conflicted
+++ resolved
@@ -9,13 +9,9 @@
   | Scaml
   | Michelson
   | MichelsonStorage
-<<<<<<< HEAD
-  | None
-=======
   | Whyml
   | Javascript
   | Debug
->>>>>>> e1ae2cda
 [@@deriving show {with_path = false}]
 
 type storage_policy =
