(* -------------------------------------------------------------------- *)
open Ident
open Location

(* -------------------------------------------------------------------- *)

let pp_lident fmt i = Format.fprintf fmt "%s" (unloc i)

type lident = ident loced
[@@deriving yojson, show {with_path = false}]

(* -------------------------------------------------------------------- *)
and container =
  | Aggregate
  | Partition
  | View

and type_r =
  | Tref                 of lident
  | Tcontainer           of type_t * container
  | Ttuple               of type_t list
  | Toption              of type_t
  | Tset                 of type_t
  | Tlist                of type_t
  | Tmap                 of type_t * type_t
  | Tbig_map             of type_t * type_t
  | Tor                  of type_t * type_t
  | Tlambda              of type_t * type_t
  | Tcontract            of type_t
  | Tkeyof               of type_t
  | Tticket              of type_t
  | Tsapling_state       of Core.big_int
  | Tsapling_transaction of Core.big_int

and type_t = type_r loced * lident option

(* -------------------------------------------------------------------- *)
and logical_operator =
  | And
  | Or
  | Xor
  | Imply
  | Equiv

and comparison_operator =
  | Equal
  | Nequal
  | Gt
  | Ge
  | Lt
  | Le

and arithmetic_operator =
  | Plus
  | Minus
  | Mult
  | DivRat
  | DivEuc
  | Modulo
  | DivMod
  | ThreeWayCmp
  | ShiftLeft
  | ShiftRight

and unary_operator =
  | Uminus
  | Not

and assignment_operator =
  | ValueAssign
  | PlusAssign
  | MinusAssign
  | MultAssign
  | DivAssign
  | AndAssign
  | OrAssign

and quantifier =
  | Forall
  | Exists

and operator =
  | Logical of logical_operator
  | Cmp     of comparison_operator
  | Arith   of arithmetic_operator
  | Unary   of unary_operator

type pattern_unloc =
  | Pwild
  | Pref of pname loced * lident list

and pname =
  | PIdent of ident
  | PCons
  | PNil
  | PSome
  | PNone
  | PLeft
  | PRight

and pattern = pattern_unloc loced

and var_label = VLBefore | VLIdent of lident

and var_vset  = VSAdded | VSUnmoved | VSRemoved

and for_ident_unloc = FIsimple of lident | FIdouble of lident * lident
and for_ident = for_ident_unloc loced

and transfer_t =
  | TTsimple    of expr * expr
  | TTcontract  of expr * expr * lident * type_t * expr
  | TTentry     of expr * lident * expr
  | TTself      of expr * lident * expr list
  | TToperation of expr

and expr_unloc =
  | Eterm          of (var_vset option * var_label option) * lident
  | Eliteral       of literal
  | Earray         of expr list
  | Erecord        of record_item list
  | Etuple         of expr list
  | Edot           of expr * lident
  | Esqapp         of expr * expr
  | Emulticomp     of expr * (comparison_operator loced * expr) list
  | Eapp           of function_ * expr list
  | Emethod        of expr * lident * expr list
  | Etransfer      of transfer_t
  | Edorequire     of expr * expr
  | Edofailif      of expr * expr
  | Efail          of expr
  | Eassign        of assignment_operator * expr * expr
  | Eif            of expr * expr * expr option
  | Efor           of lident option * for_ident * expr * expr
  | Eiter          of lident option * lident * expr option * expr * expr
  | Ewhile         of lident option * expr * expr
  | Eseq           of expr * expr
  | Eletin         of lident * type_t option * expr * expr * expr option
  | Evar           of lident * type_t option * expr
  | Ematchwith     of expr * branch list
  | Efold          of expr * lident * expr
  | Emap           of expr * lident * expr
  | Erecupdate     of expr * (lident * expr) list
  | Equantifier    of quantifier * lident * quantifier_kind * expr
  | Eassert        of lident
  | Elabel         of lident
  | Ereturn        of expr
  | Eoption        of option_
  | Eor            of or_
  | Elambda        of type_t option * lident * type_t option * expr
  | Eentrypoint    of type_t * expr * expr
  | Eunpack        of type_t * expr
  | Eself          of lident
  | Eany
  | Enothing
  | Eunit
  | Einvalid

and branch = (pattern list * expr)

and scope =
  | Added
  | After
  | Before
  | Fixed
  | Removed
  | Stable

and quantifier_kind =
  | Qcollection of expr
  | Qtype of type_t

and option_ =
  | OSome of expr
  | ONone of type_t option

and or_ =
  | Oleft  of type_t option * type_t * expr
  | Oright of type_t * type_t option * expr

and function_ =
  | Fident of lident
  | Foperator of operator loced

and literal =
  | Lint      of Core.big_int
  | Lnat      of Core.big_int
  | Ldecimal  of string
  | Ltz       of string
  | Lmtz      of string
  | Lutz      of string
  | Laddress  of string
  | Lstring   of string
  | Lbool     of bool
  | Lduration of string
  | Ldate     of string
  | Lbytes    of string
  | Lpercent  of string

and record_item = (assignment_operator * lident) option * expr

and expr = expr_unloc loced

and lident_typ = lident * type_t * extension list option

and label_expr = (lident * expr) loced

and label_exprs = label_expr list

(* -------------------------------------------------------------------- *)
and extension_unloc =
  | Eextension of lident * expr list (** extension *)

and extension = extension_unloc loced

and exts = extension list option

(* -------------------------------------------------------------------- *)
and field_unloc =
  | Ffield of lident * type_t * expr option * exts   (** field *)

and field = field_unloc loced

and args = lident_typ list

and invariants = (lident * expr list) list

and specification_item_unloc =
  | Vpredicate     of lident * args * expr
  | Vdefinition    of lident * type_t * lident * expr
  | Vvariable      of lident * type_t * expr option
  | Veffect        of expr
  | Vassert        of (lident * expr * invariants * lident list)
  | Vfails         of (lident * lident option * lident * type_t * expr) list
  | Vpostcondition of (lident * expr * invariants * lident list * postkind option)

and postkind = PKPost | PKInv

and specification_item = specification_item_unloc loced

and specification_unloc = specification_item list * exts

and specification = specification_unloc loced

and security_arg_unloc =
  | Sident of lident
  | Sdot   of lident * lident
  | Slist  of security_arg list
  | Sapp   of lident * security_arg list
  | Sbut   of lident * security_arg
  | Sto    of lident * security_arg

and security_arg = security_arg_unloc loced

and security_item_unloc = lident * lident * security_arg list

and security_item = security_item_unloc loced

and security_unloc = security_item list * exts

and security = security_unloc loced

and s_function = {
  name  : lident;
  args  : args;
  ret_t : type_t option;
  spec  : specification option;
  body  : expr;
  getter: bool;
}

and entry_properties = {
  accept_transfer : bool;
  sourcedby       : (expr * exts) option;
  calledby        : (expr * exts) option;
  state_is        : lident option;
  require         : ((lident * expr * expr option) list * exts) option;
  failif          : ((lident * expr * expr option) list * exts) option;
  spec_fun        : specification option;
  functions       : (s_function loced) list;
}

and transition = (lident * (expr * exts) option * (expr * exts) option) list

and parameter = (lident * type_t * expr option * bool) loced

and parameters = parameter list loced option

and metadata =
| Muri  of string loced
| Mjson of string loced

(* -------------------------------------------------------------------- *)
and variable_kind =
  | VKvariable
  | VKconstant

and enum_kind =
  | EKenum of lident
  | EKstate

(* -------------------------------------------------------------------- *)
and declaration_unloc =
  | Darchetype     of lident * parameters * metadata option * exts
  | Dvariable      of variable_decl
  | Denum          of enum_kind * enum_decl
  | Dasset         of asset_decl
  | Drecord        of record_decl
  | Dentry         of entry_decl
  | Dtransition    of transition_decl
  | Dextension     of extension_decl
  | Dnamespace     of namespace_decl
  | Dfunction      of s_function
  | Dspecification of specification
  | Dspecasset     of (lident * label_exprs)
  | Dspecfun       of specfun
  | Dspecvariable  of (lident * label_exprs)
  | Dsecurity      of security
  | Dtype          of lident * type_t
  | Dinvalid

and specfun_kind =
  | SKentry
  | SKfunction
  | SKgetter

and specfun = specfun_kind * lident * args * specification

and variable_decl =
  lident
  * type_t
  * expr option
  * variable_kind
  * label_exprs
  * exts

and enum_decl =
  (lident * type_t list * enum_option list) list * exts

and asset_decl =
  lident
  * field list
  * field list (* shadow fields *)
  * asset_option list
  * asset_post_option list
  * asset_operation option
  * exts

and record_decl =
  lident
  * field list
  * expr option
  * exts

and entry_decl =
  lident
  * args
  * entry_properties
  * (expr * exts) option
  * exts

and transition_decl =
  lident
  * args
  * (lident * type_t) option
  * expr
  * entry_properties
  * transition
  * exts

and extension_decl =
  lident * expr list

and namespace_decl =
  lident * declaration list

and asset_option =
  | AOidentifiedby of lident list
  | AOsortedby of lident
  | AOtoBigMap

and asset_post_option =
  | APOstates of lident
  | APOconstraints of label_exprs
  | APOinit of expr list

and enum_option =
  | EOinitial
  | EOspecification of label_exprs

and declaration = declaration_unloc loced

and asset_operation_enum =
  | AOadd
  | AOremove
  | AOupdate

and asset_operation =
  | AssetOperation of asset_operation_enum list * expr option

(* -------------------------------------------------------------------- *)
and archetype_unloc =
  | Marchetype of declaration list
  | Mextension of lident * declaration list * declaration list

and archetype = archetype_unloc loced
[@@deriving yojson, show {with_path = false},
            visitors { variety = "map"; ancestors = ["location_map"; "ident_map"] },
            visitors { variety = "iter"; ancestors = ["location_iter"; "ident_iter"] },
            visitors { variety = "reduce"; ancestors = ["location_reduce"; "ident_reduce"] },
            visitors { variety = "reduce2"; ancestors = ["location_reduce2"; "ident_reduce2"] }
    ]

(* -------------------------------------------------------------------- *)

(* types *)

let tref ?(loc=dummy) ?a vt : type_t = (mkloc loc (Tref (mkloc loc vt))), a

let tunit      = tref "unit"
let tstring    = tref "string"
let tnat       = tref "nat"
let tint       = tref "int"
let trational  = tref "rational"
let tbool      = tref "bool"
let trole      = tref "role"
let taddress   = tref "address"
let tdate      = tref "date"
let ttez       = tref "tez"
let tduration  = tref "duration"
let tsignature = tref "signature"
let tkey       = tref "key"
let tkey_hash  = tref "key_hash"
let tbytes     = tref "bytes"
let tchain_id  = tref "chain_id"
let toperation = tref "operation"
let toperation = tref "operation"
let tbls12_381_fr = tref "bls12_381_fr"
let tbls12_381_g1 = tref "bls12_381_g1"
let tbls12_381_g2 = tref "bls12_381_g2"
let tnever        = tref "never"

let mk_tcontainer ?(loc=dummy) ?a t c : type_t =
  mkloc loc (Tcontainer (t, c)), a

let mk_ttuple ?(loc=dummy) ?a l : type_t =
  mkloc loc (Ttuple l), a

let mk_toption ?(loc=dummy) ?a t : type_t =
  mkloc loc (Toption t), a

let mk_tset ?(loc=dummy) ?a t : type_t =
  mkloc loc (Tset t), a

let mk_tlist ?(loc=dummy) ?a t : type_t =
  mkloc loc (Tlist t), a

let mk_tmap ?(loc=dummy) ?a k v : type_t =
  mkloc loc (Tmap (k, v)), a

let mk_tor ?(loc=dummy) ?a k v : type_t =
  mkloc loc (Tor (k, v)), a

let mk_tcontract ?(loc=dummy) ?a t : type_t =
  mkloc loc (Tcontract t), a

let mk_tkeyof ?(loc=dummy) ?a t : type_t =
  mkloc loc (Tkeyof t), a

let mk_tticket ?(loc=dummy) ?a t : type_t =
  mkloc loc (Tticket t), a

let mk_sapling_state ?(loc=dummy) ?a n : type_t =
  mkloc loc (Tsapling_state n), a

let mk_sapling_transaction ?(loc=dummy) ?a n : type_t =
  mkloc loc (Tsapling_transaction n), a


(* expressions *)

let mk_eliteral ?(loc=dummy) l =
  mkloc loc (Eliteral l)

let ebint n = mk_eliteral (Lint n)
let eint  n = ebint (Big_int.big_int_of_int n)

let ebnat n = mk_eliteral (Lnat n)
let enat  n = ebnat (Big_int.big_int_of_int n)

let ebtz n = mk_eliteral (Ltz n)

let emtz n = mk_eliteral (Lmtz n)

let eutz n = mk_eliteral (Lutz n)

let epercent n = mk_eliteral (Lpercent n)

let etrue = mk_eliteral (Lbool true)
let efalse = mk_eliteral (Lbool false)

let edecimal  v = mk_eliteral (Ldecimal v)
let eaddress  v = mk_eliteral (Laddress v)
let estring   v = mk_eliteral (Lstring v)
let eduration v = mk_eliteral (Lduration v)
let edate     v = mk_eliteral (Ldate v)
let ebytes    v = mk_eliteral (Lbytes v)

let eterm         ?(loc=dummy) ?temp ?delta id    = mkloc loc (Eterm ((delta, temp), id))
let earray        ?(loc=dummy) l                  = mkloc loc (Earray l)
let erecord       ?(loc=dummy) rl                 = mkloc loc (Erecord rl)
let etuple        ?(loc=dummy) l                  = mkloc loc (Etuple l)
let edot          ?(loc=dummy) e id               = mkloc loc (Edot (e, id))
let esqapp        ?(loc=dummy) e i                = mkloc loc (Esqapp (e, i))
let emulticomp    ?(loc=dummy) e l                = mkloc loc (Emulticomp(e, l))
let eapp          ?(loc=dummy) f e                = mkloc loc (Eapp(f, e))
let emethod       ?(loc=dummy) e id args          = mkloc loc (Emethod(e, id, args))
let etransfer     ?(loc=dummy) t                  = mkloc loc (Etransfer t)
let edorequire    ?(loc=dummy) e f                = mkloc loc (Edorequire(e, f))
let edofailif     ?(loc=dummy) e f                = mkloc loc (Edofailif (e, f))
let efail         ?(loc=dummy) e                  = mkloc loc (Efail e)
let eassign       ?(loc=dummy) op e v             = mkloc loc (Eassign(op, e, v))
let eif           ?(loc=dummy) ?e c t             = mkloc loc (Eif(c, t, e))
let efor          ?(loc=dummy) ?lbl id c b        = mkloc loc (Efor(lbl, id, c, b))
let eiter         ?(loc=dummy) ?lbl ?min id max e = mkloc loc (Eiter(lbl, id, min, max, e))
let ewhile        ?(loc=dummy) ?lbl c b           = mkloc loc (Ewhile(lbl, c, b))
let eseq          ?(loc=dummy) e1 e2              = mkloc loc (Eseq(e1, e2))
let eletin        ?(loc=dummy) ?t ?o id v b       = mkloc loc (Eletin(id, t, v, b, o))
let evar          ?(loc=dummy) ?t id e            = mkloc loc (Evar(id, t, e))
let ematchwith    ?(loc=dummy) e l                = mkloc loc (Ematchwith(e, l))
let erecupdate    ?(loc=dummy) e l                = mkloc loc (Erecupdate(e, l))
let equantifier   ?(loc=dummy) q id qk e          = mkloc loc (Equantifier(q, id, qk, e))
let eassert       ?(loc=dummy) id                 = mkloc loc (Eassert id)
let elabel        ?(loc=dummy) id                 = mkloc loc (Elabel id)
let ereturn       ?(loc=dummy) e                  = mkloc loc (Ereturn e)
let eoption       ?(loc=dummy) e                  = mkloc loc (Eoption e)
let eentrypoint   ?(loc=dummy) t e v              = mkloc loc (Eentrypoint (t, e, v))
let eunpack       ?(loc=dummy) t e                = mkloc loc (Eunpack (t, e))
let eself         ?(loc=dummy) id                 = mkloc loc (Eself id)
let eany          ?(loc=dummy) _                  = mkloc loc (Eany)
let enothing      ?(loc=dummy) _                  = mkloc loc (Enothing)
let einvalid      ?(loc=dummy) _                  = mkloc loc (Einvalid)

(* declarations utils *)

let mk_s_function name args ret_t spec body getter : s_function =
  {name; args; ret_t; spec; body; getter}

let mk_entry_properties ?(accept_transfer = true) ?sourcedby ?calledby ?state_is ?require ?failif ?spec_fun ?(functions = []) _ : entry_properties =
  { accept_transfer; sourcedby; calledby; state_is; require; failif; spec_fun; functions }

let mk_transition_item id eexto eexts : lident * (expr * exts) option * (expr * exts) option = id, eexto, eexts

let mk_variable_decl ?dv ?(le=[]) ?exts id t vk : variable_decl = id, t, dv, vk, le, exts

let mk_enum_decl ?exts l : enum_decl = l, exts

let mk_asset_decl ?(fs=[]) ?(sfs=[]) ?(aos=[]) ?(apos=[]) ?ao ?exts id : asset_decl = id, fs, sfs, aos, apos, ao, exts

let mk_record_decl ?(fs=[]) ?pos ?exts id : record_decl = id, fs, pos, exts

let mk_entry_decl ?(args=[]) ?body ?exts id ep : entry_decl = id, args, ep, body, exts

let mk_transition_decl ?(args=[]) ?te ?(trs=[]) ?exts id body ep : transition_decl = id, args, te, body, ep, trs, exts

let mk_extension_decl ?(es=[]) id : extension_decl = id, es

let mk_namespace_decl ?(ds=[]) id : namespace_decl = id, ds

let mk_asset_option_identifiedby ids = AOidentifiedby ids
let mk_asset_option_sortedby id      = AOsortedby id
let mk_asset_option_to_big_map       = AOtoBigMap

let mk_asset_post_option_states id      = APOstates id
let mk_asset_post_option_constraints ls = APOconstraints ls
let mk_asset_post_option_init l         = APOinit l

let mk_enum_option_initial _        = EOinitial
let mk_enum_option_specification ls = EOspecification ls

let mk_assetoperation aoes e : asset_operation = AssetOperation (aoes, e)



(* declarations *)

let mk_darchetype ?parameters ?metadata ?exts ?(loc=dummy) id =
  mkloc loc (Darchetype (id, parameters, metadata, exts))

let mk_variable ?(loc=dummy) vd =
  mkloc loc (Dvariable vd)

let mk_enum ?(loc=dummy) ek ed =
  mkloc loc (Denum (ek, ed))

let mk_asset ?(loc=dummy) ad =
  mkloc loc (Dasset ad)

let mk_record ?(loc=dummy) rd =
  mkloc loc (Drecord rd)

let mk_entry ?(loc=dummy) ed =
  mkloc loc (Dentry ed)

let mk_transition ?(loc=dummy) td =
  mkloc loc (Dtransition td)

let mk_extension ?(loc=dummy) ed =
  mkloc loc (Dextension ed)

let mk_namespace ?(loc=dummy) nd =
  mkloc loc (Dnamespace nd)

let mk_function ?(loc=dummy) sf =
  mkloc loc (Dfunction sf)

let mk_specification ?(loc=dummy) s =
  mkloc loc (Dspecification s)

let mk_specasset ?(loc=dummy) id ls =
  mkloc loc (Dspecasset (id, ls))

let mk_specfun ?(loc=dummy) sf id args s =
  mkloc loc (Dspecfun (sf, id, args, s))

let mk_specvariable ?(loc=dummy) id ls =
  mkloc loc (Dspecvariable (id, ls))

let mk_security ?(loc=dummy) s =
  mkloc loc (Dsecurity s)

let mk_dtype ?(loc=dummy) id t =
  mkloc loc (Dtype (id, t))

let mk_invalid ?(loc=dummy) () =
  mkloc loc Dinvalid

let mk_archetype ?(decls=[]) ?(loc=dummy) () =
  mkloc loc (Marchetype decls)

(* -------------------------------------------------------------------- *)

<<<<<<< HEAD
let cst_now         = "now"
let cst_transferred = "transferred"
let cst_caller      = "caller"
let cst_balance     = "balance"
let cst_source      = "source"
let cst_selfaddress = "selfaddress"
let cst_chainid     = "chainid"
let cst_metadata    = "metadata"
=======
let mk_archetype ?(decls=[]) ?(loc=dummy) () =
  mkloc loc (Marchetype decls)

(* utils *)

let get_name = function
  | Darchetype  _                      -> "archetype"
  | Dvariable (id, _, _, _, _, _)      -> unloc id
  | Denum (EKenum id, _)               -> unloc id
  | Denum (EKstate, _)                 -> "_state"
  | Dasset (id, _, _, _, _, _, _)      -> unloc id
  | Drecord (id, _, _, _)              -> unloc id
  | Dentry (id, _, _, _, _)            -> unloc id
  | Dtransition (id, _, _, _, _, _, _) -> unloc id
  | Dextension (id, _)                 -> unloc id
  | Dnamespace (id, _)                 -> unloc id
  | Dfunction fs                       -> unloc fs.name
  | Dspecification _                   -> ""
  | Dspecasset _                       -> ""
  | Dspecfun _                         -> ""
  | Dspecvariable _                    -> ""
  | Dsecurity _                        -> ""
  | Dtype  (id, _)                     -> unloc id
  | Dinvalid                           -> ""
>>>>>>> 45153bdb
<|MERGE_RESOLUTION|>--- conflicted
+++ resolved
@@ -640,7 +640,6 @@
 
 (* -------------------------------------------------------------------- *)
 
-<<<<<<< HEAD
 let cst_now         = "now"
 let cst_transferred = "transferred"
 let cst_caller      = "caller"
@@ -649,9 +648,7 @@
 let cst_selfaddress = "selfaddress"
 let cst_chainid     = "chainid"
 let cst_metadata    = "metadata"
-=======
-let mk_archetype ?(decls=[]) ?(loc=dummy) () =
-  mkloc loc (Marchetype decls)
+
 
 (* utils *)
 
@@ -673,5 +670,4 @@
   | Dspecvariable _                    -> ""
   | Dsecurity _                        -> ""
   | Dtype  (id, _)                     -> unloc id
-  | Dinvalid                           -> ""
->>>>>>> 45153bdb
+  | Dinvalid                           -> ""