(* -------------------------------------------------------------------- *)
open Ident
open Location

(* -------------------------------------------------------------------- *)

let pp_lident fmt i = Format.fprintf fmt "%s" (unloc i)

type lident = ident loced

(* -------------------------------------------------------------------- *)
and container =
  | Collection
  | Partition

and type_r =
  | Tref of lident
  | Tasset of lident
  | Tcontainer of type_t * container
  | Ttuple of type_t list
  | Toption of type_t
  | Tkeyof of type_t

and type_t = type_r loced

(* -------------------------------------------------------------------- *)
and logical_operator =
  | And
  | Or
  | Imply
  | Equiv

and comparison_operator =
  | Equal
  | Nequal
  | Gt
  | Ge
  | Lt
  | Le

and arithmetic_operator =
  | Plus
  | Minus
  | Mult
  | Div
  | Modulo

and unary_operator =
  | Uplus
  | Uminus
  | Not

and assignment_operator =
  | ValueAssign
  | PlusAssign
  | MinusAssign
  | MultAssign
  | DivAssign
  | AndAssign
  | OrAssign

and quantifier =
  | Forall
  | Exists

and operator =
  | Logical of logical_operator
  | Cmp     of comparison_operator
  | Arith   of arithmetic_operator
  | Unary   of unary_operator

<<<<<<< HEAD
type pattern_unloc =
=======
and qualid =
  | Qident of lident
  | Qdot of qualid * lident

and pattern_unloc =
>>>>>>> 84d21a39
  | Pwild
  | Pref of lident

and pattern = pattern_unloc loced

and s_term = {
  before: bool;
  label: lident option;
}

and expr_unloc =
  | Eterm         of s_term * lident
  | Eliteral      of literal
  | Earray        of expr list
  | Erecord       of record_item list
  | Etuple        of expr list
  | Edot          of expr * lident
  | Emulticomp    of expr * (comparison_operator loced * expr) list
  | Eapp          of function_ * expr list
  | Emethod       of expr * lident * expr list
  | Etransfer     of expr * expr
  | Erequire      of expr
  | Efailif       of expr
  | Eassign       of assignment_operator * expr * expr
  | Eif           of expr * expr * expr option
  | Ebreak
  | Efor          of lident option * lident * expr * expr
  | Eiter         of lident option * lident * expr option * expr * expr
  | Eseq          of expr * expr
  | Eletin        of lident * type_t option * expr * expr * expr option
  | Evar          of lident * type_t option * expr
  | Ematchwith    of expr * branch list
  | Equantifier   of quantifier * lident * quantifier_kind * expr
  | Eassert       of lident
  | Elabel        of lident
  | Ereturn       of expr
  | Eoption       of option_
  | Einvalid

and branch = (pattern list * expr)

and scope =
  | Added
  | After
  | Before
  | Fixed
  | Removed
  | Stable

and quantifier_kind =
  | Qcollection of expr
  | Qtype of type_t

and option_ =
  | OSome of expr
  | ONone

and function_ =
  | Fident of lident
  | Foperator of operator loced

and literal =
  | Lnumber   of Core.big_int
  | Lrational of Core.big_int * Core.big_int
  | Ltz       of Core.big_int
  | Lmtz      of Core.big_int
  | Lutz      of Core.big_int
  | Laddress  of string
  | Lstring   of string
  | Lbool     of bool
  | Lduration of string
  | Ldate     of string

and record_item = (assignment_operator * lident) option * expr

and expr = expr_unloc loced

and lident_typ = lident * type_t * extension list option

and label_expr = (lident * expr) loced

and label_exprs = label_expr list

(* -------------------------------------------------------------------- *)
and extension_unloc =
  | Eextension of lident * expr option (** extension *)

and extension = extension_unloc loced

and exts = extension list option

(* -------------------------------------------------------------------- *)
and field_unloc =
  | Ffield of lident * type_t * expr option * exts   (** field *)

and field = field_unloc loced

and args = lident_typ list

and invariants = (lident * expr list) list

and specification_item_unloc =
  | Vpredicate of lident * args * expr
  | Vdefinition of lident * type_t * lident * expr
  | Vlemma of lident * expr
  | Vtheorem of lident * expr
  | Vvariable of lident * type_t * expr option
  | Veffect of expr
  | Vassert of (lident * expr * invariants * lident list)
  | Vpostcondition of (lident * expr * invariants * lident list)

and specification_item = specification_item_unloc loced

and specification_unloc = specification_item list * exts

and specification = specification_unloc loced

and security_arg_unloc =
  | Sident of lident
  | Sdot   of lident * lident
  | Slist of security_arg list
  | Sapp of lident * security_arg list
  | Sbut of lident * security_arg
  | Sto of lident * security_arg

and security_arg = security_arg_unloc loced

and security_item_unloc = lident * lident * security_arg list

and security_item = security_item_unloc loced

and security_unloc = security_item list * exts

and security = security_unloc loced

and s_function = {
  name  : lident;
  args  : args;
  ret_t : type_t option;
  spec : specification option;
  body  : expr;
}

and action_properties = {
  accept_transfer : bool;
  calledby        : (expr * exts) option;
  require         : (label_exprs * exts) option;
  failif          : (label_exprs * exts) option;
  spec            : specification option;
  functions       : (s_function loced) list;
}

and transition = (lident * (expr * exts) option * (expr * exts) option) list

(* -------------------------------------------------------------------- *)
and variable_kind =
  | VKvariable
  | VKconstant

and enum_kind =
  | EKenum of lident
  | EKstate

(* -------------------------------------------------------------------- *)
and declaration_unloc =
  | Darchetype     of lident * exts
  | Dvariable      of variable_decl
  | Denum          of enum_kind * enum_decl
  | Dasset         of asset_decl
  | Daction        of action_decl
  | Dtransition    of transition_decl
  | Dcontract      of contract_decl
  | Dextension     of extension_decl
  | Dnamespace     of namespace_decl
  | Dfunction      of s_function
  | Dspecification of specification
  | Dsecurity      of security
  | Dinvalid

and variable_decl =
  lident
  * type_t
  * expr option
  * value_option list option
  * variable_kind
  * label_exprs
  * exts

and enum_decl =
  (lident * enum_option list) list * exts

and asset_decl =
  lident
  * field list
  * field list (* shadow fields *)
  * asset_option list
  * asset_post_option list
  * asset_operation option
  * exts

and action_decl =
  lident
  * args
  * action_properties
  * (expr * exts) option
  * exts

and transition_decl =
  lident
  * args
  * (lident * type_t) option
  * expr
  * action_properties
  * transition
  * exts

and contract_decl =
  lident * signature list * exts

and extension_decl =
  lident * expr option

and namespace_decl =
  lident * declaration list

and value_option =
  | VOfrom of lident
  | VOto of lident

and asset_option =
  | AOidentifiedby of lident
  | AOsortedby of lident

and asset_post_option =
  | APOstates of lident
  | APOconstraints of label_exprs
  | APOinit of expr

and enum_option =
  | EOinitial
  | EOspecification of label_exprs

and signature =
  | Ssignature of lident * type_t list

and declaration = declaration_unloc loced

and asset_operation_enum =
  | AOadd
  | AOremove
  | AOupdate

and asset_operation =
  | AssetOperation of asset_operation_enum list * expr option

(* -------------------------------------------------------------------- *)
and archetype_unloc =
  | Marchetype of declaration list
  | Mextension of lident * declaration list * declaration list

and archetype = archetype_unloc loced
[@@deriving yojson, show {with_path = false},
 visitors { variety = "map"; ancestors = ["location_map"; "ident_map"] },
 visitors { variety = "iter"; ancestors = ["location_iter"; "ident_iter"] },
 visitors { variety = "reduce"; ancestors = ["location_reduce"; "ident_reduce"] },
 visitors { variety = "reduce2"; ancestors = ["location_reduce2"; "ident_reduce2"] }
]


let mk_archetype ?(decls=[]) ?(loc=dummy) () =
  mkloc loc (Marchetype decls)

let mk_s_term ?(before=false) ?label () : s_term =
  { before = before; label = label }<|MERGE_RESOLUTION|>--- conflicted
+++ resolved
@@ -69,15 +69,7 @@
   | Arith   of arithmetic_operator
   | Unary   of unary_operator
 
-<<<<<<< HEAD
 type pattern_unloc =
-=======
-and qualid =
-  | Qident of lident
-  | Qdot of qualid * lident
-
-and pattern_unloc =
->>>>>>> 84d21a39
   | Pwild
   | Pref of lident
 
