--- conflicted
+++ resolved
@@ -417,93 +417,6 @@
                                                Tvar "k",
                                                mk_ac_st "s" pa)))))
 
-<<<<<<< HEAD
-=======
-(* Transfer & contract call -------------------------------------------------*)
-
-(* let mk_transfer () =
-  let decl : (term, typ, ident) abstract_decl = Dfun {
-      name     = "transfer";
-      logic    = NoMod;
-      args     = ["a", Tyint; "t", Tyaddr];
-      returns  = Tyunit;
-      raises   = [];
-      fails    = [];
-      variants = [];
-      requires = [];
-      ensures  = [
-        { id   = "transfer_post_1";
-          form = Teq(Tyint,
-                     Tdoti(gs,"_balance"),
-                     Tminus(Tyint,
-                            Tdot(Told (Tvar gs),Tvar "_balance"),
-                            Tvar "a"))
-        }
-      ];
-      body     = Tseq[
-          Tassign (
-            Tdoti(gs,"_ops"),
-            Tcons ( gListAs,
-                    Tapp(Tvar "_mk_transfer",[Tvar "t";Tvar "a"]),
-                    Tdoti(gs,"_ops")
-                  ));
-          Tassign (
-            Tdoti (gs,"_balance"),
-            Tminus (Tyint,
-                    Tdoti (gs,"_balance"),
-                    Tvar "a"
-                   )
-          )
-        ]
-    } in
-  loc_decl decl |> deloc *)
-
-let mk_call () =
-  let decl : (term, typ, ident) abstract_decl = Dfun {
-      name     = "call";
-      logic    = NoMod;
-      args     = ["t", Tyaddr; "a", Tytez; "n", Tystring; "l", Tylist Tystring];
-      returns  = Tyunit;
-      raises   = [];
-      fails    = [];
-      variants = [];
-      requires = [];
-      ensures  = [];
-      body     =
-        Tassign (
-          Tdoti(gs,"_ops"),
-          Tcons (gListAs,
-                 Tapp(Tvar "_mk_call",[Tvar "t"; Tvar "a"; Tvar "n"; Tvar "l"]),
-                 Tdoti(gs,"_ops")
-                ))
-    } in
-  loc_decl decl |> deloc
-
-(* let mk_operation () =
-  let decl : (term, typ, ident) abstract_decl = Dfun {
-      name     = "mk_operation";
-      logic    = NoMod;
-      args     = ["a", Tytez; "e", Tycontract; "l", Tylist Tystring];
-      returns  = Tyunit;
-      raises   = [];
-      fails    = [];
-      variants = [];
-      requires = [];
-      ensures  = [ {
-        id = "mk_op_post";
-        form = Teq(Tyint,Tcard (,(Tdoti("_ops", gs))),Tplus(Tcard(,Tapp(Told (Tvar gs),[Tvar "_ops"])),1));
-      }];
-      body     =
-        Tassign (
-          Tdoti(gs,"_ops"),
-          Tcons (gListAs,
-                 Tapp(Tvar "_mk_operation",[Tvar "a"; Tvar "e"; Tvar "l"]),
-                 Tdoti(gs,"_ops")
-                ))
-    } in
-  loc_decl decl |> deloc *)
-
->>>>>>> 1c0d3f5e
 (* Sort ----------------------------------------------------------------------*)
 
 let sort_kind_to_string = function
