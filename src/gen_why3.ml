--- conflicted
+++ resolved
@@ -3219,15 +3219,9 @@
         acc @ [ (*mk_get_sum_value_from_pos asset id mlw_formula;*)
           mk_get_sum_value asset id mlw_formula;
           mk_sum_clone m asset key tkey formula ]
-<<<<<<< HEAD
       | M.APIAsset (Select (asset, (View | Field _), _args, test)), OnlyFormula ->
         let mlw_test = map_mterm m init_ctx test in
         acc @ [ mk_select_formula m asset test (mlw_test |> unloc_term) ]
-=======
-      | M.APIAsset (Select (asset, (View | Field _), args, test)), OnlyFormula ->
-        let mlw_test = map_mterm m init_ctx test in
-        acc @ [ mk_select m asset test (mlw_test |> unloc_term) true args ]
->>>>>>> 3948e1bb
       | M.APIAsset (Select (asset, (View | Field _), args, test)), (ExecFormula | OnlyExec) ->
         let mlw_test = map_mterm m init_ctx test in
         acc @ [ mk_select m asset test (mlw_test |> unloc_term) false args ]
