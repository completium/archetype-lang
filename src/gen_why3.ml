open Location

module M = Model
open Tools
open Mlwtree

(* Utils -----------------------------------------------------------------------*)

let mk_use = Duse ["archetype";"Lib"] |> loc_decl |> deloc
let mk_use_module m = Duse [deloc m]  |> loc_decl |> deloc

let mk_default_val = function
  | Typartition _ -> Tvar "empty"
  | _ -> Tint Big_int.zero_big_int

let mk_default_init = function
  | Drecord (n,fs) ->
    Dfun {
      name     = "mk_default_"^n;
      logic    = NoMod;
      args     = [];
      returns  = Tyasset n;
      raises   = [];
      variants = [];
      requires = [];
      ensures  = [];
      body     = Trecord (None, List.map (fun (f:field) ->
          f.name, f.init
        ) fs);
    }
  | _ -> assert false

let mk_diff_set_fields asset = [
  { name = "added_"^asset  ; typ = Tycoll asset; init = Tvar "empty"; mutable_ = true; };
  { name = "removed_"^asset; typ = Tycoll asset; init = Tvar "empty"; mutable_ = true; }
]

let mk_asset_fields asset = [
  { name = asset^"_keys"   ; typ = Tycoll asset; init = Tvar "empty"; mutable_ = true; };
  { name = asset^"_assets" ; typ = Tymap asset  ;
    init = Tvar ("const (mk_default_"^asset^" ())"); mutable_ = true; } ] @
  (mk_diff_set_fields asset)

let mk_const_fields with_trace = [
  { name = "ops_"   ; typ = Tyrecord "transfers" ; init = Tvar "Nil"; mutable_ = true; };
  { name = "get_balance_" ;     typ = Tytez; init = Tint Big_int.zero_big_int; mutable_ = false; };
  { name = "get_transferred_" ; typ = Tytez; init = Tint Big_int.zero_big_int; mutable_ = false; };
  { name = "get_caller_"    ; typ = Tyaddr;  init = Tint Big_int.zero_big_int; mutable_ = false; };
  { name = "get_now_"       ; typ = Tydate;  init = Tint Big_int.zero_big_int; mutable_ = false; };
] @
  if with_trace then
    [
      { name = "tr_"; typ = Tyrecord "Tr.log" ; init = Tvar "Nil"; mutable_ = true; };
      { name = "ename_"; typ = Tyoption (Tyenum "entry"); init = Tnone; mutable_ = true;}
    ]
  else []

let mk_trace_clone = Dclone (["archetype";"Trace"], "Tr",
                             [Ctype ("asset","asset");
                              Ctype ("entry","entry");
                              Ctype ("field","field")])

let mk_sum_clone field = Dclone (["archetype";"Sum"], String.capitalize_ascii field,
                                 [Ctype ("storage","storage_");
                                  Cval ("f","get_"^field)])

let mk_get_field asset ktyp field typ = Dfun {
    name = "get_"^field;
    logic = Logic;
    args = ["s",Tystorage; "k",ktyp];
    returns = typ;
    raises = [];
    variants = [];
    requires = [];
    ensures = [];
    body = Tapp (Tvar field,[Tget (Tdoti ("s",asset^"_assets"),Tvar "k")])
  }

let mk_get_asset asset ktyp = Dfun {
    name = "get_"^asset;
    logic = NoMod;
    args = ["s",Tystorage; "k",ktyp];
    returns = Tyasset asset;
    raises = [ Enotfound ];
    variants = [];
    requires = [];
    ensures = [
      { id   = "get_"^asset^"_post";
        form = Tmem (Tvar "k",Tdoti ("s",asset^"_keys"));
      }
    ];
    body = Tif (Tnot (Tmem (Tvar "k",Tdoti ("s",asset^"_keys"))), Traise Enotfound,
                Some (Tget (Tdoti ("s",asset^"_assets"),Tvar "k")))
  }

let rec get_asset_key_typ key (fields : field list) =
  match fields with
  | field :: tl when compare field.name key = 0 -> field.typ
  | _ :: tl -> get_asset_key_typ key tl
  | _ -> assert false

let mk_update_fields n key =
  List.fold_left (fun acc (f:field) ->
      if compare f.name key = 0 then
        acc
      else
        acc@[f.name,Tapp (Tvar f.name,[Tvar ("new_asset")])]
    ) []

let mk_set_ensures n key fields =
  snd (List.fold_left (fun (i,acc) (f:field) ->
      if compare f.name key = 0 then
        (i,acc)
      else
        (succ i,acc@[{
             id   = "set_"^n^"_post"^(string_of_int i);
             form = Teq (Tyint, Tapp (Tvar ("get_"^f.name),[Tvar "s";Tvar "k"]),
                         Tapp (Tvar f.name,[Tvar ("new_asset")]))
           }])
    ) (1,[]) fields)

let mk_set_asset key = function
  | Drecord (n,fields) ->  Dfun {
      name = "set_"^n;
      logic = NoMod;
      args = ["s",Tystorage; "k",get_asset_key_typ key fields; "new_asset", Tyasset n];
      returns = Tyunit;
      raises = [ Enotfound ];
      variants = [];
      requires = [];
      ensures = mk_set_ensures n key fields;
      body = Tif (Tnot (Tmem (Tvar "k",Tdoti ("s",n^"_keys"))), Traise Enotfound,
                  Some (
                    Tassign (Tdoti ("s",n^"_assets"),Tset (Tdoti ("s",n^"_assets"),
                                                           Tvar "k",Tvar ("new_asset")))
                  ))
    }
  | _ -> assert false

(* f --> f (get a_assets k) *)
let mk_app_field (a : loc_ident) (f : loc_ident) : loc_term * loc_term  =
  let arg   : term     = Tget (Tvar ((deloc a)^"_assets"), Tvar "k_") in
  let loc_f : loc_term = mk_loc f.loc (Tvar f) in
  (loc_f,with_dummy_loc (Tapp (loc_f,[loc_term arg])))

(* n is the asset name
   f is the name of the key field
   ktyp is the key type
*)
let mk_keys_eq_axiom n f ktyp : decl =
  Daxiom ("eq_"^n^"_keys",
          Tforall ([["s"],Tystorage;["k"],ktyp],
                   Timpl (Tmem (Tvar "k",Tdoti ("s",n^"_keys")),
                          Teq (Tyint,
                               Tapp (Tvar f,[Tget (Tdoti ("s",n^"_assets"),Tvar "k")]),
                               Tvar "k"))))

(* n is the asset name
   f is the partition field name
   kt is the key type
   pa is the partitionned asset name
   kpt is the partionned asset key type
*)
let mk_partition_axiom n f kt pa kpt : decl =
  Daxiom (n^"_"^f^"_is_partition",
          Tforall ([["s"],Tystorage;["k1"],kt;["k2"],kpt],
                   Timpl (Tmem (Tvar("k1"),Tdoti ("s",n^"_keys")),
                          Timpl (Tmem (Tvar "k2",
                                       Tapp (Tvar f,
                                             [Tget (Tdoti ("s",n^"_assets"),Tvar "k1")])),
                                 Tmem (Tvar "k2",Tdoti ("s",pa^"_keys"))))))

(* Filter template -----------------------------------------------------------*)

let mk_filter n typ test : decl = Dfun {
    name = "filter_"^n;
    logic = Logic;
    args = ["s",Tystorage; "c",Tycoll "" ];
    returns = Tycoll "";
    raises = [];
    variants = [];
    requires = [];
    ensures = [
      { id   = "filter_"^n^"_post1";
        form = Tforall ([["k"],typ],Timpl (Tmem (Tvar "k",Tresult),test));
      };
      { id   = "filter_"^n^"_post2";
        form = Tsubset (Tresult,(Tvar "c"));
      }
    ];
    body = Tletfun (
        {
          name = "rec_filter";
          logic = Rec;
          args = ["l",Tylist Tyint]; (* TODO : should pass asset key type instead *)
          returns = Tylist Tyint;
          raises = [];
          variants = [Tvar "l"];
          requires = [];
          ensures = [
            { id   = "rec_filter_post1";
              form = Tforall ([["k"],typ],
                              Timpl (Tlmem (Tvar "k",Tresult),
                                     test));
            };
            { id   = "rec_filter_post2";
              form = Tforall ([["k"],typ],
                              Timpl (Tlmem (Tvar "k",Tresult),
                                     Tlmem (Tvar "k",Tvar "l")));
            }];
          body = Tmlist (Tnil,"l","k","tl",
                         Tif(test,
                             Tcons (Tvar "k",Tapp (Tvar ("rec_filter"),[Tvar "tl"])),
                             Some (Tapp (Tvar ("rec_filter"),[Tvar "tl"])))
                        );
        },
        Tapp (Tvar "mkacol",
              [Tapp (Tvar ("rec_filter"),[Tdoti("c","content")])])
      );
  }

(* API storage templates -----------------------------------------------------*)


let mk_contains asset keyt = Dfun {
    name     = asset^"_contains";
    logic    = NoMod;
    args     = ["s",Tystorage; "k",keyt];
    returns  = Tybool;
    raises   = [];
    variants = [];
    requires = [];
    ensures  = [
      { id   = asset^"_contains_1";
        form = Teq(Tyint, Tvar "result", Tmem (Tvar "k",
                                               Tdoti ("s",asset^"_keys")))
      }];
    body     = Tmem (Tvar "k",
                     Tdoti ("s",asset^"_keys"))
  }

(* basic getters *)

let gen_field_getter n field = Dfun {
    name     = n;
    logic    = Logic;
    args     = [];
    returns  = Tyunit;
    raises   = [];
    variants = [];
    requires = [];
    ensures  = [];
    body     = Tnone;
  }

let gen_field_getters = function
  | Drecord (n,fs) ->
    List.map (gen_field_getter n) fs
  | _ -> assert false

(* TODO : add postconditions *)
let mk_add_asset asset key : decl = Dfun {
    name     = "add_"^asset;
    logic    = NoMod;
    args     = ["s",Tystorage; "new_asset",Tyasset asset];
    returns  = Tyunit;
    raises   = [Ekeyexist];
    variants = [];
    requires = [];
    ensures  = [
      { id   = "add_"^asset^"_post_1";
        form = Tmem (Tdoti ("new_asset",key),
                     Tdoti ("s",asset^"_keys"))
      };
      { id   = "add_"^asset^"_post_2";
        form = Teq (Tycoll asset,
                    Tdoti ("s",asset^"_keys"),
                    Tunion (Tdot (Told (Tvar "s"),
                                  Tvar (asset^"_keys")),
                            Tsingl (Tdoti ("new_asset",key))));
      };
      { id   = "add_"^asset^"_post_3";
        form = Teq (Tycoll asset,
                    Tdoti ("s","added_"^asset),
                    Tunion (Tdot (Told (Tvar "s"),
                                  Tvar ("added_"^asset)),
                            Tsingl (Tdoti ("new_asset",key))));
      };
      { id   = "add_"^asset^"_post_4";
        form = Tempty (Tinter (Tdot(Told (Tvar "s"),Tvar (asset^"_keys")),
                               Tsingl (Tdoti ("new_asset",key))
                              ));
      };

    ];
    body     = Tseq [
        Tif (Tmem (Tdoti ("new_asset",key),
                   Tdoti ("s",asset^"_keys")),
             Traise Ekeyexist, (* then *)
             Some (Tseq [      (* else *)
                 Tassign (Tdoti ("s",asset^"_assets"),
                          Tset (Tdoti ("s",asset^"_assets"),
                                Tdoti("new_asset",key),
                                Tvar "new_asset"));
                 Tassign (Tdoti ("s",asset^"_keys"),
                          Tadd (Tdoti("new_asset",key),
                                Tdoti ("s",asset^"_keys")));
                 Tassign (Tdoti ("s","added_"^asset),
                          Tadd (Tdoti("new_asset",key),
                                Tdoti ("s","added_"^asset)))
               ]
               ))
      ];
  }

let mk_rm_asset n ktyp : decl = Dfun {
    name     = "remove_"^n;
    logic    = NoMod;
    args     = ["s",Tystorage; "k",ktyp];
    returns  = Tyunit;
    raises   = [Enotfound; Ekeyexist];
    variants = [];
    requires = [];
    ensures  = [
      { id   = "remove_"^n^"_post1";
        form = Tnot (Tmem (Tvar ("k"),Tdoti ("s",n^"_keys")))
      };
      { id   = "remove_"^n^"_post2";
        form = Teq (Tycoll n,
                    Tdoti ("s",n^"_keys"),
                    Tdiff (Tdot(Told (Tvar "s"),
                                Tvar (n^"_keys")),
                           Tsingl (Tvar "k")))
      };
      { id   = "remove_"^n^"_post3";
        form = Teq (Tycoll n,
                    Tdoti ("s","removed_"^n),
                    Tunion (Tdot(Told (Tvar "s"),
                                 Tvar ("removed_"^n)),
                            Tsingl (Tvar "k")))
      };
    ];
    body = Tif (Tnot (Tmem (Tvar "k",
                            Tdoti ("s",n^"_keys"))),
                Traise Enotfound,
                Some (
                  Tseq [
                    Tassign (Tdoti("s",n^"_keys"),
                             Tremove (Tvar "k",
                                      Tdoti("s",
                                            n^"_keys")));
                    Tassign (Tdoti("s","removed_"^n),
                             Tadd (Tvar "k",
                                   Tdoti("s",
                                         "removed_"^n)))
                  ]));
  }

(* a      : asset name
   ak     : asset key field name
   pf      : partition field name
   adda    : added asset name
   addktyp : removed asset key type
*)
let mk_add_partition_field a ak pf adda addak : decl =
  let akey  = Tapp (Tvar ak,[Tvar "asset"]) in
  let addak = Tapp (Tvar addak,[Tvar "new_asset"]) in
  Dfun {
    name     = "add_"^a^"_"^pf;
    logic    = NoMod;
    args     = ["s",Tystorage; "asset",Tyasset a; "new_asset",Tyasset adda];
    returns  = Tyunit;
    raises   = [Enotfound;Ekeyexist];
    variants = [];
    requires = [];
    ensures  = [
      { id   = "add_"^a^"_"^pf^"_post1";
        form = Tmem (addak,Tdoti ("s",adda^"_keys"))
      };
      { id   = "add_"^a^"_"^pf^"_post2";
        form = Teq (Tycoll adda,
                    Tdoti ("s",adda^"_keys"),
                    Tunion (Tdot(Told (Tvar "s"),
                                 Tvar (adda^"_keys")),
                            Tsingl (addak)))
      };
      { id   = "add_"^a^"_"^pf^"_post3";
        form = Teq (Tycoll adda,
                    Tdoti ("s","added_"^adda),
                    Tunion (Tdot(Told (Tvar "s"),
                                 Tvar ("added_"^adda)),
                            Tsingl (addak)))
      };
    ];
    body     =
      Tif (Tnot (Tmem (akey,Tdoti ("s",a^"_keys"))), Traise Enotfound,
           Some (Tseq [
               Tapp (Tvar ("add_"^adda),[Tvar "s";Tvar "new_asset"]);
               Tletin (false, a^"_"^pf,None,
                       Tapp (Tvar pf,[Tvar "asset"]),
                       Tletin (false,"new_"^a^"_"^pf,None,
                               Tadd (addak,Tvar (a^"_"^pf)),
                               Tletin (false,"new_asset",None,
                                       Trecord (Some (Tvar "asset"),
                                                [pf,Tvar ("new_"^a^"_"^pf)]),
                                       Tassign (Tdoti ("s",a^"_assets"),
                                                Tset (Tdoti ("s",a^"_assets"),
                                                      akey,
                                                      Tvar ("new_asset")))
                                      )))]));
  }

(* n      : asset name
   ktyp   : asset key type
   f      : partition field name
   rmn    : removed asset name
   rmktyp : removed asset key type
*)
let mk_rm_partition_field n ktyp f rmn rmktyp : decl = Dfun {
    name     = "remove_"^n^"_"^f;
    logic    = NoMod;
    args     = ["s",Tystorage; "k",ktyp; rmn^"_k",rmktyp];
    returns  = Tyunit;
    raises   = [Enotfound;Ekeyexist];
    variants = [];
    requires = [];
    ensures  = [
      { id   = "remove_"^n^"_"^f^"_post1";
        form = Tnot (Tmem (Tvar (rmn^"_k"),Tdoti ("s",rmn^"_keys")))
      };
      { id   = "remove_"^n^"_"^f^"_post2";
        form = Teq (Tycoll rmn,
                    Tdoti ("s",rmn^"_keys"),
                    Tdiff (Tdot(Told (Tvar "s"),
                                Tvar (rmn^"_keys")),
                           Tsingl (Tvar (rmn^"_k"))))
      };
      { id   = "remove_"^n^"_"^f^"_post3";
        form = Teq (Tycoll rmn,
                    Tdoti ("s","removed_"^rmn),
                    Tunion (Tdot(Told (Tvar "s"),
                                 Tvar ("removed_"^rmn)),
                            Tsingl (Tvar (rmn^"_k"))))
      };
    ];
    body     =
      Tif (Tnot (Tmem (Tvar "k",Tdoti ("s",n^"_keys"))), Traise Enotfound,
           Some (
             Tletin (false,n^"_asset",None,
                     Tget (Tdoti ("s",n^"_assets"),Tvar "k"),
                     Tletin (false,n^"_"^f,None,
                             Tapp (Tvar f,[Tvar (n^"_asset")]),
                             Tletin (false,"new_"^n^"_"^f,None,
                                     Tremove (Tvar (rmn^"_k"),
                                              Tvar (n^"_"^f)),
                                     Tletin (false,"new_"^n^"_asset",None,
                                             Trecord (Some (Tvar (n^"_asset")),
                                                      [f,Tvar ("new_"^n^"_"^f)]),
                                             Tseq [
                                               Tassign (Tdoti ("s",n^"_assets"),
                                                        Tset (Tdoti ("s",n^"_assets"),
                                                              Tvar "k",
                                                              Tvar ("new_"^n^"_asset")));
                                               Tapp (Tvar ("remove_"^rmn),
                                                     [Tvar "s";Tvar (rmn^"_k")])
                                             ]
                                            ))))));
  }


(* test -----------------------------------------------------------------------*)

let mk_test_asset_enum = Denum ("asset",["Mile";"Owner"])
let mk_test_entry_enum = Denum ("entry",["Add";"Consume";"ClearExpired"])
let mk_test_field_enum = Denum ("field",["Amount";"Expiration";"Miles"])

let mk_test_mile : decl = Drecord ("mile", [
    { name = "id";         typ = Tystring; init = Tint Big_int.zero_big_int; mutable_ = false; };
    { name = "amount";     typ = Tyint;    init = Tint Big_int.zero_big_int; mutable_ = false; };
    { name = "expiration"; typ = Tydate;   init = Tint Big_int.zero_big_int; mutable_ = false; };
  ])

let mk_test_owner : decl = Drecord ("owner", [
    { name = "addr" ; typ = Tyaddr; init = Tint Big_int.zero_big_int; mutable_ = false; };
    { name = "miles"; typ = Typartition "mile"; init = Tvar "empty"; mutable_ = false; }
  ])

let mk_test_consume : decl = Dfun {
    name     = "consume";
    logic    = NoMod;
    args     = ["s",Tystorage; "ow",Tyaddr; "nbmiles",Tyint];
    returns  = Tytransfers;
    raises   = [Enotfound; Ekeyexist; Einvalidcaller; Einvalidcondition];
    variants = [];
    requires = [
      { id   = "r1";
        form = Teq (Tyoption (Tyenum "entry"),Tdoti ("s","ename_"),Tsome (Tenum "Consume"))
      };
      { id   = "r2";
        form = Tempty (Tdoti ("s","removed_mile"))
      };
      { id   = "r3";
        form = Tempty (Tdoti ("s","added_mile"))
      };
    ];
    ensures  = [];
    body     = Tseq [
        Tif (Tnot (Tmem (Tcaller "s", Tlist [Tdoti("s","admin")])),Traise Einvalidcaller, None);
        Tif (Tle (Tyint,Tvar "nbmiles",Tint Big_int.zero_big_int),Traise Einvalidcondition, None);
        Tletin (false,"o",None,Tapp (Tvar "get_owner",[Tvar "s";Tvar "ow"]),
                Tletin (false,"miles",None,Tapp (Tvar "get_miles",[Tvar "s";Tvar "o"]),
                        Tletin (false,"l",None,Tapp (Tvar "filter_consume",[Tvar "s";Tvar "miles"]),
                                Tseq [
                                  Tif (Tnot (Tle (Tyint, Tvar "nbmiles", Tapp (Tdoti ("Amount","sum"),[Tvar "s";Tvar "l"]))),Traise Einvalidcondition,None);
                                  Tletin (true,"remainder",None,Tvar "nbmiles",
                                          Tseq [
                                            Ttry (
                                              Tfor ("i",Tminus (Tyint,Tcard (Tvar "l"),Tint Big_int.unit_big_int),[
                                                  { id   = "loop_inv1";
                                                    form = Tdle (Tyint,Tint Big_int.zero_big_int,Tvar "remainder",Tapp(Tdoti ("Amount","sum"),[Tvar "s";Ttail (Tvar "i",Tvar "l")]))
                                                  }
                                                ],
                                                    Tletin (false,"m",None,Tnth (Tvar "i",Tvar "l"),
                                                            Tif (Tgt (Tyint,Tapp (Tvar "get_amount",[Tvar "s";Tvar "m"]),Tvar "remainder"),
                                                                 Tletin (false,"new_mile",None,Trecord (Some (Tget (Tdoti ("s","mile_assets"),Tvar "m")),["amount",Tminus (Tyint,Tapp (Tvar "get_amount",[Tvar "s";Tvar "m"]),Tvar "remainder")]),
                                                                         Tseq [Tapp (Tvar "update_mile",[Tvar "s";Tvar "m";Tvar "new_mile"]);
                                                                               Tassign (Tvar "remainder",Tint Big_int.zero_big_int);
                                                                               Traise Ebreak]),
                                                                 Some (Tif (Teq (Tyint,Tapp (Tvar "get_amount",[Tvar "s";Tvar "m"]),Tvar "remainder"),
                                                                            Tseq [Tassign (Tvar "remainder",Tint Big_int.zero_big_int);
                                                                                  Tapp (Tvar "remove_owner_miles",[Tvar "s";Tvar "o";Tvar "m"]);
                                                                                  Traise Ebreak],
                                                                            Some (Tseq [
                                                                                Tassign (Tvar "remainder",Tminus (Tyint,Tvar "remainder",Tapp (Tvar "get_amount",[Tvar "s";Tvar "m"])));
                                                                                Tapp (Tvar "remove_owner_miles",[Tvar "s";Tvar "o";Tvar "m"])
                                                                              ]))))
                                                           )
                                                ),
                                              Ebreak,Tassert (Teq (Tyint,Tvar "remainder",Tint Big_int.zero_big_int)));
                                            Tassert (Teq (Tyint,Tvar "remainder",Tint Big_int.zero_big_int));
                                            Tvar "no_transfer"])
                                ])))
      ]
  }

let mk_test_storage : decl = Dstorage {
    fields = [
      { name = "admin" ; typ = Tyrole ; init = Tint Big_int.zero_big_int; mutable_ = true; }
    ] @
      (mk_asset_fields "mile") @
      (mk_asset_fields "owner") @
      (mk_const_fields true)
    ;
    invariants = [
      { id   = "inv1";
        form = Tforall ([["k"],Tystring],
                        Timpl (Tmem (Tvar "k", Tvar "mile_keys"),
                               Tgt (Tyint, Tapp (Tvar "amount",
                                                 [Tget (Tvar "mile_assets",
                                                        Tvar "k")]), Tint Big_int.zero_big_int)))
      };

    ];
  }

let mk_test_mlwtree : mlw_tree =   [{
    name = "Miles_with_expiration_storage";
    decls = [
      mk_test_asset_enum;
      mk_test_entry_enum;
      mk_test_field_enum;
      mk_trace_clone;
      mk_test_mile;
      mk_default_init mk_test_mile;
      mk_test_owner;
      mk_default_init mk_test_owner;
      mk_test_storage;
      mk_get_field "mile" Tystring "amount" Tyint;
      mk_get_field "mile" Tystring "expiration" Tydate;
      mk_get_field "owner" Tyaddr "miles" (Tycoll "");
      mk_set_asset "id" mk_test_mile;
      mk_get_asset "mile" Tystring;
      mk_get_asset "owner" Tystring;
      mk_sum_clone "amount";
      mk_filter "consume" (Tyint) (Tlt (Tyint,Tapp (Tvar "get_expiration",[Tvar "s";Tvar "k"]),Tnow "s"));
      mk_add_asset "mile" "id";
      mk_add_asset "owner" "addr";
      mk_rm_asset "mile" Tystring;
      mk_rm_partition_field "owner" Tyaddr "miles" "mile" Tystring;
      mk_test_consume;
    ];
  }]

(* ----------------------------------------------------------------------------*)

let wdl (l : 'a list)  = List.map with_dummy_loc l
let unloc_decl = List.map unloc_decl
let loc_decl   = List.map loc_decl
let loc_field  = List.map loc_field
let deloc (l : 'a list) = List.map deloc l

let zip l1 l2 = List.concat (List.map2 (fun a b -> [a]@[b]) l1 l2)

let cap s = mk_loc s.loc (String.capitalize_ascii s.obj)

(* ----------------------------------------------------------------------------*)

let map_lident (i : M.lident) : loc_ident = {
  obj = i.pldesc;
  loc = i.plloc;
}

let map_lidents = List.map map_lident

let type_to_init (typ : loc_typ) : loc_term =
  mk_loc typ.loc (match typ.obj with
      | Typartition i -> Tvar (mk_loc typ.loc "empty")
      | Tycoll i      -> Tvar (mk_loc typ.loc "empty")
      | Tymap i       -> Tvar (mk_loc typ.loc ("const (mk_default_"^i.obj^" ())"))
      | _             -> Tint Big_int.zero_big_int)

let map_btype = function
  | M.Bbool          -> Tybool
  | M.Bint           -> Tyint
  | M.Buint          -> Tyint (* uint does not exist in mlw *)
  | M.Brational      -> Tyrational
  | M.Bdate          -> Tydate
  | M.Bduration      -> Tyduration
  | M.Bstring        -> Tystring
  | M.Baddress       -> Tyaddr
  | M.Brole          -> Tyrole
  | M.Bcurrency _    -> Tytez
  | M.Bkey           -> Tykey

let rec map_mtype (t : M.type_) : loc_typ =
  with_dummy_loc (match t with
      | M.Tasset id                           -> Tyasset (map_lident id)
      | M.Tenum id                            -> Tyenum (map_lident id)
      | M.Tbuiltin v                          -> map_btype v
      | M.Tcontainer (Tasset id,M.Partition)  -> Typartition (map_lident id)
      | M.Tcontainer (t,M.Collection)         -> Tylist (map_mtype t).obj
      | M.Toption t                           -> Tyoption (map_mtype t).obj
      | M.Ttuple l                            -> Tytuple (l |> List.map map_mtype |> deloc)
      | M.Tunit                               -> Tyunit
      | _ -> assert false)

let map_basic_type (typ : 'id M.item_field_type) : loc_typ =
  let rec_map_basic_type = function
    | M.FBasic vt           -> map_btype vt
    | M.FAssetKeys (_,i)    -> Tycoll (map_lident i)
    | M.FAssetRecord (_,i)  -> Tymap (map_lident i)
    | M.FRecordCollection i -> Tymap (map_lident i) (* ? *)
    | M.FRecord i           -> Tyrecord (map_lident i)
    | M.FEnum i             -> Tyenum (map_lident i)
    | _ -> assert false in
  with_dummy_loc (rec_map_basic_type typ)

let rec map_term (t : M.mterm) : loc_term = mk_loc t.loc (
    match t.node with
    | M.Maddress v  -> Tint (sha v)
    | M.Mint i      -> Tint i
    | M.Mvarlocal i -> Tvar (map_lident i)
    | M.Mgt (t1,t2) -> Tgt (with_dummy_loc Tyint,map_term t1,map_term t2)
    | _ ->
      let str = Format.asprintf "Not translated : %a@." M.pp_mterm t in
      print_endline str;
      Tnottranslated
  )

let map_record_term _ = map_term

let map_record_values (values : M.record_item list) =
  List.map (fun (value : M.record_item) ->
      let typ_ = map_mtype value.type_ in
      let init_value = type_to_init typ_ in {
        name     = map_lident value.name;
        typ      = typ_;
        init     = Option.fold map_record_term init_value value.default;
        mutable_ = false;
      }
    ) values

let map_storage_items = List.fold_left (fun acc (items : M.storage_item) ->
    let extra_fields =
      if List.length items.fields > 1 (* this is the way to detect assets ... *)
      then (mk_diff_set_fields items.name.pldesc) |> loc_field |> deloc
      else []
    in
    (List.fold_left (fun acc (item : M.item_field) ->
         let typ_ = map_basic_type item.typ in
         let init_value = type_to_init typ_ in
         acc @[{
             name     = map_lident item.name;
             typ      = typ_;
             init     = Option.fold map_record_term init_value item.default;
             mutable_ = true;
           }]
       ) acc items.fields) @ extra_fields
  ) []

(* prefixes with 'forall k_:key, mem k_ "asset"_keys ->  ...'
   replaces asset field "field" by '"field " (get "asset"_assets k_)'
   TODO : make sure there is no collision between "k_" and invariant vars

   m is the Model
   n is the asset name
   inv is the invariant to extend
*)
let mk_extended_invariant m n inv : loc_term =
  let r        = M.Utils.get_record m n in
  let ktyp     = M.Utils.get_record_key m n |> snd |> map_btype in
  let fields   = r.values |> List.map (fun (item : M.record_item) -> item.name) |> map_lidents in
  let asset    = map_lident n in
  let replacements = List.map (fun f -> mk_app_field asset f) fields in
  let replaced = List.fold_left (fun acc (t1,t2) -> loc_replace t1 t2 acc) inv replacements in
  let prefix   = Tforall ([["k_"],ktyp],
                          Timpl (Tmem (Tvar "k_", Tvar (asset.obj^"_keys")),
                                 Ttobereplaced)) in
  loc_replace (with_dummy_loc Ttobereplaced) replaced (loc_term prefix)

let map_extended_label_term m n (lt : M.label_term) = {
  id = Option.fold (fun _ x -> map_lident x)  (with_dummy_loc "") lt.label;
  form = mk_extended_invariant m n (map_term lt.term);
}

let map_record m (r : M.record) =
  Drecord (map_lident r.name, map_record_values r.values)

let map_storage m (l : M.storage) =
  Dstorage {
    fields     = (map_storage_items l)@(mk_const_fields false |> loc_field |> deloc);
    invariants = List.concat (List.map (fun (item : M.storage_item) ->
        List.map (map_extended_label_term m item.name) item.invariants) l)
  }

let mk_axioms (m : M.model) =
  let records = M.Utils.get_records m |> List.map (fun (r : M.record) -> r.name) in
  let keys    = records |> List.map (M.Utils.get_record_key m) in
  List.map2 (fun r (k,kt) ->
      mk_keys_eq_axiom r.pldesc k.pldesc (map_btype kt)
    ) records keys |> loc_decl |> deloc

let mk_partition_axioms (m : M.model) =
  M.Utils.get_partitions m |> List.map (fun ((n : M.lident),(item : M.record_item)) ->
      let kt     = M.Utils.get_record_key m n |> snd |> map_btype in
      let pa,_,pkt  = M.Utils.get_partition_record_key m n item.name in
      mk_partition_axiom n.pldesc item.name.pldesc kt pa.pldesc (pkt |> map_btype)
    ) |> loc_decl |> deloc

let mk_record_get_fields m (r : M.record) =
  let k,kt = M.Utils.get_record_key m r.name |> fun (x,y) -> (x, map_btype y) in
  List.fold_left (fun acc (item : M.record_item) ->
      if compare k.pldesc item.name.pldesc = 0 then
        acc
      else
        let ft = unloc_type (map_mtype item.type_) in
        acc @[mk_get_field r.name.pldesc kt item.name.pldesc ft]
    ) [] r.values

let mk_get_fields (m : M.model) =
  M.Utils.get_records m |> List.map (mk_record_get_fields m) |> List.concat |> loc_decl |> deloc

let rec get_record id = function
  | Drecord (n,_) as r :: tl when compare id n = 0 -> r
  | _ :: tl -> get_record id tl
  | [] -> assert false

let get_record_name = function
  | Drecord (n,_) -> n
  | _ -> assert false

let mk_storage_api (m : M.model) records =
  m.api_items |> List.fold_left (fun acc (sc : M.api_item) ->
      match sc.node with
      | M.APIStorage (Get n) ->
        let k = M.Utils.get_record_key m (dumloc n) |> snd |> map_btype in
        acc @ [mk_get_asset n k]
      | M.APIStorage (Add n) ->
        let k = M.Utils.get_record_key m (dumloc n) |> fst |> unloc in
        acc @ [mk_add_asset n k]
      | M.APIStorage (Set n) ->
        let record = get_record n (records |> unloc_decl) in
        let k      = M.Utils.get_record_key m (get_record_name record |> dumloc) |> fst |> unloc in
        acc @ [mk_set_asset k record]
      | M.APIStorage (UpdateAdd (a,pf)) ->
        let k            = M.Utils.get_record_key m (dumloc a) |> fst |> unloc in
        let (pa,addak,_) = M.Utils.get_partition_record_key m (dumloc a) (dumloc pf) in
        acc @ [
          mk_add_asset           pa.pldesc addak.pldesc;
          mk_add_partition_field a k pf pa.pldesc addak.pldesc
        ]
      | M.APIStorage (UpdateRemove (n,f)) ->
        let t         = M.Utils.get_record_key m (dumloc n) |> snd |> map_btype in
        let (pa,_,pt) = M.Utils.get_partition_record_key m (dumloc n) (dumloc f) in
        acc @ [
          mk_rm_asset           pa.pldesc (pt |> map_btype);
          mk_rm_partition_field n t f pa.pldesc (pt |> map_btype)
        ]
      | M.APIFunction (Contains n) ->
        let t         =  M.Utils.get_record_key m (dumloc n) |> snd |> map_btype in
        acc @ [ mk_contains n t ]
      | _ -> acc
    ) [] |> loc_decl |> deloc

(* Entries --------------------------------------------------------------------*)

let rec map_mterm m (mt : M.mterm) : loc_term =
  let t =
    match mt.node with
    | M.Mif (c,t,{ node=M.Mseq []; type_=_})  ->
      Tif (map_mterm m c, map_mterm m t, None)
    | M.Mif (c,t,e)  -> Tif (map_mterm m c, map_mterm m t, Some (map_mterm m e))
    | M.Mnot c       -> Tnot (map_mterm m c)
    | M.Mfail _      -> Traise Enotfound (* TODO : Mfail should pass the type of exception ... *)
    | M.Mequal (l,r) -> Teq (with_dummy_loc Tyint,map_mterm m l,map_mterm m r)
    | M.Mcaller      -> Tcaller (with_dummy_loc "_s")
    | M.Mtransferred -> Ttransferred (with_dummy_loc "_s")
    | M.Mvarstorevar v  -> Tdoti (with_dummy_loc "_s", map_lident v)
    | M.Mcurrency (v,_) -> Tint v
    | M.Mgt (l, r)      -> Tgt (with_dummy_loc Tyint, map_mterm m l, map_mterm m r)
    | M.Mge (l, r)      -> Tge (with_dummy_loc Tyint, map_mterm m l, map_mterm m r)
    | M.Mvarlocal v     -> Tvar (map_lident v)
    | M.Mint v          -> Tint v
    | M.Mdotasset (e,i) -> Tdot (map_mterm m e, mk_loc (loc i) (Tvar (map_lident i)))
    | M.Mcontains (a,_,r) ->
      Tapp (loc_term (Tvar (a^"_contains")),
            [loc_term (Tvar "_s");map_mterm m r])
    | M.Maddfield (a,f,{ node = M.Mdotasset (c,_); type_= _ },i,_) ->
      Tapp (loc_term (Tvar ("add_"^a^"_"^f)),
            [loc_term (Tvar "_s"); map_mterm m c; map_mterm m i])
    | M.Mget (n,k) ->
      Tapp (loc_term (Tvar ("get_"^n)),[loc_term (Tvar "_s");map_mterm m k])
    | M.Maddasset (n,_,i,l) ->
<<<<<<< HEAD
      Tapp (loc_term (Tvar ("add_"^n)),[loc_term (Tvar "_s"); map_mterm m i ] @ (List.map (map_mterm m) l))
(*    | M.Maddasset (n,_,i,_) when M.Utils.has_partition m n ->
      let ritems = M.Utils.get_record_partitions m n in
      (* double loop : on ritmes and on i's corresponding record values *)
      Tseq (List.fold_left (fun acc (ritem : M.record_item) ->
          let (pa,k,t) = M.Utils.get_partition_record_key m (dumloc n) ritem.name in
          let pos = M.Utils.get_field_pos m (dumloc n) ritem.name in
          let v = M.Utils.get_nth_record_val pos i in
          let l = M.Utils.dest_array v in
          List.fold_left (fun acc t ->
              [
                Tapp (loc_term (Tvar ("add_"^(unloc pa))), [
                    loc_term (Tvar "_s");
                    map_mterm m t
                  ])
              ] @ acc
            ) acc l
        ) [Tapp (loc_term (Tvar ("add_"^n)),[loc_term (Tvar "_s"); map_mterm m i])] ritems |> wdl) *)
(*    | M.Maddasset (n,_,i,_) ->
      Tapp (loc_term (Tvar ("add_"^n)),[loc_term (Tvar "_s"); map_mterm m i]) *)
=======
      Tapp (loc_term (Tvar ("add_"^n)),[loc_term (Tvar "_s"); map_mterm m i ] @ (List.map map_term l))
    (*    | M.Maddasset (n,_,i,_) when M.Utils.has_partition m n ->
          let ritems = M.Utils.get_record_partitions m n in
          (* double loop : on ritmes and on i's corresponding record values *)
          Tseq (List.fold_left (fun acc (ritem : M.record_item) ->
              let (pa,k,t) = M.Utils.get_partition_record_key m (dumloc n) ritem.name in
              let pos = M.Utils.get_field_pos m (dumloc n) ritem.name in
              let v = M.Utils.get_nth_record_val pos i in
              let l = M.Utils.dest_array v in
              List.fold_left (fun acc t ->
                  [
                    Tapp (loc_term (Tvar ("add_"^(unloc pa))), [
                        loc_term (Tvar "_s");
                        map_mterm m t
                      ])
                  ] @ acc
                ) acc l
            ) [Tapp (loc_term (Tvar ("add_"^n)),[loc_term (Tvar "_s"); map_mterm m i])] ritems |> wdl) *)
    (*    | M.Maddasset (n,_,i,_) ->
          Tapp (loc_term (Tvar ("add_"^n)),[loc_term (Tvar "_s"); map_mterm m i]) *)
>>>>>>> 5c35f3ae
    | M.Mrecord l ->
      let asset = M.Utils.get_asset_type mt in
      let fns = M.Utils.get_field_list m asset |> List.map map_lident in
      Trecord (None,(List.combine fns (List.map (map_mterm m) l)))
    | M.Marray l ->
      Tapp (loc_term (Tvar "mkacol"),[with_dummy_loc (Tlist (l |> List.map (map_mterm m)))])
    | M.Mletin (id,v,_,b) ->
      Tletin (M.Utils.is_local_assigned id b,map_lident id,None,map_mterm m v,map_mterm m b)
    | M.Mselect (a,l,r) ->
      Tapp (loc_term (Tvar ("select_"^a)),[map_mterm m l;map_mterm m r])
    | M.Mnow -> Tnow (with_dummy_loc "_s")
    | M.Mseq l -> Tseq (List.map (map_mterm m) l)
    | M.Mfor (id,c,b) ->
      Tfor (with_dummy_loc "i",
            with_dummy_loc (
              Tminus (with_dummy_loc Tyunit,with_dummy_loc (Tcard (map_mterm m c)),
                      (loc_term (Tint Big_int.unit_big_int)))
            ),
            [],
            with_dummy_loc (
              Tletin (false,
                      map_lident id,
                      None,
                      with_dummy_loc (
                        Tapp (loc_term (Tvar (("get_"^(unloc (M.Utils.get_asset_type c))))),[
                            loc_term (Tvar "_s");
                            with_dummy_loc (Tnth (loc_term (Tvar "i"),map_mterm m c))
                          ]
                          )),
                      map_mterm m b)))
    | M.Massign (ValueAssign,id,v) -> Tassign (with_dummy_loc (Tvar (map_lident id)),map_mterm m v)
    | M.Massign (MinusAssign,id,v) -> Tassign (with_dummy_loc (Tvar (map_lident id)),
                                               with_dummy_loc (
                                                 Tminus (with_dummy_loc Tyint,
                                                         with_dummy_loc (Tvar (map_lident id)),
                                                         map_mterm m v)))
    | M.Massignfield (ValueAssign,id1,id2,v) ->
      let id = with_dummy_loc (Tdoti (map_lident id1,map_lident id2)) in
      Tassign (id,map_mterm m v)
    | M.Massignfield (MinusAssign,id1,id2,v) ->
      let id = with_dummy_loc (Tdoti (map_lident id1,map_lident id2)) in
      Tassign (id,
               with_dummy_loc (
                 Tminus (with_dummy_loc Tyint,
                         id,
                         map_mterm m v)))
    | M.Mset (a,k,v) ->
      Tapp (loc_term (Tvar ("set_"^a)),
            [
              loc_term (Tvar "_s");
              map_mterm m k;
              map_mterm m v
            ])
    | M.Mremovefield (a,f,k,v) ->
      Tapp (loc_term (Tvar ("remove_"^a^"_"^f)),
            [
              loc_term (Tvar "_s");
              map_mterm m k;
              map_mterm m v
            ]
           )
    | M.Msum (a,l,v) ->
      Tapp (loc_term (Tvar ("sum_"^a)),[with_dummy_loc (Tvar (map_lident l)); map_mterm m v])
    | _ -> Tnone in
  mk_loc mt.loc t

let is_fail (t : M.mterm) =
  match t.node with
  | M.Mfail _ -> true
  | _ -> false

let flatten_if_fail m (t : M.mterm) : loc_term =
  let rec rec_flat acc (t : M.mterm) : loc_term list =
    match t.node with
    | M.Mif (c,th,e) when is_fail th ->
      rec_flat (acc@[mk_loc t.loc (Tif (map_mterm m c, map_mterm m th,None))]) e
    | _ -> acc @ [map_mterm m t] in
  mk_loc t.loc (Tseq (rec_flat [] t))

let mk_entries m =
  M.Utils.get_entries m |> List.map (
    fun ((_ : M.verification option),
         (s : M.function_struct)) ->
      Dfun {
        name     = map_lident s.name;
        logic    = NoMod;
        args     = ([with_dummy_loc "_s",with_dummy_loc Tystorage] @
                    (List.map (fun (i,t,_) ->
                         (map_lident i, map_mtype t)
                       ) s.args));
        returns  = with_dummy_loc Tyunit;
        raises   = [Enotfound];
        variants = [];
        requires = [];
        ensures  = [];
        body     = flatten_if_fail m s.body;
      }
  )

(* ----------------------------------------------------------------------------*)

let to_whyml (m : M.model) : mlw_tree  =
  let storage_module   = with_dummy_loc (String.capitalize_ascii (m.name.pldesc^"_storage")) in
  let uselib           = mk_use in
  let records          = M.Utils.get_records m |> List.map (map_record m) |> wdl in
  let init_records     = records |> unloc_decl |> List.map mk_default_init |> loc_decl in
  let records          = zip records init_records |> deloc in
  let storage          = M.Utils.get_storage m |> map_storage m in
  let axioms           = mk_axioms m in
  let partition_axioms = mk_partition_axioms m in
  let get_fields       = mk_get_fields m in
  let storage_api      = mk_storage_api m (records |> wdl) in
  let entries          = mk_entries m in
  let usestorage       = mk_use_module storage_module in
  let loct : loc_mlw_tree = [{
      name  = storage_module;
      decls = [uselib]         @
              records          @
              [storage]        @
              axioms           @
              partition_axioms @
              get_fields       @
              storage_api;
    };{
       name = cap (map_lident m.name);
       decls = [uselib;usestorage] @
               entries;
     }] in unloc_tree loct<|MERGE_RESOLUTION|>--- conflicted
+++ resolved
@@ -831,7 +831,6 @@
     | M.Mget (n,k) ->
       Tapp (loc_term (Tvar ("get_"^n)),[loc_term (Tvar "_s");map_mterm m k])
     | M.Maddasset (n,_,i,l) ->
-<<<<<<< HEAD
       Tapp (loc_term (Tvar ("add_"^n)),[loc_term (Tvar "_s"); map_mterm m i ] @ (List.map (map_mterm m) l))
 (*    | M.Maddasset (n,_,i,_) when M.Utils.has_partition m n ->
       let ritems = M.Utils.get_record_partitions m n in
@@ -852,28 +851,6 @@
         ) [Tapp (loc_term (Tvar ("add_"^n)),[loc_term (Tvar "_s"); map_mterm m i])] ritems |> wdl) *)
 (*    | M.Maddasset (n,_,i,_) ->
       Tapp (loc_term (Tvar ("add_"^n)),[loc_term (Tvar "_s"); map_mterm m i]) *)
-=======
-      Tapp (loc_term (Tvar ("add_"^n)),[loc_term (Tvar "_s"); map_mterm m i ] @ (List.map map_term l))
-    (*    | M.Maddasset (n,_,i,_) when M.Utils.has_partition m n ->
-          let ritems = M.Utils.get_record_partitions m n in
-          (* double loop : on ritmes and on i's corresponding record values *)
-          Tseq (List.fold_left (fun acc (ritem : M.record_item) ->
-              let (pa,k,t) = M.Utils.get_partition_record_key m (dumloc n) ritem.name in
-              let pos = M.Utils.get_field_pos m (dumloc n) ritem.name in
-              let v = M.Utils.get_nth_record_val pos i in
-              let l = M.Utils.dest_array v in
-              List.fold_left (fun acc t ->
-                  [
-                    Tapp (loc_term (Tvar ("add_"^(unloc pa))), [
-                        loc_term (Tvar "_s");
-                        map_mterm m t
-                      ])
-                  ] @ acc
-                ) acc l
-            ) [Tapp (loc_term (Tvar ("add_"^n)),[loc_term (Tvar "_s"); map_mterm m i])] ritems |> wdl) *)
-    (*    | M.Maddasset (n,_,i,_) ->
-          Tapp (loc_term (Tvar ("add_"^n)),[loc_term (Tvar "_s"); map_mterm m i]) *)
->>>>>>> 5c35f3ae
     | M.Mrecord l ->
       let asset = M.Utils.get_asset_type mt in
       let fns = M.Utils.get_field_list m asset |> List.map map_lident in
