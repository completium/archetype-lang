--- conflicted
+++ resolved
@@ -586,7 +586,6 @@
 let mk_filter_predicate ftyp m asset test filter args =
   let args : (string * typ) list = List.map (fun (i,t) -> (i, (map_mtype m t |> unloc_type))) args in
   Dfun {
-<<<<<<< HEAD
   name     = mk_filter_name m asset test ftyp;
   logic    = Logic;
   args     = args @ (extract_args test |> List.map (fun (_,a,b) -> a,b)) @ ["a", Tyasset asset];
@@ -597,18 +596,6 @@
   ensures  = [];
   body     = mk_afun_test filter;
 }
-=======
-    name     = (mk_select_name m asset test)^"_f";
-    logic    = Logic;
-    args     = (extract_args test |> List.map (fun (_,a,b) -> a,b)) @ args @ ["a", Tyasset asset];
-    returns  = Tybool;
-    raises   = [];
-    variants = [];
-    requires = [];
-    ensures  = [];
-    body     = mk_afun_test filter;
-  }
->>>>>>> 13c91125
 
 let mk_select_predicate = mk_filter_predicate Select
 let mk_removeif_predicate = mk_filter_predicate Removeif
@@ -1249,20 +1236,12 @@
 let cp_storage id = Tapp (Tvar "_cp_storage",[Tvar id])
 
 let fail_if_neg_nat_value t left right op  =
-<<<<<<< HEAD
  match t with
 | M.Tbuiltin  Bnat -> dl (
     Tif (dl (Tge(dl Tyint, left, right)), op,
     Some (loc_term (Tseq [Tassign (Tvar gs, cp_storage gsinit); Traise Enegassignnat])))
   )
 | _ -> op
-=======
-  match t with
-  | M.Tbuiltin  Bnat -> dl (
-      Tif (dl (Tge(dl Tyint, left, right)), op, Some (loc_term (Traise Enegassignnat)))
-    )
-  | _ -> op
->>>>>>> 13c91125
 
 let get_assign_value t left right = function
   | M.ValueAssign -> right
@@ -1807,22 +1786,8 @@
       let args = mk_filter_args m ctx args tbody in
       let filterid = mk_select_name m a tbody in
       begin match ctx.lctx with
-<<<<<<< HEAD
       | Inv | Logic -> Tselect (dl a, dl filterid, args, mk_ac_ctx a ctx)
       | _ ->           Tcselect (dl a, dl filterid, args, mk_ac_ctx a ctx)
-=======
-        | Inv | Logic ->
-          let args = extract_args lb |> List.map (fun (e, _, _) -> e) |> List.map (map_mterm m ctx) in
-          Tselect (dl a, dl ((mk_select_name m a lb)^"_f"), args, mk_ac_ctx a ctx)
-        | _ ->
-          let args = extract_args lb in
-          let id = mk_select_name m a lb in
-          let argids = args |> List.map (fun (e, _, _) -> e) |> List.map (map_mterm m ctx) in
-          let args = List.map (fun (i,_) -> loc_term (Tvar i)) la in
-          let coll = mk_ac_ctx a ctx in
-          let view = dl (Ttoview (dl a, coll)) in
-          Tapp (loc_term (Tvar id), argids @ args @ [view;coll])
->>>>>>> 13c91125
       end
     | Msort (a, (CKview c),l) -> Tvsort (dl (mk_sort_clone_id a l),map_mterm m ctx c,mk_ac_ctx a ctx)
     | Msort (a, CKfield (_, _, c),l) ->
@@ -2399,11 +2364,7 @@
       mk_asset_invariants m ctx    @
       mk_security_invariants m ctx @
       mk_state_invariants m ctx    @
-<<<<<<< HEAD
       mk_contract_invariants m ctx @
-=======
-      (* mk_contract_invariants m ctx @ *)
->>>>>>> 13c91125
       mk_variable_invariants m ctx
   }
 
