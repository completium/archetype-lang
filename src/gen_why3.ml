--- conflicted
+++ resolved
@@ -1024,7 +1024,7 @@
                    map_mterm m ctx b,
                    Some (map_mterm m ctx e)) |> with_dummy_loc) *)
 
-    | Mletin ([id], { node = M.Mget (a, k); type_ = _ }, _, b, Some e) -> (* logical *)
+    | Mletin ([id], { node = M.Mget (a, _, k); type_ = _ }, _, b, Some e) -> (* logical *)
       let ctx = ctx in
       Tmatch (Tget (loc_ident a,
                     loc_term (mk_ac a),
@@ -1032,13 +1032,8 @@
         Tpsome (map_lident id), map_mterm m ctx b;
         Twild, map_mterm m ctx e
       ])
-<<<<<<< HEAD
-    | Mletin ([id], { node = M.Mapifnth (n,c,k); type_ = _ }, _, b, Some e) ->
-      Tmatch (Tcnth (loc_ident n,
-=======
     | Mletin ([id], { node = M.Mnth (n, CKview c,k); type_ = _ }, _, b, Some e) ->
-      Tmatch (Tnth (loc_ident n,
->>>>>>> 8a3c5e4e
+      Tmatch (Tvnth (loc_ident n,
                     map_mterm m ctx k,
                     map_mterm m ctx c) |> with_dummy_loc,[
           Tpsome (with_dummy_loc "k"), Tmatch(Tget (with_dummy_loc n,
@@ -1585,13 +1580,10 @@
       | M.Tcontainer (_,View) -> Tvempty (with_dummy_loc l, map_mterm m ctx r)
       | _ -> Tempty (with_dummy_loc l, map_mterm m ctx r)
       end
-<<<<<<< HEAD
-    | Mapifselect (a, l, _, r, _) ->  let args = extract_args r in
-      let id = mk_select_name "c" m a r in
-=======
+    (* | Mapifselect (a, l, _, r, _) ->  let args = extract_args r in
+      let id = mk_select_name "c" m a r in *)
     (* | Mapifselect (a, l, _, r, _) ->  let args = extract_args r in
       let id = mk_select_name m a r in
->>>>>>> 8a3c5e4e
       let argids = args |> List.map (fun (e, _, _) -> e) |> List.map (map_mterm m ctx) in
       Tapp (loc_term (Tvar id), argids @ [map_mterm m ctx l; loc_term (mk_ac a)])
     | Mapifsort (a,c,l) -> Tvsort (with_dummy_loc (mk_sort_clone_id a l),map_mterm m ctx c,loc_term (mk_ac a))
@@ -1611,15 +1603,12 @@
     | Mapifcount     (a,t) -> Tvcard (with_dummy_loc a, map_mterm m ctx t)
     | Mapifsum       (a,v,f) ->
       let cloneid = mk_sum_clone_id m a f in
-<<<<<<< HEAD
       Tvsum(with_dummy_loc cloneid,map_mterm m ctx v,mk_ac_ctx a ctx)
     | Mapifhead (n,c,v) -> Tchead (with_dummy_loc n, map_mterm m ctx v, map_mterm m ctx c)
     | Mapiftail (n,c,v) -> Tctail (with_dummy_loc n, map_mterm m ctx v, map_mterm m ctx c)
-=======
       Tsum(with_dummy_loc cloneid,map_mterm m ctx v,mk_ac_ctx a ctx)
     | Mapifhead (n,c,v) -> Thead (with_dummy_loc n, map_mterm m ctx v, map_mterm m ctx c)
     | Mapiftail (n,c,v) -> Ttail (with_dummy_loc n, map_mterm m ctx v, map_mterm m ctx c) *)
->>>>>>> 8a3c5e4e
   in
   mk_loc mt.loc t
 and mk_invariants (m : M.model) ctx id (lbl : ident option) lbody =
