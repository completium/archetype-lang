open Location

module M = Model
open Tools
open Mlwtree

(* Constants -------------------------------------------------------------------*)

let gArchetypeDir   = "archetype3"
let gArchetypeLib   = "Lib"
let gArchetypeColl  = "AssetCollection"
let gArchetypeSum   = "Sum"
let gArchetypeList  = "IntListUtils"
let gArchetypeTrace = "Trace"

let mk_id i          = "_"^i

let mk_ac_id a        = mk_id (a^"_assets")
let mk_ac_added_id a  = mk_id (a^"_assets_added")
let mk_ac_rmed_id a   = mk_id (a^"_assets_removed")

let gs                = "_s"

let mk_ac a           = Tdoti (gs, mk_ac_id a)
let mk_ac_old a       = Tdot (Told (Tvar gs), Tvar (mk_ac_id a))

let mk_ac_added a     = Tdoti (gs, mk_ac_added_id a)
let mk_ac_old_added a = Tdot (Told (Tvar gs), Tvar (mk_ac_added_id a))

let mk_ac_rmed a      = Tdoti (gs, mk_ac_rmed_id a)
let mk_ac_old_rmed a  = Tdot (Told (Tvar gs), Tvar (mk_ac_rmed_id a))

let mk_ac_sv s a      = Tdoti (s, mk_ac_id a)

(* Use ---------------------------------------------------------------------------*)

let mk_use = Duse [gArchetypeDir;gArchetypeLib] |> loc_decl |> deloc
let mk_use_list = Duse ["list";"List"] |> loc_decl |> deloc
let mk_use_module m = Duse [deloc m]  |> loc_decl |> deloc

(* Trace -------------------------------------------------------------------------*)

type change =
  | CAdd of ident
  | CRm of ident
  | CUpdate of ident
  | CTransfer of ident
  | CGet of ident
  | CIterate of ident
  | CCall of ident

let mk_change_term tr =
  match tr with
  | CAdd id -> Tapp (Tdoti("Tr",
                           "TrAdd_"),
                     [Tvar (String.capitalize_ascii id)])
  | CRm id -> Tapp (Tdoti("Tr",
                          "TrRm_"),
                    [Tvar (String.capitalize_ascii id)])
  | CUpdate id -> Tapp (Tdoti("Tr",
                              "TrUpdate_"),
                        [Tvar (String.capitalize_ascii id)])
  | CGet id -> Tapp (Tdoti("Tr",
                           "TrGet_"),
                     [Tvar (String.capitalize_ascii id)])
  | _ -> assert false

let mk_trace tr =
  let gstr = Tdoti(gs,
                   mk_id "tr") in
  Tassign (gstr,
           Tcons (mk_change_term tr,
                  gstr)
          ) |> loc_term

let mk_trace_asset m =
  Denum ("_asset",
         M.Utils.get_assets m
         |> List.map (fun (a : M.info_asset) -> String.capitalize_ascii a.name))
  |> loc_decl

let mk_trace_entry m =
  Denum ("_entry",
         M.Utils.get_entries m
         |> List.map (fun (_, (f : M.function_struct)) -> String.capitalize_ascii (unloc f.name)))
  |> loc_decl

let mk_trace_field m =
  Denum ("_field",
         (M.Utils.get_variables m
          |> List.map (fun (v : M.storage_item) -> String.capitalize_ascii (unloc v.name))) @
         (M.Utils.get_assets m
          |> List.map (fun (a : M.info_asset) ->
              List.map (fun (n,_,_) -> String.capitalize_ascii n) a.values
            )
          |> List.flatten))
  |> loc_decl

let mk_trace_clone () =
  Dclone ([gArchetypeDir;gArchetypeTrace], "Tr",
          [Ctype ("_asset","_asset");
           Ctype ("_entry","_entry");
           Ctype ("_field","_field")])
  |> loc_decl

let mk_trace_utils m =
  if M.Utils.with_trace m then [
    mk_trace_asset m;
    mk_trace_entry m;
    mk_trace_field m;
    mk_trace_clone ()
  ] else []

(* Storage -----------------------------------------------------------------------*)

let mk_default_init = function
  | Drecord (n,fs) ->
    Dfun {
      name     = "mk_default_"^n;
      logic    = NoMod;
      args     = [];
      returns  = Tyasset n;
      raises   = [];
      variants = [];
      requires = [];
      ensures  = [];
      body     = Trecord (None, List.map (fun (f:field) ->
          f.name, f.init
        ) fs);
    }
  | _ -> assert false


let mk_collection_field asset to_id = {
  name     = with_dummy_loc (to_id asset);
  typ      = loc_type (Tycoll asset);
  init     = loc_term (Temptycoll asset);
  mutable_ = true;
}

let mk_const_fields m = [
  { name = mk_id "ops"   ; typ = Tyrecord "transfers" ; init = Tvar "Nil"; mutable_ = true; };
  { name = mk_id "balance" ;     typ = Tytez; init = Tint Big_int.zero_big_int; mutable_ = false; };
  { name = mk_id "transferred" ; typ = Tytez; init = Tint Big_int.zero_big_int; mutable_ = false; };
  { name = mk_id "caller"    ; typ = Tyaddr;  init = Tint Big_int.zero_big_int; mutable_ = false; };
  { name = mk_id "now"       ; typ = Tydate;  init = Tint Big_int.zero_big_int; mutable_ = false; }
] @
  if M.Utils.with_trace m then
    [
      { name = mk_id "entry"     ; typ = Tyoption (Tyasset "_entry"); init = Tnone; mutable_ = false; };
      { name = mk_id "tr"        ; typ = Tyasset ("Tr._traces"); init = Tnil; mutable_ = true; }
    ]
  else []

let mk_sum_clone_id a f = (String.capitalize_ascii a) ^ (String.capitalize_ascii f)

let mk_sum_clone m asset key field =
  let cap_asset = String.capitalize_ascii asset in
  Dclone ([gArchetypeDir;gArchetypeSum],
          mk_sum_clone_id asset field,
          [Ctype ("container",
                  cap_asset^".collection");
           Ctype ("t",
                  asset);
           Cval ("f",
                 "get_"^field);
           Cval ("field",
                 field);
           Cval ("card",
                 cap_asset^".card");
           Cfun ("union",
                 cap_asset^".union");
           Cfun ("inter",
                 cap_asset^".inter");
           Cfun ("diff",
                 cap_asset^".diff");
           Cpred("is_empty",
                 cap_asset^".is_empty");
           Cpred("subset",
                 cap_asset^".subset");
           Cval ("singleton",
                 cap_asset^".singleton");
           Cval ("witness",
                 cap_asset^".witness");
           Cval ("keyf",
                 key);
          ])


(* n is the asset name
   f is the name of the key field
   ktyp is the key type
*)
let mk_keys_eq_axiom n f ktyp : decl =
  Dtheorem (Axiom,
            "eq_"^n^"_keys",
            Tforall ([["s"],Tystorage;["k"],ktyp],
                     Timpl (Tmem (n,
                                  Tvar "k",
                                  Tdoti ("s",n^"_keys")),
                            Teq (Tyint,
                                 Tapp (Tvar f,
                                       [Tget (n,
                                              Tdoti ("s",n^"_assets"),
                                              Tvar "k")]),
                                 Tvar "k"))))

(* asset is the asset name
   f is the partition field name
   kt is the key type
   pa is the partitionned asset name
   kpt is the partionned asset key type
*)
let mk_partition_axiom asset f kt pa kpt : decl =
  Dtheorem (Axiom,
            asset^"_"^f^"_is_partition",
            Tforall ([["s"],Tystorage;["a"],Tyasset asset;["k"],kpt],
                     Timpl (Tmem (asset,
                                  Tvar("a"),
                                  mk_ac_sv "s" asset),
                            Timpl (Tlmem (gArchetypeList,
                                          Tvar "k",
                                          Tapp (Tvar f,
                                                [Tvar "a"])),
                                   Tcontains (pa,
                                              Tvar "k",
                                              mk_ac_sv "s" pa)))))

(* Select --------------------------------------------------------------------*)

(* TODO : complete mapping *)
let rec mk_select_test = function
  | Tdot (Tvar v,f) when compare v "the" = 0 -> Tdot (Tvar "a",f)
  | Tnow _ -> Tvar (mk_id "now")
  | _ as t -> map_abstract_term mk_select_test id id t

let mk_select_body asset mlw_test : term =
  let capa = String.capitalize_ascii asset in
  Tletfun (
    {
      name     = "internal_select";
      logic    = Rec;
      args     = ["l",Tylist (Tyasset asset)];
      returns  = Tylist (Tyasset asset);
      raises   = [];
      variants = [Tvar "l"];
      requires = [];
      ensures  = [];
      body     = Tmlist (Tnil,"l","a","tl",
                         Tif(mk_select_test mlw_test,
                             Tcons (Tvar "a",Tapp (Tvar ("internal_select"),[Tvar "tl"])),
                             Some (Tapp (Tvar ("internal_select"),[Tvar "tl"])))
                        );
    },
    Trecord (
      None,
      [capa^".content", Tapp (Tvar "internal_select",[Tdoti("c."^capa,"content")])]
    )
  )

(* argument extraction is done on model's term because it is typed *)
let extract_args test =
  let rec internal_extract_args acc (term : M.mterm) =
    match term.M.node with
    | M.Mnow -> acc @ [term,mk_id "now", Tydate]
    | _ -> M.fold_term internal_extract_args acc term in
  internal_extract_args [] test

let get_select_id (m : M.model) asset test =
  let rec internal_get_select_id acc = function
    | (sc : M.api_item) :: tl ->
      begin
        match sc.node_item with
        | M.APIFunction (Select (a,t)) ->
          if compare a asset = 0 then
            if M.cmp_mterm t test then
              acc + 1
            else
              internal_get_select_id (acc + 1) tl
          else
            internal_get_select_id acc tl
        | _ -> internal_get_select_id acc tl
      end
    | [] -> acc in
  internal_get_select_id 0 m.api_items

let mk_select_name m asset test = "select_"^asset^"_"^(string_of_int (get_select_id m asset test))

let mk_select m asset test mlw_test only_formula =
  let id =  mk_select_name m asset test in
  let decl = Dfun {
      name     = id;
      logic    = if only_formula then Logic else NoMod;
      args     = (extract_args test |> List.map (fun (_,a,b) -> a,b)) @ ["c",Tycoll asset];
      returns  = Tycoll asset;
      raises   = [];
      variants = [];
      requires = [];
      ensures  = [
        { id   = id^"_post_1";
          form = Tforall (
              [["a"],Tyasset asset],
              Timpl (Tmem (asset,Tvar "a",Tresult),
                     mk_select_test mlw_test
                    )
            );
        };
        { id   = id^"_post_2";
          form = Tsubset (asset,
                          Tresult,
                          Tvar "c");
        }
      ];
      body     = mk_select_body asset mlw_test;
    } in
  decl

(* Utils ----------------------------------------------------------------------*)

let wdl (l : 'a list)  = List.map with_dummy_loc l
let unloc_decl = List.map unloc_decl
let loc_decl   = List.map loc_decl
let loc_field  = List.map loc_field
let deloc (l : 'a list) = List.map deloc l

let rec zip l1 l2 l3 l4 =
  match l1,l2,l3,l4 with
  | e1::tl1,e2::tl2,e3::tl3,e4::tl4 -> e1::e2::e3::e4::(zip tl1 tl2 tl3 tl4)
  | _ -> []

let cap s = mk_loc s.loc (String.capitalize_ascii s.obj)

(* Map model term -------------------------------------------------------------*)

let map_lident (i : M.lident) : loc_ident = {
  obj = i.pldesc;
  loc = i.plloc;
}

let map_lidents = List.map map_lident

let type_to_init (typ : loc_typ) : loc_term =
  mk_loc typ.loc (match typ.obj with
      | Typartition i -> Temptycoll i
      | Tycoll i      -> Temptycoll i
      | Tylist _      -> Tnil
      | Tymap i       -> Tvar (mk_loc typ.loc ("const (mk_default_"^i.obj^" ())"))
      | _             -> Tint Big_int.zero_big_int)

let map_btype = function
  | M.Bbool          -> Tybool
  | M.Bint           -> Tyint
  | M.Brational      -> Tyrational
  | M.Bdate          -> Tydate
  | M.Bduration      -> Tyduration
  | M.Bstring        -> Tystring
  | M.Baddress       -> Tyaddr
  | M.Brole          -> Tyrole
  | M.Bcurrency _    -> Tytez
  | M.Bkey           -> Tykey

let rec map_mtype (t : M.type_) : loc_typ =
  with_dummy_loc (match t with
      | M.Tasset id                           -> Tyasset (map_lident id)
      | M.Tenum id                            -> Tyenum (map_lident id)
      | M.Tbuiltin v                          -> map_btype v
      | M.Tcontainer (Tasset id,M.Partition)  -> Typartition (map_lident id)
      | M.Tcontainer (Tasset id,M.Collection) -> Tycoll (map_lident id)
      | M.Tcontainer (t,M.Collection)         -> Tylist (map_mtype t).obj
      | M.Toption t                           -> Tyoption (map_mtype t).obj
      | M.Ttuple l                            -> Tytuple (l |> List.map map_mtype |> deloc)
      | M.Tunit                               -> Tyunit
      | _ -> assert false)

let rec map_term (t : M.mterm) : loc_term = mk_loc t.loc (
    match t.node with
    | M.Maddress v  -> Tint (sha v)
    | M.Mint i      -> Tint i
    | M.Mvarlocal i -> Tvar (map_lident i)
    | M.Mgt (t1,t2) -> Tgt (with_dummy_loc Tyint,map_term t1,map_term t2)
    | _ ->
      let str = Format.asprintf "Not translated : %a@." M.pp_mterm t in
      print_endline str;
      Tnottranslated
  )

let map_record_term _ = map_term

let map_record_values (values : M.record_item list) =
  List.map (fun (value : M.record_item) ->
      let typ_ = map_mtype value.type_ in
      let init_value = type_to_init typ_ in {
        name     = map_lident value.name;
        typ      = typ_;
        init     = Option.fold map_record_term init_value value.default;
        mutable_ = false;
      }
    ) values

let map_storage_items = List.fold_left (fun acc (item : M.storage_item) ->
    acc @
    match item.typ with
    | M.Tcontainer (Tasset id, Collection) ->
      let id = unloc id in [
        mk_collection_field id mk_ac_id;
        mk_collection_field id mk_ac_added_id;
        mk_collection_field id mk_ac_rmed_id
      ]
    | _ ->
      let typ_ = map_mtype item.typ in
      let init_value = type_to_init typ_ in
      [{
        name     = item.name |> unloc |> with_dummy_loc;
        typ      = typ_;
        init     = map_record_term init_value item.default;
        mutable_ = true;
      }]
  ) []

let is_local_invariant m an t =
  let rec internal_is_local acc (term : M.mterm) =
    match term.M.node with
    | M.Mforall (i,M.Tasset a,_,b) -> not (compare (a |> unloc) an = 0)
    | M.Msum (a,_,_) -> not (compare a an = 0)
    | M.Mmax (a,_,_) -> not (compare a an = 0)
    | M.Mmin (a,_,_) -> not (compare a an = 0)
    | M.Mselect (a,_,_) -> not (compare a an = 0)
    | _ -> M.fold_term internal_is_local acc term in
  internal_is_local true t

let adds_asset m an b =
  let rec internal_adds acc (term : M.mterm) =
    match term.M.node with
    | M.Maddasset (a,_) ->  compare a an = 0
    | M.Maddfield (a,f,_,_) ->
      let (pa,_,_) = M.Utils.get_partition_asset_key m (dumloc a) (dumloc f) in
      compare pa an = 0
    | _ -> M.fold_term internal_adds acc term in
  internal_adds false b

let is_security (s : M.postcondition) =
  match s.formula.node with
  (* | M.MOnlyByRole _ -> true
     | M.MOnlyInAction _ -> true
     | M.MOnlyByRoleInAction _ -> true *)
  | _ -> false

let map_action_to_change = function
  | M.ADadd i      -> CAdd i
  | M.ADremove i   -> CRm i
  | M.ADupdate i   -> CUpdate i
  | M.ADtransfer i -> CTransfer i
  | M.ADget i      -> CGet i
  | M.ADiterate i  -> CIterate i
  | M.ADcall i     -> CCall i
  | _ -> assert false

let map_security_pred loc (t : M.mterm) = Tnottranslated
(* let map_security_pred loc (t : M.mterm) =
   let vars =
    ["tr";"caller";"entry"]
    |> List.map mk_id
    |> List.map (fun v ->
        match loc with
        | `Storage -> Tvar (v)
        | `Loop    -> Tdoti(gs,v)
      )
   in
   let tr = List.nth vars 0 in
   let caller = List.nth vars 1 in
   let entry = List.nth vars 2 in
   let mk_eq a b opt = Teq (Tyint,a,
                           if opt then
                             Tsome (Tvar b)
                           else
                             match loc with
                             | `Storage -> Tvar b
                             | `Loop    -> Tdoti(gs,b)
                          ) in
   let mk_performed_by t l opt =
    Tapp (Tvar "Tr.performed_by",
          [tr;
           List.fold_left (fun acc r ->
               Tor (acc,mk_eq t r opt)
             ) (mk_eq t (List.hd l) opt) (List.tl l) ])
   in
   let mk_changes_performed_by t a l opt =
    Tapp (Tvar "Tr.changes_performed_by",
          [tr;
           Tcons (map_action_to_change a |> mk_change_term,Tnil);
           List.fold_left (fun acc r ->
               Tor (acc,mk_eq t r opt)
             ) (mk_eq t (List.hd l) opt) (List.tl l) ])
   in
   let mk_performed_by_2 t1 t2 l1 l2 =
    Tapp (Tvar "Tr.performed_by",
          [tr;
           Tand (
             List.fold_left (fun acc r ->
                 Tor (acc,mk_eq t1 r false)
               ) (mk_eq t1 (List.hd l1) false) (List.tl l2),
             List.fold_left (fun acc r ->
                 Tor (acc,mk_eq t2 r true)
               ) (mk_eq t2 (List.hd l1) true) (List.tl l2))])
   in
   let mk_changes_performed_by_2 t1 t2 a l1 l2 =
    Tapp (Tvar "Tr.performed_by",
          [tr;
           Tcons (map_action_to_change a |> mk_change_term,Tnil);
           Tand (
             List.fold_left (fun acc r ->
                 Tor (acc,mk_eq t1 r false)
               ) (mk_eq t1 (List.hd l1) false) (List.tl l2),
             List.fold_left (fun acc r ->
                 Tor (acc,mk_eq t2 r true)
               ) (mk_eq t2 (List.hd l1) true) (List.tl l2))])
   in
   match t.M.node with
   | M.MOnlyByRole (ADany,roles)     ->
    mk_performed_by caller (roles |> List.map unloc) false
<<<<<<< HEAD
   | M.MOnlyInAction (ADany,entries) ->
=======
  | M.MOnlyInAction (ADany,Sentry entries) ->
>>>>>>> 23c7eff3
    mk_performed_by entry (entries |> List.map unloc |> List.map String.capitalize_ascii) true
   | M.MOnlyByRole (a,roles)         ->
    mk_changes_performed_by caller a (roles |> List.map unloc) false
<<<<<<< HEAD
   | M.MOnlyInAction (a,entries)     ->
=======
  | M.MOnlyInAction (a,Sentry entries)     ->
>>>>>>> 23c7eff3
    mk_changes_performed_by entry
      a
      (entries |> List.map unloc |> List.map String.capitalize_ascii)
      true
<<<<<<< HEAD
   | M.MOnlyByRoleInAction (ADany,roles,entries) ->
    mk_performed_by_2 caller entry
      (roles |> List.map unloc)
      (entries |> List.map unloc |> List.map String.capitalize_ascii)
   | M.MOnlyByRoleInAction (a,roles,entries) ->
=======
  | M.MOnlyByRoleInAction (ADany,roles,Sentry entries) ->
    mk_performed_by_2 caller entry
      (roles |> List.map unloc)
      (entries |> List.map unloc |> List.map String.capitalize_ascii)
  | M.MOnlyByRoleInAction (a,roles,Sentry entries) ->
>>>>>>> 23c7eff3
    mk_changes_performed_by_2 caller entry a
      (roles |> List.map unloc)
      (entries |> List.map unloc |> List.map String.capitalize_ascii)
   | _ -> Tnottranslated *)

let mk_spec_invariant loc (spec : M.postcondition) =
  if is_security spec then
    [
      {
        id = map_lident spec.name;
        form = map_security_pred loc spec.formula |> loc_term;
      }
    ]
  else []

(* prefixes with 'forall k_:key, mem k_ "asset"_keys ->  ...'
   replaces asset field "field" by '"field " (get "asset"_assets k_)'
   TODO : make sure there is no collision between "k_" and invariant vars

   m is the Model
   n is the asset name
   inv is the invariant to extend
*)

(* f --> f a *)
let mk_app_field (a : ident) (f : loc_ident) : loc_term * loc_term  =
  let arg   : term     = Tvar a in
  let loc_f : loc_term = mk_loc f.loc (Tvar f) in
  (loc_f,with_dummy_loc (Tapp (loc_f,[loc_term arg])))

let mk_invariant m n src inv : loc_term =
  let r        = M.Utils.get_info_asset m n in
  let fields   = r.values |> List.map (fun (i,_,_) -> i) |> wdl in
  let asset    = map_lident n in
  let variable =
    match src with
    | `Preasset arg -> arg
    | _ -> "a" in
  let replacements = List.map (fun f -> mk_app_field variable f) fields in
  let replacing = List.fold_left (fun acc (t1,t2) -> loc_replace t1 t2 acc) inv replacements in
  match src with
  | `Preasset _ -> replacing
  | _ ->
    let mem_pred =
      match src with
      | `Storage -> Tmem ((unloc_ident asset),
                          Tvar variable,
                          Tvar (mk_ac_id asset.obj))
      | `Loop    -> Tmem ((unloc_ident asset),
                          Tvar variable,
                          mk_ac (unloc n))
      | `Prelist arg ->
        Tapp (Tvar ((String.capitalize_ascii (unloc n))^".internal_mem"),
              [Tvar variable; Tvar arg])
      | `Precoll arg -> Tmem ((unloc_ident asset),
                              Tvar variable,
                              Tvar arg)
      | _ -> Tnone
    in
    let prefix   = Tforall ([[variable],Tyasset (unloc_ident asset)],
                            Timpl (mem_pred,
                                   Ttobereplaced)) in
    loc_replace (with_dummy_loc Ttobereplaced) replacing (loc_term prefix)

let mk_storage_invariant m n (lt : M.label_term) = {
  id = Option.fold (fun _ x -> map_lident x)  (with_dummy_loc "") lt.label;
  form = mk_invariant m n `Storage (map_term lt.term);
}

let mk_pre_list m n arg inv : loc_term = mk_invariant m (dumloc n) (`Prelist arg) inv

let mk_pre_coll m n arg inv : loc_term = mk_invariant m (dumloc n) (`Precoll arg) inv

let mk_pre_asset m n arg inv : loc_term = mk_invariant m (dumloc n) (`Preasset arg) inv

let mk_loop_invariant m n inv : loc_term = mk_invariant m (dumloc n) `Loop inv

let mk_eq_asset m (r : M.record) =
  let cmps = List.map (fun (item : M.record_item) ->
      let f1 = Tdoti("a1",unloc item.name) in
      let f2 = Tdoti("a2",unloc item.name) in
      match item.type_ with
      | Tcontainer _ -> Tapp (Tvar "eql",[f1;f2])
      | _ ->            Teq (Tyint,f1,f2)
    ) r.values in
  Dfun  {
    name = "eq_"^(unloc r.name) |> with_dummy_loc;
    logic = Logic;
    args = ["a1" |> with_dummy_loc, Tyasset (map_lident r.name) |> with_dummy_loc;
            "a2" |> with_dummy_loc, Tyasset (map_lident r.name) |> with_dummy_loc];
    returns = Tybool |> with_dummy_loc;
    raises = [];
    variants = [];
    requires = [];
    ensures = [];
    body = List.fold_left (fun acc cmp ->
        Tpand (acc,cmp)
      ) (List.hd cmps) (List.tl cmps) |> loc_term;
  }

let mk_eq_extensionality m (r : M.record) : loc_decl =
  let asset = unloc r.name in
  Dtheorem (Lemma,
            asset^"_extensionality",
            Tforall ([["a1";"a2"],Tyasset asset],
                     Timpl (Tapp (Tvar ("eq_"^asset),
                                  [Tvar "a1";Tvar "a2"]),
                            Teq (Tyasset asset,Tvar "a1",Tvar "a2")
                           ))) |> Mlwtree.loc_decl

let map_record m (r : M.record) =
  Drecord (map_lident r.name, map_record_values r.values)

let record_to_clone m (r : M.info_asset) =
  let (key,_) = M.Utils.get_asset_key m (dumloc r.name) in
  let sort =
    if List.length r.sort > 0 then
      List.hd r.sort
    else key in (* asset are sorted on key be default *)
  Dclone ([gArchetypeDir;gArchetypeColl] |> wdl,
          String.capitalize_ascii r.name |> with_dummy_loc,
          [Ctype ("t" |> with_dummy_loc, r.name |> with_dummy_loc);
           Cval  ("keyf" |> with_dummy_loc, key |> with_dummy_loc);
           Cval  ("sortf" |> with_dummy_loc, sort |> with_dummy_loc);
           Cval  ("eqf" |> with_dummy_loc, "eq_"^r.name |> with_dummy_loc)])

let map_storage m (l : M.storage) =
  Dstorage {
    fields     = (map_storage_items l)@ (mk_const_fields m |> loc_field |> deloc);
    invariants = List.concat (List.map (fun (item : M.storage_item) ->
        List.map (mk_storage_invariant m item.name) item.invariants) l) @
                 (List.fold_left (fun acc spec ->
                      acc @ (mk_spec_invariant `Storage spec)) [] m.specification.postconditions)
  }

let mk_axioms (m : M.model) =
  let records = M.Utils.get_assets m |> List.map (fun (r : M.info_asset) -> dumloc (r.name)) in
  let keys    = records |> List.map (M.Utils.get_asset_key m) in
  List.map2 (fun r (k,kt) ->
      mk_keys_eq_axiom r.pldesc k (map_btype kt)
    ) records keys |> loc_decl |> deloc

let mk_partition_axioms (m : M.model) =
  M.Utils.get_partitions m |> List.map (fun (n,i,_) ->
      let kt     = M.Utils.get_asset_key m (dumloc n) |> snd |> map_btype in
      let pa,_,pkt  = M.Utils.get_partition_asset_key m (dumloc n) (dumloc i) in
      mk_partition_axiom n i kt pa (pkt |> map_btype)
    ) |> loc_decl |> deloc

let rec get_record id = function
  | Drecord (n,_) as r :: tl when compare id n = 0 -> r
  | _ :: tl -> get_record id tl
  | [] -> assert false

let get_record_name = function
  | Drecord (n,_) -> n
  | _ -> assert false

let mk_var (i : ident) = Tvar i

let get_for_fun = function
  | M.Tcontainer (Tasset a,_) -> (fun (t1,t2) -> loc_term (Tnth  (unloc a,t1,t2))),
                                 (fun t ->       loc_term (Tcard (unloc a,t)))
  | _ -> assert false


type logical_mod = Nomod | Added | Removed

type logical_context = {
  old  : bool;
  lmod : logical_mod;
}

let init_ctx = {
  old = false;
  lmod = Nomod;
}

let mk_trace_seq m t chs =
  if M.Utils.with_trace m then
    Tseq ([with_dummy_loc t] @ (List.map mk_trace chs))
  else t

let rec map_mterm m ctx (mt : M.mterm) : loc_term =
  let t =
    match mt.node with
    | M.Mif (c,t,Some { node=M.Mseq []; type_=_})  ->
      Tif (map_mterm m ctx c, map_mterm m ctx t, None)
    | M.Mif (c,t,e)  -> Tif (map_mterm m ctx c, map_mterm m ctx t, Option.map (map_mterm m ctx) e)
    | M.Mnot c       -> Tnot (map_mterm m ctx c)
    | M.Mfail InvalidCaller -> Traise Einvalidcaller
    | M.Mfail NoTransfer -> Traise Enotransfer
    | M.Mfail (InvalidCondition _) -> Traise Einvalidcondition
    | M.Mfail _      -> Traise Enotfound
    | M.Mequal (l,r) -> Teq (with_dummy_loc Tyint,map_mterm m ctx l,map_mterm m ctx r)
    | M.Mcaller      -> Tcaller (with_dummy_loc gs)
    | M.Mtransferred -> Ttransferred (with_dummy_loc gs)
    | M.Mvarstorevar v  -> Tdoti (with_dummy_loc gs, map_lident v)
    | M.Mcurrency (v,_) -> Tint v
    | M.Mgt (l, r)      -> Tgt (with_dummy_loc Tyint, map_mterm m ctx l, map_mterm m ctx r)
    | M.Mge (l, r)      -> Tge (with_dummy_loc Tyint, map_mterm m ctx l, map_mterm m ctx r)
    | M.Mlt (l, r)      -> Tlt (with_dummy_loc Tyint, map_mterm m ctx l, map_mterm m ctx r)
    | M.Mle (l, r)      -> Tle (with_dummy_loc Tyint, map_mterm m ctx l, map_mterm m ctx r)
    | M.Mvarlocal v     -> Tvar (map_lident v)
    | M.Mvarparam v     -> Tvar (map_lident v)
    | M.Mint v          -> Tint v
    | M.Mdotasset (e,i) -> Tdot (map_mterm m ctx e, mk_loc (loc i) (Tvar (map_lident i)))
    | M.Munshallow (a,e) ->
      Tapp (loc_term (Tvar ("unshallow_"^a)),
            [map_mterm m ctx (M.mk_mterm (M.Mvarstorecol (dumloc a))
                                (M.Tcontainer (Tasset (dumloc a),Collection)));
             map_mterm m ctx e])
    | M.Mshallow (a,e) -> Tapp (loc_term (Tvar ("shallow_"^a)),[map_mterm m ctx e])
    | M.Mcontains (a,_,r) -> Tapp (loc_term (Tvar ("contains_"^a)),[map_mterm m ctx r])
    | M.Maddfield (a,f,c,i) ->
      let t,_,_ = M.Utils.get_partition_asset_key m (dumloc a) (dumloc f) in
      mk_trace_seq m
        (Tapp (loc_term (Tvar ("add_"^a^"_"^f)),
               [map_mterm m ctx c; map_mterm m ctx i]))
        [CUpdate f; CAdd t]
    | M.Mget (n,k) -> Tapp (loc_term (Tvar ("get_"^n)),[map_mterm m ctx k])
    | M.Maddshallow (n,l) ->
      let pa = M.Utils.get_partition_assets m n |> List.map (fun a ->
          CAdd (String.capitalize_ascii a)) in
      mk_trace_seq m
        (Tapp (loc_term (Tvar ("add_shallow_"^n)),List.map (map_mterm m ctx) l))
        ([CAdd n] @ pa)
    | M.Maddasset (n,i) ->
      mk_trace_seq m
        (Tapp (loc_term (Tvar ("add_"^n)),[map_mterm m ctx i ]))
        [CAdd n]
    | M.Mrecord l ->
      let asset = M.Utils.get_asset_type mt in
      let fns = M.Utils.get_field_list m asset |> wdl in
      Trecord (None,(List.combine fns (List.map (map_mterm m ctx) l)))
    | M.Mlisttocoll (n,l) -> Tapp (loc_term (Tvar ("listtocoll_"^n)),[map_mterm m ctx l])
    | M.Marray l ->
      begin
        match mt.type_ with
        | Tcontainer (_,_) -> Tlist (l |> List.map (map_mterm m ctx))
        | _ -> assert false
      end
    | M.Mletin ([id],v,_,b) ->
      Tletin (M.Utils.is_local_assigned id b,map_lident id,None,map_mterm m ctx v,map_mterm m ctx b)
    | M.Mselect (a,l,r) ->
      let args = extract_args r in
      let id = mk_select_name m a r in
      let argids = args |> List.map (fun (e,_,_) -> e) |> List.map (map_mterm m ctx) in
      Tapp (loc_term (Tvar id),argids @ [map_mterm m ctx l])
    | M.Mnow -> Tnow (with_dummy_loc gs)
    | M.Mseq l -> Tseq (List.map (map_mterm m ctx) l)
    | M.Mfor (id,c,b,lbl) ->
      let (nth,card) = get_for_fun c.type_ in
      Tfor (with_dummy_loc "i",
            with_dummy_loc (
              Tminus (with_dummy_loc Tyunit,card (map_mterm m ctx c |> unloc_term),
                      (loc_term (Tint Big_int.unit_big_int)))
            ),
            mk_invariants m ctx lbl b,
            with_dummy_loc (
              Tletin (false,
                      map_lident id,
                      None,
                      nth (Tvar "i",map_mterm m ctx c |> unloc_term),
                      map_mterm m ctx b)))
    | M.Massign (ValueAssign,id,v) -> Tassign (with_dummy_loc (Tvar (map_lident id)),map_mterm m ctx v)
    | M.Massign (MinusAssign,id,v) -> Tassign (with_dummy_loc (Tvar (map_lident id)),
                                               with_dummy_loc (
                                                 Tminus (with_dummy_loc Tyint,
                                                         with_dummy_loc (Tvar (map_lident id)),
                                                         map_mterm m ctx v)))
    | M.Massignfield (ValueAssign,id1,id2,v) ->
      let id = with_dummy_loc (Tdoti (map_lident id1,map_lident id2)) in
      Tassign (id,map_mterm m ctx v)
    | M.Massignfield (MinusAssign,id1,id2,v) ->
      let id = with_dummy_loc (Tdoti (map_lident id1,map_lident id2)) in
      Tassign (id,
               with_dummy_loc (
                 Tminus (with_dummy_loc Tyint,
                         id,
                         map_mterm m ctx v)))
    | M.Mset (a,l,k,v) ->
      mk_trace_seq m
        (Tletin (false,
                 with_dummy_loc ("_old"^a),
                 None,
                 with_dummy_loc (Tapp (loc_term (Tvar ("get_"^a)),
                                       [map_mterm m ctx k])),
                 with_dummy_loc (Tapp (loc_term (Tvar ("set_"^a)),
                                       [
                                         loc_term (Tvar ("_old"^a));
                                         map_mterm m ctx v
                                       ]))))
        (List.map (fun f -> CUpdate f) l)
    | M.Mremovefield (a,f,k,v) ->
      let t,_,_ = M.Utils.get_partition_asset_key m (dumloc a) (dumloc f) in
      mk_trace_seq m
        (Tletin (false,
                 with_dummy_loc ("_rm"^t),
                 None,
                 with_dummy_loc (Tapp (loc_term (Tvar ("get_"^t)),
                                       [map_mterm m ctx v])),
                 with_dummy_loc (Tapp (loc_term (Tvar ("remove_"^a^"_"^f)),
                                       [
                                         map_mterm m ctx k;
                                         loc_term (Tvar ("_rm"^t))
                                       ]
                                      ))))
        [CUpdate f; CRm t]
    | M.Mremoveasset (n,a) ->
      mk_trace_seq m
        (Tletin (false,
                 with_dummy_loc ("_rm"^n),
                 None,
                 with_dummy_loc (Tapp (loc_term (Tvar ("get_"^n)),
                                       [map_mterm m ctx a])),
                 with_dummy_loc (Tapp (loc_term (Tvar ("remove_"^n)),
                                       [loc_term (Tvar ("_rm"^n))]))))
        [CRm n]
    | M.Msum (a,f,l) ->
      Tapp (loc_term (Tvar ((mk_sum_clone_id a (f |> unloc))^".sum")),[map_mterm m ctx l])
    | M.Mapp (f,args) ->
      Tapp (mk_loc (map_lident f).loc (Tvar (map_lident f)),List.map (map_mterm m ctx) args)
    | M.Mminus (l,r) -> Tminus (with_dummy_loc Tyint, map_mterm m ctx l, map_mterm m ctx r)
    | M.Mplus (l,r)  -> Tplus  (with_dummy_loc Tyint, map_mterm m ctx l, map_mterm m ctx r)
    | M.Mvarstorecol n ->
      let coll =
        match ctx.old, ctx.lmod with
        | false, Nomod   -> mk_ac (n |> unloc)
        | false, Added   -> mk_ac_added (n |> unloc)
        | false, Removed -> mk_ac_rmed (n |> unloc)
        | true, Nomod    -> mk_ac_old (n |> unloc)
        | true, Added    -> mk_ac_old_added (n |> unloc)
        | true, Removed  -> mk_ac_old_rmed (n |> unloc)
      in
      loc_term coll |> Mlwtree.deloc
    | M.Msetbefore c -> map_mterm m { ctx with old = true } c |> Mlwtree.deloc
    | M.Msetadded c ->  map_mterm m { ctx with lmod = Added } c |> Mlwtree.deloc
    | M.Msetremoved c -> map_mterm m { ctx with lmod = Removed } c |> Mlwtree.deloc
    | M.Mforall (i,t,None,b) ->
      let asset = M.Utils.get_asset_type (M.mk_mterm (M.Mbool false) t) |> unloc in
      Tforall (
        [[i |> map_lident],loc_type (Tyasset asset)],
        map_mterm m ctx b)
    | M.Mforall (i,t,Some coll,b) ->
      let asset = M.Utils.get_asset_type (M.mk_mterm (M.Mbool false) t) |> unloc in
      Tforall (
        [[i |> map_lident],loc_type (Tyasset asset)],
        with_dummy_loc (Timpl (with_dummy_loc (Tmem (with_dummy_loc asset,
                                                     loc_term (Tvar (unloc i)),
                                                     map_mterm m ctx coll)),
                               map_mterm m ctx b)))
    | M.Mmem (a,e,c) -> Tmem (with_dummy_loc a, map_mterm m ctx e, map_mterm m ctx c)
    | M.Mimply (a,b) -> Timpl (map_mterm m ctx a, map_mterm m ctx b)
    | M.Mlabel lbl ->
      begin
        match M.Utils.get_formula m None (unloc lbl) with
        | Some formula -> Tassert (map_mterm m ctx formula)
        | _ -> assert false
      end
    | M.Mand (l,r)-> Tand (map_mterm m ctx l,map_mterm m ctx r)
    | M.Misempty (l,r) -> Tempty (with_dummy_loc l,map_mterm m ctx r)
    | M.Msubsetof (n,l,r) -> Tsubset (with_dummy_loc n,map_mterm m ctx l,map_mterm m ctx r)
    | M.Msettoiterate c ->
      let n = M.Utils.get_asset_type mt |> map_lident in
      Ttoiter (n,with_dummy_loc "i",map_mterm m ctx c) (* TODO : should retrieve actual idx value *)
    | _ -> Tnone in
  mk_loc mt.loc t
and mk_invariants (m : M.model) ctx (lbl : ident option) lbody =
  let loop_invariants =
    Option.fold (M.Utils.get_loop_invariants m) [] lbl |>
    List.map (fun ((ilbl : M.lident),(i : M.mterm)) ->
        let iid =
          match lbl,ilbl with
          | Some a, b -> (unloc b) ^ "_" ^ a
          | None, b -> (unloc b) in
        { id =  with_dummy_loc iid; form = map_mterm m ctx i }
      ) in
  let storage_loop_invariants =
    M.Utils.get_storage_invariants m None |>
    List.fold_left (fun acc (an,inn,t) ->
        if is_local_invariant m an t && not (adds_asset m an lbody)
        then
          let iid =
            match lbl with
            | Some a -> inn^"_"^a
            | _ -> inn in
          acc @ [{ id = with_dummy_loc iid;
                   form = mk_loop_invariant m an (map_mterm m ctx t) }]
        else acc
      ) ([] : (loc_term, loc_ident) abstract_formula list) in
  let security_loop_invariants =
    m.specification.postconditions
    |> List.filter is_security
    |> List.map (fun (spec : M.postcondition) ->
        let id =
          match lbl with
          | Some a -> (unloc spec.name) ^ "_" ^ a
          | _ -> unloc spec.name in
        { id = with_dummy_loc id;
          form = map_security_pred `Loop spec.formula |> loc_term; }
      )
  in
  loop_invariants @ storage_loop_invariants @ security_loop_invariants

(* API storage templates -----------------------------------------------------*)

let mk_key_found_cond old asset var =
  Tcontains (asset,
             var,
             match old with
             | `Old -> mk_ac_old asset
             | `Curr -> mk_ac asset)

let mk_not_found_cond old asset var = Tnot (mk_key_found_cond old asset var)

let mk_get_field_from_pos asset field = Dfun {
    name = "get_"^field;
    logic = Logic;
    args = ["c",Tycoll asset; "i",Tyint];
    returns = Tyint;
    raises = [];
    variants = [];
    requires = [];
    ensures = [];
    body = Tapp (Tvar field,
                 [
                   Tnth (asset,
                         Tvar "i",
                         Tvar "c")
                 ])
  }

let mk_get_asset asset key ktyp = Dfun {
    name = "get_"^asset;
    logic = NoMod;
    args = ["k",ktyp];
    returns = Tyasset asset;
    raises = [ Timpl (Texn Enotfound,
                      mk_not_found_cond `Old asset (Tvar "k"))];
    variants = [];
    requires = [];
    ensures = [
      { id   = "get_"^asset^"_post_1";
        form = Tmem (asset,
                     Tresult,
                     mk_ac asset);
      };
      { id   = "get_"^asset^"_post_2";
        form = Teq(Tyint,
                   Tdot (Tresult,
                         Tvar key),
                   Tvar "k")
      }
    ];
    body = Tif (mk_not_found_cond `Curr asset (Tvar "k"),
                Traise Enotfound,
                Some (Tget (asset,
                            mk_ac asset,
                            Tvar "k")))
  }

let mk_set_sum_ensures m a =
  List.fold_left (fun acc f ->
      acc @ [{
          id = "set_"^a^"_sum_post";
          form = Teq (Tyint,
                      Tapp (Tvar ((mk_sum_clone_id a f)^".sum"),
                            [mk_ac_old a]),
                      Tplus (Tyint,
                             Tminus (Tyint,
                                     Tapp (Tvar ((mk_sum_clone_id a f)^".sum"),
                                           [mk_ac a]),
                                     Tdoti("new_asset",f)),
                             Tdot(
                               Tvar "old_asset",
                               Tvar f)))
        }]) [] (M.Utils.get_sum_fields m a)

let mk_set_ensures m n key fields =
  snd (List.fold_left (fun (i,acc) (f:field) ->
      if compare f.name key = 0 then
        (i,acc)
      else
        (succ i,acc@[{
             id   = "set_"^n^"_post"^(string_of_int i);
             form = Teq (Tyint,
                         Tapp (Tvar f.name,
                               [Tget (n,
                                      mk_ac n,
                                      Tdoti ("old_asset",
                                             key))]),
                         Tapp (Tvar f.name,
                               [Tvar ("new_asset")]))
           }])
    ) (1,[]) fields) @ (mk_set_sum_ensures m n)

let mk_set_asset m key = function
  | Drecord (asset, fields) ->  Dfun {
      name = "set_"^asset;
      logic = NoMod;
      args = ["old_asset", Tyasset asset; "new_asset", Tyasset asset];
      returns = Tyunit;
      raises = [ Timpl (Texn Enotfound,
                        mk_not_found_cond `Old asset (Tdoti ("old_asset",key)))];
      variants = [];
      requires = [];
      ensures = mk_set_ensures m asset key fields;
      body = Tif (mk_not_found_cond `Curr asset (Tdoti ("old_asset",key)),
                  Traise Enotfound,
                  Some (
                    Tassign (mk_ac asset,
                             Tset (asset,
                                   mk_ac asset,
                                   Tdoti ("old_asset",key),
                                   Tvar ("new_asset")))
                  ))
    }
  | _ -> assert false

let mk_contains asset keyt = Dfun {
    name     = "contains_"^asset;
    logic    = NoMod;
    args     = ["k",keyt];
    returns  = Tybool;
    raises   = [];
    variants = [];
    requires = [];
    ensures  = [
      { id   = asset^"_contains_1";
        form = Teq(Tyint, Tvar "result", Tcontains (asset,
                                                    Tvar "k",
                                                    mk_ac asset))
      }];
    body     = Tcontains (asset,
                          Tvar "k",
                          mk_ac asset)
  }

let mk_unshallow asset keyt = Dfun {
    name     = "unshallow_"^asset;
    logic    = Logic;
    args     = ["c",Tycoll asset;"l",Tylist keyt];
    returns  = Tycoll asset;
    raises   = [];
    variants = [];
    requires = [];
    ensures  = [
      { id   = asset^"_unshallow_post_1";
        form = Tsubset (asset,
                        Tresult,
                        Tvar "c")
      }];
    body     = Tunshallow (asset,
                           Tvar "c",
                           Tvar "l")
  }

let mk_api_precond m a src =
  M.Utils.get_storage_invariants m (Some a)
  |> List.fold_left (fun acc (_,lbl,t) ->
      if is_local_invariant m a t then
        acc @ [{
            id = lbl;
            form = unloc_term (mk_invariant m (dumloc a) src (map_mterm m init_ctx t))
          }]
      else acc
    ) []

let mk_add_asset_precond m a id = mk_api_precond m a (`Preasset id)

let mk_listtocoll_precond m a id = mk_api_precond m a (`Prelist id)

let mk_listtocoll m asset = Dfun {
    name     = "listtocoll_"^asset;
    logic    = Logic;
    args     = ["l",Tylist (Tyasset asset)];
    returns  = Tycoll asset;
    raises   = [];
    variants = [];
    requires = mk_listtocoll_precond m asset "l";
    ensures  = [
      (*      { id   = asset^"_unshallow_post_1";
              form = Tsubset (asset,
                              Tresult,
                              Tvar "c")
              }*)];
    body     = Tcoll (asset,
                      Tvar "l")
  }

(* basic getters *)

let gen_field_getter n field = Dfun {
    name     = n;
    logic    = Logic;
    args     = [];
    returns  = Tyunit;
    raises   = [];
    variants = [];
    requires = [];
    ensures  = [];
    body     = Tnone;
  }

let gen_field_getters = function
  | Drecord (n,fs) ->
    List.map (gen_field_getter n) fs
  | _ -> assert false

let mk_add_sum_ensures m a e =
  List.fold_left (fun acc f ->
      acc @ [{
          id = "add_"^a^"_sum_post";
          form = Teq (Tyint,
                      Tapp (Tvar ((mk_sum_clone_id a f)^".sum"),
                            [mk_ac a]),
                      Tplus (Tyint,
                             Tapp (Tvar ((mk_sum_clone_id a f)^".sum"),
                                   [mk_ac_old a]),
                             Tdoti(e,
                                   f)))
        }]) [] (M.Utils.get_sum_fields m a)

let mk_add_ensures m p a e =
  [
    { id   = p^"_post_1";
      form = Tmem (a,
                   Tvar e,
                   mk_ac a)
    };
    { id   = p^"_post_2";
      form = Teq (Tycoll a,
                  mk_ac a,
                  Tunion (a,
                          mk_ac_old a,
                          Tsingl (a,
                                  Tvar e)));
    };
    { id   = p^"_post_3";
      form = Teq (Tycoll a,
                  mk_ac_added a,
                  Tunion (a,
                          mk_ac_old_added a,
                          Tsingl (a,
                                  Tvar e)));
    };
    { id   = p^"_post_4";
      form = Tempty (a,
                     Tinter (a,
                             mk_ac_old_added a,
                             Tsingl (a,
                                     Tvar e)
                            ));
    };
  ] @ (mk_add_sum_ensures m a e)

let mk_add_asset m asset key : decl = Dfun {
    name     = "add_"^asset;
    logic    = NoMod;
    args     = ["new_asset",Tyasset asset];
    returns  = Tyunit;
    raises   = [ Timpl (Texn Ekeyexist,
                        mk_not_found_cond `Old asset (Tdoti ("new_asset", key)))];
    variants = [];
    requires = mk_add_asset_precond m asset "new_asset";
    ensures  = mk_add_ensures m ("add_"^asset) asset "new_asset";
    body     = Tseq [
        Tif (mk_not_found_cond `Curr asset (Tdoti ("new_asset", key)),
             Traise Ekeyexist, (* then *)
             Some (Tseq [      (* else *)
                 Tassign (mk_ac asset,
                          Tadd (asset,
                                mk_ac asset,
                                Tvar "new_asset"));
                 Tassign (mk_ac_added asset,
                          Tadd (asset,
                                mk_ac_added asset,
                                Tvar "new_asset"))
               ]
               ))
      ];
  }

let mk_rm_sum_ensures m a e =
  List.fold_left (fun acc f ->
      acc @ [{
          id = "remove_"^a^"_sum_post";
          form = Teq (Tyint,
                      Tapp (Tvar ((mk_sum_clone_id a f)^".sum"),
                            [mk_ac a]),
                      Tminus (Tyint,
                              Tapp (Tvar ((mk_sum_clone_id a f)^".sum"),
                                    [mk_ac_old a]),
                              Tdoti(e,
                                    f)))
        }]) [] (M.Utils.get_sum_fields m a)

let mk_rm_ensures m p a e =
  [
    { id   = p^"_post1";
      form = Tnot (Tmem (a,
                         Tvar (e),
                         mk_ac a))
    };
    { id   = p^"_post2";
      form = Teq (Tycoll a,
                  mk_ac a,
                  Tdiff (a,
                         mk_ac_old a,
                         Tsingl (a,
                                 Tvar e)))
    };
    { id   = p^"_post3";
      form = Teq (Tycoll a,
                  mk_ac_rmed a,
                  Tunion (a,
                          mk_ac_old_rmed a,
                          Tsingl (a,
                                  Tvar e)))
    }
  ] @ (mk_rm_sum_ensures m a e)

let mk_rm_asset m asset key : decl =
  Dfun {
    name     = "remove_"^asset;
    logic    = NoMod;
    args     = ["a", Tyasset asset];
    returns  = Tyunit;
    raises   = [Timpl (Texn Enotfound,
                       mk_not_found_cond `Old asset (Tdoti ("a",key)))];
    variants = [];
    requires = [];
    ensures  = mk_rm_ensures m ("remove_"^asset) asset "a";
    body = Tif (mk_not_found_cond `Curr asset (Tdoti ("a",key)),
                Traise Enotfound,
                Some (
                  Tseq [
                    Tassign (mk_ac_rmed asset,
                             Tadd (asset,
                                   mk_ac_rmed asset,
                                   Tget(asset,
                                        mk_ac asset,
                                        Tdoti ("a",
                                               key))));
                    Tassign (mk_ac asset,
                             Tremove (asset,
                                      mk_ac asset,
                                      Tdoti ("a",
                                             key)))

                  ]));
  }

(* a      : asset name
   ak     : asset key field name
   pf      : partition field name
   adda    : added asset name
   addktyp : removed asset key type
*)
let mk_add_partition_field m a ak pf adda addak : decl =
  let addak_cond = mk_key_found_cond `Old adda (Tdoti ("new_asset", addak)) in
  let akey  = Tapp (Tvar ak,[Tvar "asset"]) in
  let addak = Tapp (Tvar addak,[Tvar "new_asset"]) in
  Dfun {
    name     = "add_"^a^"_"^pf;
    logic    = NoMod;
    args     = ["asset",Tyasset a; "new_asset",Tyasset adda];
    returns  = Tyunit;
    raises   = [Timpl (Texn Enotfound,
                       mk_not_found_cond `Old a (Tdoti ("asset",ak)));
                Timpl (Texn Ekeyexist,
                        addak_cond)];
    variants = [];
    requires = mk_add_asset_precond m adda "new_asset";
    ensures  = mk_add_ensures m ("add_"^a^"_"^pf) adda "new_asset";
    body     =
      Tif (mk_not_found_cond `Curr a (Tdoti ("asset",ak)),
           Traise Enotfound,
           Some (Tseq [
               Tapp (Tvar ("add_"^adda),
                     [Tvar "new_asset"]);
               Tletin (false, a^"_"^pf,None,
                       Tapp (Tvar pf,[Tvar "asset"]),
                       Tletin (false,"new_"^a^"_"^pf,None,
                               Tcons (addak,Tvar (a^"_"^pf)),
                               Tletin (false,"new_asset",None,
                                       Trecord (Some (Tvar "asset"),
                                                [pf,Tvar ("new_"^a^"_"^pf)]),
                                       Tassign (mk_ac a,
                                                Tset (a,
                                                      mk_ac a,
                                                      akey,
                                                      Tvar ("new_asset")))
                                      )))]));
  }

(* n      : asset name
   ktyp   : asset key type
   f      : partition field name
   rmn    : removed asset name
   rmktyp : removed asset key type
*)
let mk_rm_partition_field m asset keyf f rmed_asset rmkey : decl = Dfun {
    name     = "remove_"^asset^"_"^f;
    logic    = NoMod;
    args     = ["asset",Tyasset asset; "rm_asset",Tyasset rmed_asset];
    returns  = Tyunit;
    raises   = [Timpl (Texn Enotfound,
                       mk_not_found_cond `Old asset (Tdoti ("asset",keyf))) ];
    variants = [];
    requires = [];
    ensures  = mk_rm_ensures m ("remove_"^asset^"_"^f) rmed_asset "rm_asset";
    body     =
      Tif (mk_not_found_cond `Curr asset (Tdoti ("asset",keyf)),
           Traise Enotfound,
           Some (
             Tletin (false,
                     asset^"_"^f,
                     None,
                     Tapp (Tvar f,
                           [Tvar ("asset")]),
                     Tletin (false,
                             "new_"^asset^"_"^f,
                             None,
                             Tlistremove (gArchetypeList,
                                          Tvar (asset^"_"^f),
                                          Tdoti ("rm_asset",
                                                 rmkey)),
                             Tletin (false,
                                     "new_"^asset^"_asset",
                                     None,
                                     Trecord (Some (Tvar ("asset")),
                                              [f,Tvar ("new_"^asset^"_"^f)]),
                                     Tseq [
                                       Tassign (mk_ac asset,
                                                Tset (asset,
                                                      mk_ac asset,
                                                      Tdoti ("asset",
                                                             keyf),
                                                      Tvar ("new_"^asset^"_asset")));
                                       Tapp (Tvar ("remove_"^rmed_asset),
                                             [Tvar ("rm_asset")])
                                     ]
                                    )))));
  }

let mk_storage_api (m : M.model) records =
  m.api_items |> List.fold_left (fun acc (sc : M.api_item) ->
      match sc.node_item with
      | M.APIStorage (Get n) ->
        let k,kt = M.Utils.get_asset_key m (dumloc n) in
        acc @ [mk_get_asset n k (kt |> map_btype)]
      | M.APIStorage (Add n) ->
        let k = M.Utils.get_asset_key m (dumloc n) |> fst in
        acc @ [mk_add_asset m n k]
      | M.APIStorage (Remove n) ->
        let kt = M.Utils.get_asset_key m (dumloc n) |> fst in
        acc @ [mk_rm_asset m n kt]
      | M.APIStorage (Set n) ->
        let record = get_record n (records |> unloc_decl) in
        let k      = M.Utils.get_asset_key m (get_record_name record |> dumloc) |> fst in
        acc @ [mk_set_asset m k record]
      | M.APIStorage (UpdateAdd (a,pf)) ->
        let k            = M.Utils.get_asset_key m (dumloc a) |> fst in
        let (pa,addak,_) = M.Utils.get_partition_asset_key m (dumloc a) (dumloc pf) in
        acc @ [
          (*mk_add_asset           pa.pldesc addak.pldesc;*)
          mk_add_partition_field m a k pf pa addak
        ]
      | M.APIStorage (UpdateRemove (n,f)) ->
        let t         = M.Utils.get_asset_key m (dumloc n) |> fst in
        let (pa,pk,_) = M.Utils.get_partition_asset_key m (dumloc n) (dumloc f) in
        acc @ [
          (*mk_rm_asset           pa.pldesc (pt |> map_btype);*)
          mk_rm_partition_field m n t f pa pk
        ]
      | M.APIFunction (Contains n) ->
        let t         =  M.Utils.get_asset_key m (dumloc n) |> snd |> map_btype in
        acc @ [ mk_contains n t ]
      | M.APIFunction (Select (asset,test)) ->
        let mlw_test = map_mterm m init_ctx test in
        acc @ [ mk_select m asset test (mlw_test |> unloc_term) sc.only_formula ]
      | M.APIFunction (Sum (asset,field)) when compare asset "todo" <> 0 ->
        let key      = M.Utils.get_asset_key m (dumloc asset) |> fst in
        acc @ [ mk_get_field_from_pos asset field;
                mk_sum_clone m asset key field ]
      | M.APIFunction (Unshallow n) ->
        let t         =  M.Utils.get_asset_key m (dumloc n) |> snd |> map_btype in
        acc @ [ mk_unshallow n t ]
      | M.APIFunction (Listtocoll n) ->
        acc @ [ mk_listtocoll m n ]
      | _ -> acc
    ) [] |> loc_decl |> deloc

(* Entries --------------------------------------------------------------------*)

let fold_exns body : term list =
  let rec internal_fold_exn acc (term : M.mterm) =
    match term.M.node with
    | M.Mget _ -> acc @ [Texn Enotfound]
    | M.Maddasset _ -> acc @ [Texn Ekeyexist]
    | M.Maddfield _ -> acc @ [Texn Enotfound; Texn Ekeyexist]
    | M.Mfail InvalidCaller -> acc @ [Texn Einvalidcaller]
    | M.Mfail NoTransfer -> acc @ [Texn Enotransfer]
    | M.Mfail (InvalidCondition _) -> acc @ [Texn Einvalidcondition]
    | M.Mremoveasset _ -> acc @ [Texn Enotfound]
    | _ -> M.fold_term internal_fold_exn acc term in
  Tools.List.dedup (internal_fold_exn [] body)

let is_fail (t : M.mterm) =
  match t.node with
  | M.Mfail _ -> true
  | _ -> false

let flatten_if_fail m (t : M.mterm) : loc_term =
  let rec rec_flat acc (t : M.mterm) : loc_term list =
    match t.node with
    | M.Mif (c,th, Some e) when is_fail th ->
      rec_flat (acc@[mk_loc t.loc (Tif (map_mterm m init_ctx c, map_mterm m init_ctx th,None))]) e
    | _ -> acc @ [map_mterm m init_ctx t] in
  mk_loc t.loc (Tseq (rec_flat [] t))

let mk_ensures m acc (v : M.specification) =
  acc @ (List.map (fun (spec : M.postcondition) -> {
        id = spec.name |> map_lident;
        form = map_mterm m init_ctx spec.formula
      }) (v.postconditions |> List.filter M.Utils.is_post))

let mk_require n i t = {
  id = with_dummy_loc (n^"_require_"^(string_of_int i));
  form = t
}

(* TODO : should plunge in called functions body *)
let mk_requires m n v =
  M.Utils.get_added_removed_sets m v
  |> List.map (fun t ->
      match t with
      | M.Msetadded e ->
        let a = M.Utils.get_asset_type e |> unloc in
        loc_term (Tempty (a,mk_ac_added a))
      | M.Msetremoved e ->
        let a = M.Utils.get_asset_type e |> unloc in
        loc_term (Tempty (a,mk_ac_rmed a))
      | _ -> assert false
    )
  |> Tools.List.dedup
  |> List.mapi (fun i t  -> mk_require n i t)

(* for each arg, retrieve corresponding type invariants, and convert it to precondition *)
let mk_preconds m args body : ((loc_term,loc_ident) abstract_formula) list =
  List.fold_left (fun acc (id,t,_) ->
      match t with
      | M.Tasset n ->
        let n = unloc n in
        M.Utils.get_storage_invariants m (Some n)
        |> List.fold_left (fun acc  (_,lbl,t) ->
            if is_local_invariant m n t && adds_asset m n body then
              (* TODO : should be more specific : the real question is
                 'is the element id added?' *)
              acc @ [{
                  id = with_dummy_loc lbl;
                  form = mk_pre_asset m n (unloc id) (map_mterm m init_ctx t)
                }]
            else
              acc
          ) []
      | M.Tcontainer (Tasset n, Collection)
      | M.Tcontainer (Tasset n, Partition) ->
        let n = unloc n in
        M.Utils.get_storage_invariants m (Some n)
        |> List.fold_left (fun acc  (_,lbl,t) ->
            if is_local_invariant m n t && adds_asset m n body then
              (* TODO similar to above : should be more specific : the real question is
                 'is the element of id added?' *)
              acc @ [{
                  id = with_dummy_loc lbl;
                  form = mk_pre_coll m n (unloc id) (map_mterm m init_ctx t)
                }]
            else
              acc
          ) []
      | _ -> acc
    ) [] args

let is_src src (_,f,_) = f.M.src = src

let mk_entry_require m idents =
  if M.Utils.with_trace m && List.length idents > 0 then
    let mk_entry_eq id = Teq (Tyint,
                              Tdoti (gs,mk_id "entry"),
                              Tsome (Tvar (String.capitalize_ascii id))) in
    [
      {
        id = with_dummy_loc "entry_require";
        form =
          List.fold_left (fun acc id ->
              Tor (acc,mk_entry_eq id)
            ) (mk_entry_eq (List.hd idents)) (List.tl idents)
          |> loc_term
      };
      {
        id = with_dummy_loc "empty_trace";
        form = Teq (Tyint,
                    Tdoti (gs,mk_id "tr"),
                    Tnil)
               |> loc_term
      }
    ]
  else []

let add_raise_ctx args src m exn =
  match src with
  | M.Endo ->
    begin
      match exn with
      | Texn Ekeyexist ->
        if List.length args > 0 then
          let mk_ctx (id,t) =
            let id = Mlwtree.deloc id in
            match Mlwtree.deloc t with
            | Tyasset a ->
              let a = Mlwtree.deloc a in
              let key,_ = M.Utils.get_asset_key m (dumloc a) in
              mk_key_found_cond `Old a (Tdoti (a,key))
            | Typartition a | Tycoll a ->
              let a = Mlwtree.deloc a in
              let key,_ = M.Utils.get_asset_key m (dumloc a) in
              Texists ([["a"],Tyasset a],
                       Tand (mk_key_found_cond `Old a (Tdoti("a",key)),
                             Tcontains (a,
                                        Tdoti ("a",key),
                                        Tvar (id))))
            | _ -> exn
          in
          let ctx = List.fold_left (fun acc arg ->
              Tor (acc,mk_ctx arg)
            ) (mk_ctx (List.hd args)) (List.tl args) in
          Timpl (exn, ctx)
        else exn
      | _ -> exn
    end
  | _ -> exn

(* for now (src = `Endo) means the function is 'add_shallow_xxx' *)
let mk_functions src m =
  M.Utils.get_functions m |> List.filter (is_src src) |> List.map (
    fun ((v : M.specification option),
         (s : M.function_struct),
         (t : M.type_)) ->
      let args = (List.map (fun (i,t,_) ->
          (map_lident i, map_mtype t)
        ) s.args) in
      Dfun {
        name     = map_lident s.name;
        logic    = NoMod;
        args     = args;
        returns  = map_mtype t;
        raises   = fold_exns s.body |> List.map (add_raise_ctx args src m) |> List.map loc_term;
        variants = [];
        requires =
          (mk_entry_require m (M.Utils.get_callers m (unloc s.name))) @
          (mk_requires m (s.name |> unloc) v) @
          (mk_preconds m s.args s.body);
        ensures  = Option.fold (mk_ensures m) [] v;
        body     = flatten_if_fail m s.body;
      }
  )

let mk_endo_functions = mk_functions M.Endo
let mk_exo_functions = mk_functions M.Exo

let mk_entries m =
  M.Utils.get_entries m |> List.map (
    fun ((v : M.specification option),
         (s : M.function_struct)) ->
      Dfun {
        name     = map_lident s.name;
        logic    = NoMod;
        args     = (List.map (fun (i,t,_) ->
            (map_lident i, map_mtype t)
          ) s.args);
        returns  = with_dummy_loc Tyunit;
        raises   = fold_exns s.body |> List.map loc_term;
        variants = [];
        requires = (mk_entry_require m [unloc s.name]) @
                   (mk_requires m (unloc s.name) v);
        ensures  = Option.fold (mk_ensures m) [] v;
        body     = flatten_if_fail m s.body;
      }
  )

let rm_fail_exn = List.filter (fun e ->
    match unloc_term e with
    | Texn Enotfound
    | Texn Ekeyexist -> false
    | _ -> true)

let process_no_fail m (d : (loc_term, loc_typ, loc_ident) abstract_decl) =
    match d with
    | Dfun f ->
      if M.Utils.no_fail m (Mlwtree.deloc f.name) then
        Dfun { f with
               raises = rm_fail_exn f.raises;
               body   = loc_term (Ttry (unloc_term f.body,
                                        [Enotfound,Tassert Tfalse;
                                         Ekeyexist,Tassert Tfalse]));
             }
      else d
    | _ -> d

(* ----------------------------------------------------------------------------*)

let to_whyml (m : M.model) : mlw_tree  =
  let storage_module   = with_dummy_loc (String.capitalize_ascii (m.name.pldesc^"_storage")) in
  let uselib           = mk_use in
  let uselist          = mk_use_list in
  let traceutils       = mk_trace_utils m |> deloc in
  let records          = M.Utils.get_records m |> List.map (map_record m) |> wdl in
  let eq_assets        = M.Utils.get_records m |> List.map (mk_eq_asset m) |> wdl in
  let eq_exten         = M.Utils.get_records m |> List.map (mk_eq_extensionality m) |> deloc in
  let clones           = M.Utils.get_assets m  |> List.map (record_to_clone m) |> wdl in
  let init_records     = records |> unloc_decl |> List.map mk_default_init |> loc_decl in
  let records          = zip records eq_assets init_records clones |> deloc in
  let storage          = M.Utils.get_storage m |> map_storage m in
  let storageval       = Dval (with_dummy_loc gs, with_dummy_loc Tystorage) in
  (*let axioms           = mk_axioms m in*)
  let partition_axioms = mk_partition_axioms m in
  let storage_api      = mk_storage_api m (records |> wdl) in
  let endo             = mk_endo_functions m in
  let functions        = mk_exo_functions m in
  let entries          = mk_entries m |> List.map (process_no_fail m) in
  let usestorage       = mk_use_module storage_module in
  let loct : loc_mlw_tree = [{
      name  = storage_module;
      decls = [uselib]               @
              traceutils             @
              records                @
              eq_exten               @
              [storage;storageval]   @
              (*axioms                 @*)
              partition_axioms       @
              storage_api            @
              endo;
    };{
       name = cap (map_lident m.name);
       decls = [uselib;uselist;usestorage] @
               functions @
               entries;
     }] in unloc_tree loct<|MERGE_RESOLUTION|>--- conflicted
+++ resolved
@@ -518,36 +518,20 @@
    match t.M.node with
    | M.MOnlyByRole (ADany,roles)     ->
     mk_performed_by caller (roles |> List.map unloc) false
-<<<<<<< HEAD
-   | M.MOnlyInAction (ADany,entries) ->
-=======
-  | M.MOnlyInAction (ADany,Sentry entries) ->
->>>>>>> 23c7eff3
+   | M.MOnlyInAction (ADany,Sentry entries) ->
     mk_performed_by entry (entries |> List.map unloc |> List.map String.capitalize_ascii) true
    | M.MOnlyByRole (a,roles)         ->
     mk_changes_performed_by caller a (roles |> List.map unloc) false
-<<<<<<< HEAD
-   | M.MOnlyInAction (a,entries)     ->
-=======
-  | M.MOnlyInAction (a,Sentry entries)     ->
->>>>>>> 23c7eff3
+   | M.MOnlyInAction (a,Sentry entries)     ->
     mk_changes_performed_by entry
       a
       (entries |> List.map unloc |> List.map String.capitalize_ascii)
       true
-<<<<<<< HEAD
-   | M.MOnlyByRoleInAction (ADany,roles,entries) ->
+   | M.MOnlyByRoleInAction (ADany,roles,Sentry entries) ->
     mk_performed_by_2 caller entry
       (roles |> List.map unloc)
       (entries |> List.map unloc |> List.map String.capitalize_ascii)
-   | M.MOnlyByRoleInAction (a,roles,entries) ->
-=======
-  | M.MOnlyByRoleInAction (ADany,roles,Sentry entries) ->
-    mk_performed_by_2 caller entry
-      (roles |> List.map unloc)
-      (entries |> List.map unloc |> List.map String.capitalize_ascii)
-  | M.MOnlyByRoleInAction (a,roles,Sentry entries) ->
->>>>>>> 23c7eff3
+   | M.MOnlyByRoleInAction (a,roles,Sentry entries) ->
     mk_changes_performed_by_2 caller entry a
       (roles |> List.map unloc)
       (entries |> List.map unloc |> List.map String.capitalize_ascii)
@@ -1320,7 +1304,7 @@
     raises   = [Timpl (Texn Enotfound,
                        mk_not_found_cond `Old a (Tdoti ("asset",ak)));
                 Timpl (Texn Ekeyexist,
-                        addak_cond)];
+                       addak_cond)];
     variants = [];
     requires = mk_add_asset_precond m adda "new_asset";
     ensures  = mk_add_ensures m ("add_"^a^"_"^pf) adda "new_asset";
@@ -1648,17 +1632,17 @@
     | _ -> true)
 
 let process_no_fail m (d : (loc_term, loc_typ, loc_ident) abstract_decl) =
-    match d with
-    | Dfun f ->
-      if M.Utils.no_fail m (Mlwtree.deloc f.name) then
-        Dfun { f with
-               raises = rm_fail_exn f.raises;
-               body   = loc_term (Ttry (unloc_term f.body,
-                                        [Enotfound,Tassert Tfalse;
-                                         Ekeyexist,Tassert Tfalse]));
-             }
-      else d
-    | _ -> d
+  match d with
+  | Dfun f ->
+    if M.Utils.no_fail m (Mlwtree.deloc f.name) then
+      Dfun { f with
+             raises = rm_fail_exn f.raises;
+             body   = loc_term (Ttry (unloc_term f.body,
+                                      [Enotfound,Tassert Tfalse;
+                                       Ekeyexist,Tassert Tfalse]));
+           }
+    else d
+  | _ -> d
 
 (* ----------------------------------------------------------------------------*)
 
