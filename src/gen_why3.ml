open Location

module M = Model
open Tools
open Mlwtree

(* ------------------------------------------------------------------- *)
type error_desc =
  | NotSupported of string
  | TODONotTranslated of string

let pp_error_desc fmt = function
  | NotSupported msg ->
    Format.fprintf fmt
      "Not supported: %s" msg
  | TODONotTranslated msg ->
    Format.fprintf fmt
      "Not translated: %s" msg

type error = Location.t * error_desc

let emit_error (lc, error) =
  let str : string = Format.asprintf "%a@." pp_error_desc error in
  let pos : Position.t list = [location_to_position lc] in
  Error.error_alert pos str (fun _ -> ())

(* Constants -------------------------------------------------------------------*)

let gArchetypeDir   = "archetype"
let gArchetypeLib   = "Lib"
let gArchetypeField = "Field"
let gArchetypeView  = "View"
let gArchetypeColl  = "Collection"
let gArchetypeSum   = "Sum"
let gArchetypeSort  = "Sort"
let gArchetypeTrace = "Trace"

let gListAs         = "L"
let gFieldAs        = "F"
let gViewAs         = "V"

let mk_id i          = "_" ^ i

let mk_ac_id a        = mk_id (a ^ "_assets")
let mk_ac_added_id a  = mk_id (a ^ "_assets_added")
let mk_ac_rmed_id a   = mk_id (a ^ "_assets_removed")

let gs                = "_s"

let mk_ac a           = Tdoti (gs, mk_ac_id a)
let mk_ac_old a       = Tdot (Told (Tvar gs), Tvar (mk_ac_id a))

let mk_ac_added a     = Tdoti (gs, mk_ac_added_id a)
let mk_ac_old_added a = Tdot (Told (Tvar gs), Tvar (mk_ac_added_id a))

let mk_ac_rmed a      = Tdoti (gs, mk_ac_rmed_id a)
let mk_ac_old_rmed a  = Tdot (Told (Tvar gs), Tvar (mk_ac_rmed_id a))

let mk_ac_sv s a      = Tdoti (s, mk_ac_id a)

(* Use ---------------------------------------------------------------------------*)

let mk_use_list = Duse (false,["list";"List"],Some gListAs) |> loc_decl |> deloc

let mk_use = Duse (false,[gArchetypeDir;gArchetypeLib],None) |> loc_decl |> deloc

let mk_use_field = Duse (false,[gArchetypeDir;gArchetypeField],Some gFieldAs) |> loc_decl |> deloc

let mk_use_view = Duse (false,[gArchetypeDir;gArchetypeView],Some gViewAs) |> loc_decl |> deloc

let mk_use_module m = Duse (false,[deloc m],None) |> loc_decl |> deloc

let mk_use_euclidean_div m =
  if M.Utils.with_division m then
    [Duse (true,["int";"EuclideanDivision"],None)  |> loc_decl |> deloc]
  else []
let mk_use_min_max m =
  if M.Utils.with_min_max m then
    [Duse (true,["int";"MinMax"],None) |> loc_decl |> deloc]
  else []

(* ---------------------------------------------------------------------------- *)
let map_lident (i : M.lident) : loc_ident = {
  obj = i.pldesc;
  loc = i.plloc;
}

let map_btype = function
  | M.Bunit          -> Tyunit
  | M.Bbool          -> Tybool
  | M.Bint           -> Tyint
  | M.Brational      -> Tyrational
  | M.Bdate          -> Tydate
  | M.Bduration      -> Tyduration
  | M.Btimestamp     -> Tyint
  | M.Bstring        -> Tystring
  | M.Baddress       -> Tyaddr
  | M.Brole          -> Tyrole
  | M.Bcurrency      -> Tytez
  | M.Bsignature     -> Tysignature
  | M.Bkey           -> Tykey
  | M.Bkeyhash       -> Tykeyhash
  | M.Bbytes         -> Tybytes
  | M.Bnat           -> Tyuint
  | M.Bchainid       -> Tychainid

let get_map_idx m t = List.fold_left (fun i mt ->
  if M.cmp_type t mt then i
  else succ i
) 1 (M.Utils.get_all_map_types m)

let mk_map_name m t = "map"^(string_of_int (get_map_idx m t))

let rec map_mtype m (t : M.type_) : loc_typ =
  with_dummy_loc (match t with
      | M.Tasset id                           -> Tyasset (map_lident id)
      | M.Tenum id                            -> Tyenum (map_lident id)
      | M.Tbuiltin v                          -> map_btype v
      | M.Tcontainer (Tasset id,M.Partition)  -> Typartition (map_lident id)
      | M.Tcontainer (Tasset id,M.Aggregate)  -> Tyaggregate (map_lident id)
      | M.Tcontainer (Tasset id,M.View)       -> Tyview (map_lident id)
      | M.Tcontainer (Tasset id,M.Collection) -> Tycoll (map_lident id)
      | M.Tcontainer (t,M.Collection)         -> Tylist (map_mtype m t)
      | M.Toption t                           -> Tyoption (map_mtype m t)
      | M.Ttuple l                            -> Tytuple (l |> List.map (map_mtype m))
      | M.Tunit                               -> Tyunit
      | M.Tstate                              -> Tystate
      | M.Tmap (_, _)                         -> Tycoll (with_dummy_loc (mk_map_name m t))
      | M.Tstorage                            -> Tystorage
      | M.Toperation                          -> Tyunit (* TODO: replace by the right type *)
      | M.Tentry                              -> Tyunit (* TODO: replace by the right type *)
      | M.Tprog _                             -> Tyunit (* TODO: replace by the right type *)
      | M.Tvset _                             -> Tyunit (* TODO: replace by the right type *)
      | M.Ttrace _                            -> Tyunit (* TODO: replace by the right type *)
      | M.Tcontract _                         -> Tyint
<<<<<<< HEAD
      | M.Tset t                              -> Tyset (map_mtype m (Tbuiltin t))
      | M.Tlist t                             -> Tylist (map_mtype m t)
=======
      | M.Tset t                              -> Tyset (map_mtype t).obj
      | M.Tlist t                             -> Tylist (map_mtype t).obj
>>>>>>> 48a5a1f8
      | _ -> print_endline (Format.asprintf "%a@." M.pp_type_ t); assert false)

(* Trace -------------------------------------------------------------------------*)
type change =
  | CAdd of ident
  | CRm of ident
  | CUpdate of ident
  | CTransfer of ident
  | CGet of ident
  | CIterate of ident
  | CCall of ident

type trace_id_type =
  | Asset
  | Entry
  | Field

let trace_value_type_to_string = function Asset -> "A" | Entry -> "E" | Field -> "F"

let mk_trace_id trtyp s = (trace_value_type_to_string trtyp) ^ (String.capitalize_ascii s)

let mk_change_term tr =
  match tr with
  | CAdd id -> Tapp (Tdoti("Tr",
                           "TrAdd_"),
                     [Tvar (mk_trace_id Asset id)])
  | CRm id -> Tapp (Tdoti("Tr",
                          "TrRm_"),
                    [Tvar (mk_trace_id Asset id)])
  | CUpdate id -> Tapp (Tdoti("Tr",
                              "TrUpdate_"),
                        [Tvar (mk_trace_id Field id)])
  | CGet id -> Tapp (Tdoti("Tr",
                           "TrGet_"),
                     [Tvar (mk_trace_id Asset id)])
  | _ -> assert false

let mk_trace tr =
  let gstr = Tdoti(gs,
                   mk_id "tr") in
  Tassign (gstr,
           Tcons (gListAs, mk_change_term tr,
                  gstr)
          ) |> loc_term

let mk_trace_asset m =
  let assets = M.Utils.get_assets m in
  if List.length assets > 0 then
    [ Denum ("_asset",
             assets
             |> List.map (fun (a : M.asset) -> mk_trace_id Asset (unloc a.name)))
      |> loc_decl]
  else []

let mk_trace_entry m =
  Denum ("_entry",
         M.Utils.get_entries m
         |> List.map (fun (_, (f : M.function_struct)) -> mk_trace_id Entry (unloc f.name)))
  |> loc_decl


let mk_trace_field m =
  Denum ("_field",
         (M.Utils.get_vars m
          |> List.map (fun (v : M.var) -> mk_trace_id Field (unloc v.name))) @
         (M.Utils.get_assets m
          |> List.map (fun (a : M.asset) ->
              List.map (fun (x : M.asset_item) -> mk_trace_id Field (unloc x.name)) a.values
            )
          |> List.flatten))
  |> loc_decl

let mk_trace_clone () =
  Dclone ([gArchetypeDir;gArchetypeTrace], "Tr",
          [Ctype ("_asset", Tyasset "_asset");
           Ctype ("_entry", Tyasset "_entry");
           Ctype ("_field", Tyasset "_field")])
  |> loc_decl

let mk_trace_utils m =
  if M.Utils.with_trace m then
    (mk_trace_asset m) @ [
      mk_trace_entry m;
      mk_trace_field m;
      mk_trace_clone ()
    ] else []

(* Storage -----------------------------------------------------------------------*)

let mk_default_init = function
  | Drecord (n,fs) ->
    Dfun {
      name     = "mk_default_" ^ n;
      logic    = NoMod;
      args     = [];
      returns  = Tyasset n;
      raises   = [];
      variants = [];
      requires = [];
      ensures  = [];
      body     = Trecord (None, List.map (fun (f:field) ->
          f.name, f.init
        ) fs);
    }
  | _ -> assert false


let mk_collection_field asset to_id = {
  name     = with_dummy_loc (to_id asset);
  typ      = loc_type (Tycoll asset);
  init     = loc_term (Temptycoll asset);
  mutable_ = true;
}

let mk_const_fields m = [
  { name = mk_id "ops"         ; typ = Tyrecord "operations" ; init = Tnil gListAs; mutable_ = true; };
  { name = mk_id "balance"     ; typ = Tytez;      init = Tint Big_int.zero_big_int; mutable_ = true; };
  { name = mk_id "transferred" ; typ = Tytez;      init = Tint Big_int.zero_big_int; mutable_ = false; };
  { name = mk_id "caller"      ; typ = Tyaddr;     init = Tint Big_int.zero_big_int; mutable_ = false; };
  { name = mk_id "source"      ; typ = Tyaddr;     init = Tint Big_int.zero_big_int; mutable_ = false; };
  { name = mk_id "now"         ; typ = Tydate;     init = Tint Big_int.zero_big_int; mutable_ = false; };
  { name = mk_id "chainid"     ; typ = Tychainid;  init = Tint Big_int.zero_big_int; mutable_ = false; };
  { name = mk_id "selfaddress" ; typ = Tyaddr;     init = Tint Big_int.zero_big_int; mutable_ = false; };
] @
  if M.Utils.with_trace m then
    [
      { name = mk_id "entry"     ; typ = Tyoption (Tyasset "_entry"); init = Tnone; mutable_ = false; };
      { name = mk_id "tr"        ; typ = Tyasset ("Tr._traces"); init = Tnil gListAs; mutable_ = true; }
    ]
  else []


let mk_sum_clone_id m a f = (String.capitalize_ascii a) ^"Sum" ^ (string_of_int (M.Utils.get_sum_idx m a f))
let mk_sum_clone_from_id asset id = (String.capitalize_ascii asset) ^"Sum" ^ (string_of_int id)
let mk_get_sum_value_id asset id = "get_" ^ asset ^ "_sum" ^ (string_of_int id)
let mk_get_sum_value_from_pos_id asset id = (mk_get_sum_value_id asset id)^"_from_pos"

let mk_sum a i v c = Tvsum ( mk_sum_clone_from_id a i, v, c)
let mk_sum_from_col a i c = Tvsum (mk_sum_clone_from_id a i, Ttoview(a,c), c)

let mk_sum_clone m asset _key formula =
  let cap_asset = String.capitalize_ascii asset in
  let id = M.Utils.get_sum_idx m asset formula in
  Dclone ([gArchetypeDir;gArchetypeSum],
          mk_sum_clone_from_id asset id,
          [Ctype ("collection",
                  Tyasset (cap_asset ^ ".collection"));
           Ctype ("t",
                  Tyasset asset);
           (* Ctype ("view",
                  cap_asset ^ ".view"); *)
           Cval ("field",
                 mk_get_sum_value_id asset id);
           Cval ("get",
                 cap_asset ^ ".get");
           (* Cval ("velts",
                 cap_asset ^ ".velts");
           Cval ("vcard",
                 cap_asset ^ ".vcard");
           Cval ("vmk",
                 cap_asset ^ ".vmk") *)
          ])


(* n is the asset name
   f is the name of the key field
   ktyp is the key type
*)
let mk_keys_eq_axiom n f ktyp : decl =
  Dtheorem (Axiom,
            "eq_" ^ n ^ "_keys",
            Tforall ([["s"],Tystorage;["k"],ktyp],
                     Timpl (Tmem (n,
                                  Tvar "k",
                                  Tdoti ("s",n ^ "_keys")),
                            Teq (Tyint,
                                 Tapp (Tvar f,
                                       [Tget (n,
                                              Tvar "k",
                                              Tdoti ("s",n ^ "_assets"))]),
                                 Tvar "k"))))

(* asset is the asset name
   f is the partition field name
   kt is the key type
   pa is the partitionned asset name
   kpt is the partionned asset key type
*)
let mk_partition_axiom asset f _kt pa kpt : decl =
  Dtheorem (Axiom,
            asset ^ "_" ^ f ^ "_is_partition",
            Tforall ([["s"],Tystorage;["a"],Tyasset asset;["k"],kpt],
                     Timpl (Tmem (asset,
                                  Tvar("a"),
                                  mk_ac_sv "s" asset),
                            Timpl (Tlmem (gListAs,
                                          Tvar "k",
                                          Tapp (Tvar f,
                                                [Tvar "a"])),
                                   Tccontains (pa,
                                               Tvar "k",
                                               mk_ac_sv "s" pa)))))

(* Transfer & contract call -------------------------------------------------*)

let mk_transfer () =
  let decl : (term, typ, ident) abstract_decl = Dfun {
      name     = "transfer";
      logic    = NoMod;
      args     = ["a", Tyint; "t", Tyaddr];
      returns  = Tyunit;
      raises   = [];
      variants = [];
      requires = [];
      ensures  = [
        { id   = "transfer_post_1";
          form = Teq(Tyint,
                     Tdoti(gs,"_balance"),
                     Tminus(Tyint,
                            Tdot(Told (Tvar gs),Tvar "_balance"),
                            Tvar "a"))
        }
      ];
      body     = Tseq[
          Tassign (
            Tdoti(gs,"_ops"),
            Tcons ( gListAs,
                    Tapp(Tvar "_mk_operation",[Tvar "t";Tvar "a"]),
                    Tdoti(gs,"_ops")
                  ));
          Tassign (
            Tdoti (gs,"_balance"),
            Tminus (Tyint,
                    Tdoti (gs,"_balance"),
                    Tvar "a"
                   )
          )
        ]
    } in
  loc_decl decl |> deloc

let mk_call () =
  let decl : (term, typ, ident) abstract_decl = Dfun {
      name     = "call";
      logic    = NoMod;
      args     = ["t", Tyaddr];
      returns  = Tyunit;
      raises   = [];
      variants = [];
      requires = [];
      ensures  = [];
      body     =
        Tassign (
          Tdoti(gs,"_ops"),
          Tcons (gListAs,
                 Tapp(Tvar "mk_call",[Tvar "t"]),
                 Tdoti(gs,"_ops")
                ))
    } in
  loc_decl decl |> deloc

(* Sort ----------------------------------------------------------------------*)

let sort_kind_to_string = function
  | M.SKasc -> "asc"
  | M.SKdesc -> "desc"

let mk_cmp_function_id asset fields = "cmp_" ^ asset ^ "_" ^
                                      (String.concat "_" (List.map (fun (f,k) ->
                                           f ^ "_" ^ (sort_kind_to_string k)) fields))

let rec mk_cmp_function_body fields =
  match fields with
  | [field,kind] ->
    let a, b =
      begin match kind with
        | M.SKasc -> Tdoti("a", field),Tdoti("b", field)
        | M.SKdesc -> Tdoti("b", field),Tdoti("a", field)
      end in
    Tle (Tyint, a, b)
  | (field,kind)::tl ->
    let a, b =
      begin match kind with
        | M.SKasc -> Tdoti("a", field),Tdoti("b", field)
        | M.SKdesc -> Tdoti("b", field),Tdoti("a", field)
      end in
    Tif (
      Tlt (Tyint,a,b),
      Ttrue,
      Some (Tif (
          Teq (Tyint,a,b),
          mk_cmp_function_body tl,
          Some (Tfalse)
        ))
    )
  | [] -> Ttrue

let mk_cmp_function _m asset fields =
  let decl : (term, typ, ident) abstract_decl = Dfun {
      name     = mk_cmp_function_id asset fields;
      logic    = Logic;
      args     = ["a", Tyasset asset; "b", Tyasset asset];
      returns  = Tybool;
      raises   = [];
      variants = [];
      requires = [];
      ensures  = [];
      body     = mk_cmp_function_body fields
    } in
  decl

let mk_sort_clone_id asset fields =
  (String.capitalize_ascii asset) ^ "Sort" ^
  (String.concat "" (List.map (fun (f,k) ->
       (String.capitalize_ascii f) ^ (String.capitalize_ascii (sort_kind_to_string k))) fields))

let mk_sort_clone _m asset fields =
  let cap_asset = String.capitalize_ascii asset in
  Dclone ([gArchetypeDir;gArchetypeSort],
          mk_sort_clone_id asset fields,
          [Ctype ("collection",
                  Tyasset (cap_asset ^ ".collection"));
           Ctype ("t",
                  Tyasset asset);
           Cval ("cmp",
                 mk_cmp_function_id asset fields);
           Cval ("view_to_list",
                 cap_asset ^ ".view_to_list");
           Cval ("list_to_view",
                 cap_asset ^ ".list_to_view")
          ])

(* Select --------------------------------------------------------------------*)

(* TODO : complete mapping *)
let rec mk_afun_test = function
  | Tdot (Tvar v,f) when compare v "the" = 0 -> Tdot (Tvar "a",f)
  | Tnow _ -> Tvar (mk_id "now")
  | Tcaller _ -> Tvar (mk_id "caller")
  | Tsender _ -> Tvar (mk_id "source")
  | _ as t -> map_abstract_term mk_afun_test id id t

(* internal select is a local defintion *)
let mk_select_body asset key mlw_test : term =
  (* let capa = String.capitalize_ascii asset in *)
  Tletfun (
    {
      name     = "internal_select";
      logic    = Rec;
      args     = ["l",Tylist (Tyasset asset)];
      returns  = Tylist Tyint;
      raises   = [];
      variants = [Tvar "l"];
      requires = [];
      ensures  = [];
      body     =
        let some = Tif(mk_afun_test mlw_test,
                      Tcons (gListAs, Tdoti ("a",key),Tapp (Tvar ("internal_select"),[Tvar "tl"])),
                      Some (Tapp (Tvar ("internal_select"),[Tvar "tl"]))) in
        Tmlist (gListAs,Tnil gListAs,"l","a","tl",some);
    },
    Tmkview (asset,(Tapp (Tvar "internal_select",[Tviewtolist(asset, Tvar "v", Tvar "c")])))
  )

(* TODO : complete mapping
   argument extraction is done on model's term because it is typed *)
let extract_args test =
  let rec internal_extract_args acc (term : M.mterm) =
    match term.M.node with
    | M.Mnow -> acc @ [term,mk_id "now", Tydate]
    | M.Mcaller -> acc @ [term,mk_id "caller", Tyaddr]
    | M.Msource -> acc @ [term,mk_id "source", Tyaddr]
    | _ -> M.fold_term internal_extract_args acc term in
  internal_extract_args [] test

let mk_select_name m asset test = "select_" ^ asset ^ "_" ^ (string_of_int (M.Utils.get_select_idx m asset test))

let mk_select m asset test mlw_test only_formula args =
  let id =  mk_select_name m asset test in
  let (key,_) = M.Utils.get_asset_key m asset in
  let args : (string * typ) list = List.map (fun (i,t) -> (i, (map_mtype m t|> unloc_type))) args in
  let decl = Dfun {
      name     = id;
      logic    = if only_formula then Logic else NoMod;
      args     = (extract_args test |> List.map (fun (_,a,b) -> a,b)) @ args @ ["v",Tyview asset; "c", Tycoll asset];
      returns  = Tyview asset;
      raises   = [];
      variants = [];
      requires = [];
      ensures  = [
        { id   = id ^ "_post_1";
          form = Tforall ([["k"],Tykey],
              Timpl (Tvcontains (asset,Tvar "k",Tresult),
                     Tforall ([["a"],Tyasset asset],
                              Timpl (
                                Teq (Tyint, Tget(asset,Tvar "k",Tvar "c"), Tsome (Tvar "a")),
                                  mk_afun_test mlw_test))));
        };
        { id   = id ^ "_post_2";
          form = Tforall ([["k"],Tykey],
              Timpl (Tvcontains (asset,Tvar "k",Tresult),
                              Timpl (
                                Teq (Tyint, Tget(asset,Tvar "k",Tvar "c"), Tnone),
                                  Tfalse)));
        }
      ];
      body     = mk_select_body asset key mlw_test;
    } in
  decl

(* Removeif --------------------------------------------------------------------*)

(* internal removeif is a local defintion *)
let mk_removeif_body m forcoll asset mlw_test : term =
  (* let capa = String.capitalize_ascii asset in *)
  let (key,_) = M.Utils.get_asset_key m asset in
  Tletfun (
    {
      name     = "internal_removeif";
      logic    = Rec;
      args     = ["l",Tylist Tyint];
      returns  = Tyunit;
      raises   = [];
      variants = [Tvar "l"];
      requires = [];
      ensures  = [];
      body     =
        let some =
          Tmatch (Tget (asset,
                        Tvar "k",
                        Tvar "c"), [
                    Tpsome "a",
                    Tif(mk_afun_test mlw_test,
                        Tapp (Tvar ("remove_" ^ asset),[Tdoti ("a", key)])
                        (* Tremove (asset, mk_ac asset, Tvar ("a")) *),
                        Some (Tapp (Tvar ("internal_removeif"),[Tvar "tl"])));
                    Twild, Tapp (Tvar ("internal_removeif"),[Tvar "tl"])
                  ]) in
        Tmlist (gListAs,Tunit,"l","k","tl",some);
    },

    (Tapp (Tvar "internal_removeif",
           [if forcoll then
              Tapp(Tdoti(String.capitalize_ascii asset,"internal_list_to_view"),
                   [Tcontent (asset,Tvar "c")])
            else Tvcontent (asset,Tvar "v")]))
  )

let mk_removeif_name prefix m asset test = prefix^"removeif_" ^ asset ^ "_" ^ (string_of_int (M.Utils.get_select_idx m asset test))

let mk_fremoveif m asset fn test mlw_test only_formula args =
  let id =  mk_removeif_name "f" m asset test in
  let (_key,_) = M.Utils.get_asset_key m asset in
  let args : (string * typ) list =
    List.map (fun (i,t) -> (i, (map_mtype m t|> unloc_type))) args in
  let decl = Dfun {
      name     = id;
      logic    = if only_formula then Logic else NoMod;
      args     = (extract_args test |> List.map (fun (_,a,b) -> a,b)) @ args @ ["k", Tykey];
      returns  = Tyunit;
      raises   = [];
      variants = [];
      requires = [];
      ensures  = [];
      body     = begin
        (* mk_removeif_body m false asset mlw_test *)
        (* let (key, _) = M.Utils.get_asset_key m asset in *)
        let oan =
          M.Utils.get_asset_field m (asset, fn)
          |> (fun (_, x, _) -> x)
          |> M.Utils.dest_container
        in
        let (okey, _) = M.Utils.get_asset_key m oan in
        Tletfun (
          {
            name     = "internal_removeif";
            logic    = Rec;
            args     = ["l",Tylist(Tyasset oan)];
            returns  = Tyunit;
            raises   = [];
            variants = [Tvar "l"];
            requires = [];
            ensures  = [];
            body     =
              let remove = Tapp (Tvar ("remove_" ^ asset ^ "_" ^ fn),
                                 [Tvar "k"; Tdoti ("a", okey)]) in
              let some =
                Tseq [
                  Tif(mk_afun_test mlw_test,
                      Ttry(remove,[Enotfound,Tunit]), None);
                  Tapp (Tvar ("internal_removeif"),[Tvar "tl"])
                ] in
              Tmlist (gListAs,Tunit,"l","a","tl",some);
          },
          (Tmatch (Tget (asset, Tvar "k", mk_ac asset),
                   [ Tpsome "a",
                     Tapp (Tvar ("internal_removeif"), [Tviewtolist(oan,Ttoview(gFieldAs,Tdoti ("a", fn)),mk_ac oan)]);
                     Twild, Tunit
                   ]))
        )

      end;
    } in
  decl

let mk_cremoveif m asset test mlw_test only_formula args =
  let id =  mk_removeif_name "c" m asset test in
  let (_key,_) = M.Utils.get_asset_key m asset in
  let args = List.map (fun (i,t) -> (i, map_mtype m t |> unloc_type)) args in
  let decl = Dfun {
      name     = id;
      logic    = if only_formula then Logic else NoMod;
      args     = (extract_args test |> List.map (fun (_,a,b) -> a,b)) @ args;
      returns  = Tyunit;
      raises   = [];
      variants = [];
      requires = [];
      ensures  = [];
      body     = begin
        (* mk_removeif_body m true asset mlw_test *)
        let (key, _) = M.Utils.get_asset_key m asset in
        Tletfun (
          {
            name     = "internal_removeif";
            logic    = Rec;
            args     = ["l",Tylist (Tyasset asset)];
            returns  = Tyunit;
            raises   = [];
            variants = [Tvar "l"];
            requires = [];
            ensures  = [];
            body     =
              let some = Tif(mk_afun_test mlw_test,
                Tapp (Tvar ("remove_" ^ asset),[Tdoti ("a", key)]),
                Some (Tapp (Tvar ("internal_removeif"),[Tvar "tl"]))) in
              Tmlist (gListAs,Tunit,"l","a","tl",some);
          },
          (Tapp (Tvar "internal_removeif",
                 [Tviewtolist(asset, Ttoview (asset, mk_ac asset), mk_ac asset)]))
        )
      end;
    } in
  decl

(* Utils ----------------------------------------------------------------------*)

let wdl (l : 'a list)  = List.map with_dummy_loc l
let unloc_decl = List.map unloc_decl
let loc_decl   = List.map loc_decl
let loc_field  = List.map loc_field
let deloc (l : 'a list) = List.map deloc l

let rec zip l1 l2 l3 l4 =
  match l1,l2,l3,l4 with
  | e1::tl1,e2::tl2,e3::tl3,e4::tl4 -> e1::e2::e3::e4::(zip tl1 tl2 tl3 tl4)
  | _ -> []

let cap s = mk_loc s.loc (String.capitalize_ascii s.obj)

(* Map type -------------------------------------------------------------------*)

let mk_tuple_typ m k v = with_dummy_loc (Tytuple [with_dummy_loc (map_btype k); map_mtype m v])

let mk_eq_pair id typ = Dfun {
  name = "eq_" ^ id |> with_dummy_loc;
  logic = Logic;
  args = [
    with_dummy_loc "e1", typ;
    with_dummy_loc "e2", typ
  ];
  returns = Tybool |> with_dummy_loc;
  raises = [];
  variants = [];
  requires = [];
  ensures = [];
  body = loc_term (Tmatch (
    Ttuple [Tvar "e1"; Tvar "e2"], [
      Tpatt_tuple [
        Tpatt_tuple [Tconst "e1f"; Tconst "e1s"];
        Tpatt_tuple [Tconst "e2f"; Tconst "e2s"]
      ], Tif (Tpand(Teq(Tyint,Tvar "e1f",Tvar "e2f"),Teq(Tyint, Tvar "e1s",Tvar "e2s")), Ttrue, Some Tfalse);
      Tpatt_tuple [Twild;Twild], Tfalse
    ]
  ));
}

let mk_map_clone id typ =
  Dclone ([gArchetypeDir;gArchetypeColl] |> wdl,
    String.capitalize_ascii id |> with_dummy_loc, [
      Ctype ("t" |> with_dummy_loc, typ);
      Cval  ("keyt" |> with_dummy_loc, "fst" |> with_dummy_loc);
      Cval  ("eqt" |> with_dummy_loc, "eq_" ^ id |> with_dummy_loc)
    ]
  )

let mk_map_type m (t : M.type_) =
  match t with
  | Tmap (k,v) ->
    let map_name = mk_map_name m t in
    let typ : loc_typ = mk_tuple_typ m k v in [
      mk_eq_pair map_name typ;
      mk_map_clone map_name typ
    ]
  | _ -> assert false

(* Map model term -------------------------------------------------------------*)

let map_lidents = List.map map_lident

let rec type_to_init m (typ : loc_typ) : loc_term =
  mk_loc typ.loc (match typ.obj with
      | Tyasset i     -> Tapp (loc_term (Tvar ("mk_default_"^i.obj)),[])
      | Typartition _ -> Temptyfield (with_dummy_loc gFieldAs)
      | Tyaggregate _ -> Temptyfield (with_dummy_loc gFieldAs)
      | Tycoll i      -> Temptycoll i
      | Tylist _      -> Tnil (with_dummy_loc gListAs)
      | Tyview _      -> Temptyview (with_dummy_loc gViewAs)
      | Tymap i       -> Tvar (mk_loc typ.loc ("const (mk_default_" ^ i.obj ^ " ())"))
      | Tyenum i      -> Tvar (mk_loc typ.loc (unloc (M.Utils.get_enum m i.obj).initial))
      | Tytuple l     -> Ttuple (List.map (type_to_init m) l)
      | Tybool        -> Ttrue
      | _             -> Tint Big_int.zero_big_int)

let is_local_invariant _m an t =
  let rec internal_is_local acc (term : M.mterm) =
    match term.M.node with
    | M.Mforall (_i,M.Tasset a,_,_b) -> not (compare (a |> unloc) an = 0)
    | M.Msum (a,_,_) -> not (compare a an = 0)
    | M.Mselect (a, _, _, _, _) -> not (compare a an = 0)
    | _ -> M.fold_term internal_is_local acc term in
  internal_is_local true t

let adds_asset m an b =
  let rec internal_adds acc (term : M.mterm) =
    match term.M.node with
    | M.Maddasset (a,_) ->  compare a an = 0
    | M.Maddfield (a,f,_,_) ->
      let (pa,_,_) = M.Utils.get_container_asset_key m a f in
      compare pa an = 0
    | _ -> M.fold_term internal_adds acc term in
  internal_adds false b

let is_only_security (s : M.security_predicate) =
  match s.s_node with
  | M.SonlyByRole _ -> true
  | M.SonlyInEntry _ -> true
  | M.SonlyByRoleInEntry _ -> true
  | _ -> false

let map_action_to_change = function
  | M.ADadd i      -> CAdd i
  | M.ADremove i   -> CRm i
  | M.ADupdate i   -> CUpdate i
  | M.ADtransfer i -> CTransfer i
  | M.ADget i      -> CGet i
  | M.ADiterate i  -> CIterate i
  | M.ADcall i     -> CCall i
  | _ -> assert false

let map_security_pred loc (t : M.security_predicate) =
  let vars =
    ["tr";"caller";"entry"]
    |> List.map mk_id
    |> List.map (fun v ->
        match loc with
        | `Storage -> Tvar (v)
        | `Loop    -> Tdoti(gs,v)
      )
  in
  let tr = List.nth vars 0 in
  let caller = List.nth vars 1 in
  let entry = List.nth vars 2 in
  let mk_eq a b opt = Teq (Tyint,a,
                           if opt then
                             Tsome (Tvar b)
                           else
                             match loc with
                             | `Storage -> Tvar b
                             | `Loop    -> Tdoti(gs,b)
                          ) in
  let mk_performed_by t l opt =
    Tapp (Tvar "Tr.performed_by",
          [tr;
           List.fold_left (fun acc r ->
               Tor (acc,mk_eq t r opt)
             ) (mk_eq t (List.hd l) opt) (List.tl l) ])
  in
  let mk_changes_performed_by t a l opt =
    Tapp (Tvar "Tr.changes_performed_by",
          [tr;
           Tcons (gListAs, map_action_to_change a |> mk_change_term,Tnil gListAs);
           List.fold_left (fun acc r ->
               Tor (acc,mk_eq t r opt)
             ) (mk_eq t (List.hd l) opt) (List.tl l) ])
  in
  let mk_performed_by_2 t1 t2 l1 l2 =
    Tapp (Tvar "Tr.performed_by",
          [tr;
           Tand (
             List.fold_left (fun acc r ->
                 Tor (acc,mk_eq t1 r false)
               ) (mk_eq t1 (List.hd l1) false) (List.tl l2),
             List.fold_left (fun acc r ->
                 Tor (acc,mk_eq t2 r true)
               ) (mk_eq t2 (List.hd l2) true) (List.tl l2))])
  in
  let mk_changes_performed_by_2 t1 t2 a l1 l2 =
    Tapp (Tvar "Tr.performed_by",
          [tr;
           Tcons (gListAs, map_action_to_change a |> mk_change_term,Tnil gListAs);
           Tand (
             List.fold_left (fun acc r ->
                 Tor (acc,mk_eq t1 r false)
               ) (mk_eq t1 (List.hd l1) false) (List.tl l2),
             List.fold_left (fun acc r ->
                 Tor (acc,mk_eq t2 r true)
               ) (mk_eq t2 (List.hd l1) true) (List.tl l2))])
  in
  match t.M.s_node with
  | M.SonlyByRole (ADany,roles)     ->
    mk_performed_by caller (roles |> List.map unloc) false
  | M.SonlyInEntry (ADany,Sentry entries) ->
    mk_performed_by entry (entries |> List.map unloc |> List.map (mk_trace_id Entry)) true
  | M.SonlyByRole (a,roles)         ->
    mk_changes_performed_by caller a (roles |> List.map unloc) false
  | M.SonlyInEntry (a,Sentry entries)     ->
    mk_changes_performed_by entry
      a
      (entries |> List.map unloc |> List.map (mk_trace_id Entry))
      true
  | M.SonlyByRoleInEntry (ADany,roles,Sentry entries) ->
    mk_performed_by_2 caller entry
      (roles |> List.map unloc)
      (entries |> List.map unloc |> List.map (mk_trace_id Entry))
  | M.SonlyByRoleInEntry (a,roles,Sentry entries) ->
    mk_changes_performed_by_2 caller entry a
      (roles |> List.map unloc)
      (entries |> List.map unloc |> List.map (mk_trace_id Entry))
  | _ -> Tnottranslated

let mk_spec_invariant loc (sec : M.security_item) =
  if is_only_security sec.predicate then
    [
      {
        id = map_lident sec.label;
        form = map_security_pred loc sec.predicate |> loc_term;
      }
    ]
  else []

(* prefixes with 'forall k_:key, mem k_ "asset"_keys ->  ...'
   replaces asset field "field" by '"field " (get "asset"_assets k_)'
   TODO : make sure there is no collision between "k_" and invariant vars

   m is the Model
   n is the asset name
   inv is the invariant to extend
*)

(* f --> f a *)
let mk_app_field (a : ident) (f : loc_ident) : loc_term * loc_term  =
  let arg   : term     = Tvar a in
  let loc_f : loc_term = mk_loc f.loc (Tvar f) in
  (loc_f,with_dummy_loc (Tapp (loc_f,[loc_term arg])))

let mk_invariant m n src inv : loc_term =
  let r        = M.Utils.get_asset m (unloc n) in
  let fields   = r.values |> List.map (fun (x : M.asset_item) -> (unloc x.name)) |> wdl in
  let asset    = map_lident n in
  let variable =
    match src with
    | `Preasset arg -> arg
    | _ -> "a" in
  let replacements = List.map (fun f -> mk_app_field variable f) fields in
  let replacing = List.fold_left (fun acc (t1,t2) -> loc_replace t1 t2 acc) inv replacements in
  match src with
  | `Preasset _ -> replacing
  | _ ->
    let mem_pred =
      match src with
      | `Storage -> Tmem ((unloc_ident asset),
                          Tvar variable,
                          Tvar (mk_ac_id asset.obj))
      | `Axiom   -> Tmem ((unloc_ident asset),
                          Tvar variable,
                          Tdoti ("s", mk_ac_id asset.obj))
      | `Axiom2   -> Tmem ((unloc_ident asset),
                           Tvar variable,
                           Tvar ("c"))
      | `Loop    -> Tmem ((unloc_ident asset),
                          Tvar variable,
                          mk_ac (unloc n))
      | `Prelist arg ->
        Tapp (Tvar ((String.capitalize_ascii (unloc n)) ^ ".internal_mem"),
              [Tvar variable; Tvar arg])
      | `Precoll arg -> Tmem ((unloc_ident asset),
                              Tvar variable,
                              Tvar arg)
      | _ -> Tnone
    in
    let prefix   =
      match src with
      | `Axiom ->
        Tforall ([["s"],Tystorage],
                 Tforall ([[variable],Tyasset (unloc_ident asset)],
                          Timpl (mem_pred,
                                 Ttobereplaced)))
      | `Axiom2 -> (* invariant is true for any sub collection of storage collection *)
        Tforall ([["s"],Tystorage],
                 Tforall ([["c"],Tycoll (unloc n)],
                          Timpl (
                            Tsubset (unloc n,
                                     Tvar "c",
                                     Tdoti ("s", mk_ac_id asset.obj)),
                            Tforall ([[variable],Tyasset (unloc_ident asset)],
                                     Timpl (mem_pred,
                                            Ttobereplaced)))))
      | _ ->
        Tforall ([[variable],Tyasset (unloc_ident asset)],
                 Timpl (mem_pred,
                        Ttobereplaced)) in
    loc_replace (with_dummy_loc Ttobereplaced) replacing (loc_term prefix)

let mk_storage_invariant m n (lbl : M.lident) (t : loc_term) = {
  id = map_lident lbl;
  form = mk_invariant m n `Storage t;
}

let mk_pre_list m n arg inv : loc_term = mk_invariant m (dumloc n) (`Prelist arg) inv

let mk_pre_coll m n arg inv : loc_term = mk_invariant m (dumloc n) (`Precoll arg) inv

let mk_pre_asset m n arg inv : loc_term = mk_invariant m (dumloc n) (`Preasset arg) inv

let mk_loop_invariant m n inv : loc_term = mk_invariant m (dumloc n) `Loop inv

let mk_axiom_invariant m n inv : loc_term = mk_invariant m (dumloc n) `Axiom inv

let mk_axiom2_invariant m n inv : loc_term = mk_invariant m (dumloc n) `Axiom2 inv

let mk_state_invariant _m _v (lbl : M.lident) (t : loc_term) = {
  id = map_lident lbl;
  form = Timpl (
      loc_term (Teq(Tyint,Tvar "state", Tvar (unloc _v))),
      t) |> with_dummy_loc
}

let mk_cmp_enums m (r : M.asset) =
  List.fold_left (fun acc (item : M.asset_item) ->
      match item.type_ with
      | Tenum lid ->
        let id = unloc lid in
        if List.mem id acc then acc else acc @ [id]
      | _ -> acc
    ) [] r.values |>
  List.map (fun id ->
      Dfun  {
        name = "cmp_" ^ id |> with_dummy_loc;
        logic = Logic;
        args = ["e1" |> with_dummy_loc, loc_type (Tyenum id);
                "e2" |> with_dummy_loc, loc_type (Tyenum id)];
        returns = Tybool |> with_dummy_loc;
        raises = [];
        variants = [];
        requires = [];
        ensures = [];
        body = loc_term (Tmatch (
            Ttuple [Tvar "e1"; Tvar "e2"],
            List.fold_left (fun acc eval ->
                [ Tpatt_tuple [Tconst eval; Tconst eval], Ttrue ] @ acc
              ) [ Tpatt_tuple [Twild;Twild], Tfalse ] (M.Utils.get_enum_values m id)
          ));
      })

let mk_eq_asset _m (r : M.asset) =
  let cmps = List.map (fun (item : M.asset_item) ->
      let f1 = Tdoti("a1",unloc item.name) in
      let f2 = Tdoti("a2",unloc item.name) in
      match item.type_ with
      | Tasset a -> Tapp (Tvar ("eq_"^(unloc a)),[f1;f2])
      | Tcontainer (Tasset a, Collection) -> Teqfield(unloc a,f1,f2)
      | Tcontainer (Tasset a, Partition) -> Teqfield(unloc a,f1,f2)
      | Tcontainer (Tasset a, Aggregate) -> Teqfield(unloc a,f1,f2)
      | Tbuiltin Bbool -> (* a = b is (a && b) || (not a && not b) *)
        Tor (Tpand (f1,f2),Tpand(Tnot f1, Tnot f2))
      | Tbuiltin Brational ->
        Tpand (Teq (Tyint,Tfst f1,Tfst f2), Teq(Tyint,Tsnd f1, Tsnd f2))
      | Ttuple [Tbuiltin Bint;Tbuiltin Bint] ->
        Tpand (Teq (Tyint,Tfst f1,Tfst f2), Teq(Tyint,Tsnd f1, Tsnd f2))
      | Tenum lid -> Tapp (Tvar ("cmp_"^(unloc lid)),[f1;f2])
      | _ -> Teq (Tyint,f1,f2)
    ) r.values in
  Dfun  {
    name = "eq_" ^ (unloc r.name) |> with_dummy_loc;
    logic = Logic;
    args = ["a1" |> with_dummy_loc, Tyasset (map_lident r.name) |> with_dummy_loc;
            "a2" |> with_dummy_loc, Tyasset (map_lident r.name) |> with_dummy_loc];
    returns = Tybool |> with_dummy_loc;
    raises = [];
    variants = [];
    requires = [];
    ensures = [];
    body = List.fold_left (fun acc cmp ->
        Tpand (acc,cmp)
      ) (List.hd cmps) (List.tl cmps) |> loc_term;
  }

let mk_eq_extensionality _m (r : M.asset) : loc_decl =
  let asset = unloc r.name in
  Dtheorem (Lemma,
            asset ^ "_extensionality",
            Tforall ([["a1";"a2"],Tyasset asset],
                     Timpl (Tapp (Tvar ("eq_" ^ asset),
                                  [Tvar "a1";Tvar "a2"]),
                            Teq (Tyasset asset,Tvar "a1",Tvar "a2")
                           ))) |> Mlwtree.loc_decl

let map_enum _m (e : M.enum) : (loc_term,loc_typ,loc_ident) abstract_decl =
  Denum (map_lident e.name, List.map (fun (item : M.enum_item) -> map_lident item.name) e.values)

let record_to_clone m (r : M.asset) =
  let (key,_) = M.Utils.get_asset_key m (unloc r.name) in
  Dclone ([gArchetypeDir;gArchetypeColl] |> wdl,
          String.capitalize_ascii (unloc r.name) |> with_dummy_loc,
          [Ctype ("t" |> with_dummy_loc, Tyasset (with_dummy_loc (unloc r.name)) |> with_dummy_loc);
           Cval  ("keyt" |> with_dummy_loc, key |> with_dummy_loc);
           Cval  ("eqt" |> with_dummy_loc, "eq_" ^ (unloc r.name) |> with_dummy_loc)])

let mk_partition_axioms (m : M.model) =
  M.Utils.get_containers m |> List.map (fun (n,i,_) ->
      let kt     = M.Utils.get_asset_key m n |> snd in
      let pa,_,pkt  = M.Utils.get_container_asset_key m n i in
      mk_partition_axiom n i kt pa (pkt |> map_mtype |> unloc_type)
    ) |> loc_decl |> deloc

let rec get_record id = function
  | Drecord (n,_) as r :: _tl when compare id n = 0 -> r
  | _ :: tl -> get_record id tl
  | [] -> assert false

let get_record_name = function
  | Drecord (n,_) -> n
  | _ -> assert false

let mk_var (i : ident) = Tvar i

type logical_mod = Nomod | Added | Removed
type lctx = Inv | Logic | Other

type logical_context = {
  lctx : lctx;
  old  : bool;
  lmod : logical_mod;
  localold : ident list;
  loop_id : ident option;
}

let init_ctx = {
  lctx = Other;
  old = false;
  lmod = Nomod;
  localold = [];
  loop_id = None;
}

let mk_trace_seq m t chs =
  if M.Utils.with_trace m then
    Tseq ([with_dummy_loc t] @ (List.map mk_trace chs))
  else t

let is_old (ctx : logical_context) (t : M.mterm) =
  match t.node with
  (* | M.Mdotasset ({ node = M.Mvarlocal id;  type_ = _},_) -> List.mem (unloc id) ctx.localold *)
  | M.Mdotassetfield (an, _, _) -> List.mem (unloc an) ctx.localold
  | _ -> false

let map_mpattern (p : M.lident M.pattern_node) =
  match p with
  | M.Pwild -> Twild
  | M.Pconst i -> Tconst (map_lident i)

let mk_ac_ctx a ctx =
  match ctx.lctx with
  | Inv -> loc_term (Tvar (mk_ac_id a))
  | _ ->  loc_term (mk_ac a)

let is_coll_field m f : bool =
  M.Utils.get_containers m |> List.map (fun (_,v,_) -> v) |> List.mem f

let is_exec_divergent = function
  | M.Mget _
  | M.Mnth _
    -> true
  | _ -> false

let rec map_mterm m ctx (mt : M.mterm) : loc_term =
  let error_internal desc = emit_error (mt.loc, desc); Tnottranslated in
  let error_not_translated (msg : string) = (* Tnottranslated in *) error_internal (TODONotTranslated msg) in
  let error_not_supported (msg : string) = error_internal (NotSupported msg) in
  let t =
    match mt.node with
    (* lambda *)

    | Mletin ([id], v, _, b, None) ->
      Tletin (M.Utils.is_local_assigned (unloc id) b, map_lident id, None, map_mterm m ctx v, map_mterm m ctx b)

    (* | Mletin ([id], { node = M.Mget (a, {node = M.Msetbefore _; _}, k); type_ = _ }, _, b, Some e) -> (* logical *)
       let ctx = { ctx with (*old = true;*) localold = ctx.localold @ [unloc id] } in
       Tletin (M.Utils.is_local_assigned (unloc id) b,
              map_lident id,
              None,
              Tget (loc_ident a,
                    loc_term (mk_ac_old a),
                    map_mterm m ctx k) |> with_dummy_loc,
              Tif (Tnot (Teq (Tyint,
                              Tvar (unloc id),
                              Twitness a)) |> loc_term,
                   map_mterm m ctx b,
                   Some (map_mterm m ctx e)) |> with_dummy_loc) *)

    | Mletin ([id], { node = M.Mget (a, _, k); type_ = _ }, _, b, Some e) -> (* logical *)
      let ctx = ctx in
      Tmatch (Tget (loc_ident a,
                    map_mterm m ctx k,
                    mk_ac_ctx a ctx) |> with_dummy_loc,[
                Tpsome (map_lident id), map_mterm m ctx b;
                Twild, map_mterm m ctx e
              ])
    | Mletin ([id], { node = M.Mnth (_n, CKview c,k); type_ = _ }, _, b, Some e) ->
      Tmatch (Tnth (with_dummy_loc gViewAs,
                     map_mterm m ctx k,
                     map_mterm m ctx c) |> with_dummy_loc,[
                Tpsome (map_lident id),  map_mterm m ctx b;
                Twild, map_mterm m ctx e
              ])
    | Mletin ([id], { node = M.Mnth (n, CKcoll,k); type_ = _ }, _, b, Some e) ->
      Tmatch (Tnth (with_dummy_loc gViewAs,
                     map_mterm m ctx k,
                     with_dummy_loc(Ttoview (with_dummy_loc n,mk_ac_ctx n ctx)) ) |> with_dummy_loc,[
                Tpsome (map_lident id), map_mterm m ctx b;
                Twild, map_mterm m ctx e
              ])

    | Mletin ([id], { node = M.Moptget v; type_ = _ }, _, b, Some e) ->
      Tmatch (map_mterm m ctx v,[
          Tpsome (map_lident id), map_mterm m ctx b;
          Twild, map_mterm m ctx e
        ])

    | Mletin ([id], v, _, b, Some o) ->
      let ctx = ctx in
      Tmatch (map_mterm m ctx v,[
          Tpsome (map_lident id), map_mterm m ctx b;
          Twild, map_mterm m ctx o
        ])

    | Mletin              _ -> error_not_translated "Mletin"
    | Mdeclvar            _ -> error_not_supported "Mdeclvar"

    | Mapp (f, args) ->
      Tapp (mk_loc (map_lident f).loc (Tvar (map_lident f)), List.map (map_mterm m ctx) args)


    (* assign *)

    | Massign (ValueAssign, Avar id, v) ->
      Tassign (with_dummy_loc (Tvar (map_lident id)),map_mterm m ctx v)

    | Massign (MinusAssign, Avar id, v) ->
      Tassign (with_dummy_loc (Tvar (map_lident id)),
               with_dummy_loc (
                 Tminus (with_dummy_loc Tyint,
                         with_dummy_loc (Tvar (map_lident id)),
                         map_mterm m ctx v)))

    | Massign (_, Avar _, _) -> error_not_translated "Massign (_, _, Avar _, _)"

    | Massign (assignop, Avarstore id, v) ->
      let var = with_dummy_loc (Tdoti (with_dummy_loc gs,map_lident id)) in
      let value =
        begin
          match assignop with
          | ValueAssign -> map_mterm m ctx v
          | MinusAssign ->
            with_dummy_loc (
              Tminus (with_dummy_loc Tyint,
                      var,
                      map_mterm m ctx v))
          | PlusAssign ->
            with_dummy_loc (
              Tplus (with_dummy_loc Tyint,
                     var,
                     map_mterm m ctx v))
          | MultAssign ->
            with_dummy_loc (
              Tmult (with_dummy_loc Tyint,
                     var,
                     map_mterm m ctx v))
          | DivAssign ->
            with_dummy_loc (
              Tdiv (with_dummy_loc Tyint,
                    var,
                    map_mterm m ctx v))
          | AndAssign ->
            with_dummy_loc (
              Tand (var,
                    map_mterm m ctx v))
          | OrAssign ->
            with_dummy_loc (
              Tor (var,
                   map_mterm m ctx v))
        end in
      Tassign (var,value)
    | Massign (assignop, Aasset (_id1, id2, k), v) ->

      let id = with_dummy_loc (Tdot (map_mterm m ctx (* id1 *) k, (* FIXME *)
                                     with_dummy_loc (Tvar (map_lident id2)))) in
      let value =
        begin
          match assignop with
          | ValueAssign -> map_mterm m ctx v
          | MinusAssign -> with_dummy_loc (
              Tminus (with_dummy_loc Tyint,
                      id,
                      map_mterm m ctx v))
          | PlusAssign -> with_dummy_loc (
              Tplus (with_dummy_loc Tyint,
                     id,
                     map_mterm m ctx v))
          | MultAssign -> with_dummy_loc (
              Tmult (with_dummy_loc Tyint,
                     id,
                     map_mterm m ctx v))
          | DivAssign -> with_dummy_loc (
              Tdiv (with_dummy_loc Tyint,
                    id,
                    map_mterm m ctx v))
          | AndAssign -> with_dummy_loc (
              Tand (  id,
                      map_mterm m ctx v))
          | OrAssign -> with_dummy_loc (
              Tor (  id,
                     map_mterm m ctx v))
        end in
      Tassign (id,value)


    | Massign (_op, Arecord (_rn, _fn, _r), _v) -> error_not_translated "Massign (op, Arecord (_rn, fn, r), v)"

    | Massign (_, Astate, v) -> Tassign (loc_term (Tdoti (gs, "state")), map_mterm m ctx v)

    | Massign (_, Aassetstate _, _) -> error_not_translated "Massign (_, _, Aassetstate _, _)"


    (* control *)

    | Mif (c, t, Some { node=M.Mseq []; type_=_}) ->
      Tif (map_mterm m ctx c, map_mterm m ctx t, None)

    | Mif (c, t, e) ->
      Tif (map_mterm m ctx c, map_mterm m ctx t, Option.map (map_mterm m ctx) e)

    | Mmatchwith (t, l) ->
      Tmatch (map_mterm m ctx t, List.map (fun ((p : M.lident M.pattern_gen), e) ->
          (map_mpattern p.node, map_mterm m ctx e)
        ) l)

    | Mfor (_id, _c, _b, _lbl) -> error_not_supported "Mfor"
    | Miter (id, from, to_, body, lbl) -> (* ('id * 'term * 'term * 'term * ident option) *)
      Tfor (map_lident id,
            map_mterm m ctx from,
            map_mterm m ctx to_,
            mk_invariants m ctx id lbl body,
            map_mterm m ctx body
           )
    | Mseq [] -> Tunit
    | Mseq l -> Tseq (List.map (map_mterm m ctx) l)

    | Mreturn             v -> map_mterm m ctx v |> Mlwtree.deloc

    | Mlabel lbl ->
      begin
        match M.Utils.get_formula m None (unloc lbl) with
        | Some formula -> Tassert (Some (map_lident lbl),map_mterm m ctx formula)
        | _ -> assert false
      end
    | Mmark (lbl, x) -> Tmark (map_lident lbl, map_mterm m ctx x)

    (* effect *)

    | Mfail InvalidCaller        -> Traise Einvalidcaller
    | Mfail NoTransfer           -> Traise Enotransfer
    | Mfail (InvalidCondition _) -> Traise Einvalidcondition
    | Mfail InvalidState         -> Traise Einvalidstate
    | Mfail (Invalid { node = M.Mstring msg; type_=_ }) -> Traise (Einvalid (Some msg))
    | Mfail (Invalid { node = M.Mvar (n, Vlocal); type_=_ }) -> Traise (Einvalid (Some (unloc n)))
    | Mfail               _ -> error_not_translated "Mfail"
    | Mtransfer (a, t) -> Ttransfer(map_mterm m ctx a, map_mterm m ctx t)
    | Mcallcontract (_, d, _, _, _) -> Tcall (map_mterm m ctx d)
    | Mcallentry (_, _e, _) -> error_not_translated "Mcallentry"
    | Mcallself (_, _e, _)  -> error_not_translated "Mcallself"


    (* entrypoint *)

    | Mentrycontract (_c, _id) -> error_not_translated "Mentrycontract"
    | Mentrypoint (_a, _s)     -> error_not_translated "Mentrypoint"
    | Mself _id                -> error_not_translated "Mself"


    (* operation *)

    | Moperations                 -> error_not_translated "Mself"
    | Mmkoperation (_v, _d, _a)   -> error_not_translated "Mmkoperation"

    (* literals *)

    | Mint v -> Tint v
    | Mnat v -> Tint v
    | Mbool false -> Tfalse
    | Mbool true -> Ttrue
    | Menum               _ -> error_not_supported "Menum"
    | Mrational (l,r) -> Ttuple([ loc_term (Tint l); loc_term (Tint r)])
    | Mstring v -> Tint (sha v)
    | Mcurrency (i, Tz)   -> Tint (Big_int.mult_int_big_int 1000000 i)
    | Mcurrency (i, Mtz)  -> Tint (Big_int.mult_int_big_int 1000 i)
    | Mcurrency (i, Utz)  -> Tint i
    | Maddress v -> Tint (sha v)
    | Mdate s -> Tint (Core.date_to_timestamp s)
    | Mduration v -> Tint (Core.duration_to_timestamp v)
    | Mtimestamp v -> Tint v
    | Mbytes v -> Tint (sha v)
    | Munit -> Tunit

    (* control expression *)

    | Mexprif (c, t, e) ->
      Tif (map_mterm m ctx c, map_mterm m ctx t, Some (map_mterm m ctx e))

    | Mexprmatchwith (t, l) ->
      Tmatch (map_mterm m ctx t, List.map (fun ((p : M.lident M.pattern_gen), e) ->
          (map_mpattern p.node, map_mterm m ctx e)
        ) l)


    (* composite type constructors *)

    | Mnone -> Tnone
    | Msome v -> Tsome (map_mterm m ctx v)

    | Mtuple l              -> Ttuple (List.map (map_mterm m ctx) l)
    | Mtupleaccess (x, k) ->
      let card = begin match x.type_ with
        | Ttuple l -> List.length l
        | _ -> assert false
      end in Ttupleaccess (map_mterm m ctx x, (Big_int.int_of_big_int k)+1, card)
    | Masset l ->
      let asset = M.Utils.get_asset_type mt in
      let fns = M.Utils.get_field_list m asset |> wdl in
      Trecord (None,(List.combine fns (List.map (map_mterm m ctx) l)))

    | Massets _ ->
      begin
        match mt.type_ with
        | Tcontainer (Tasset _,_) -> Temptyfield (with_dummy_loc gFieldAs)
        | _ -> assert false
      end

    | Mlitset  l ->
      List.fold_left(fun acc e ->
          with_dummy_loc (Tcons(with_dummy_loc gListAs, map_mterm m ctx e, acc))
        ) (loc_term (Tnil gListAs)) l |> Mlwtree.deloc
    | Mlitlist l ->
      List.fold_left(fun acc e ->
          with_dummy_loc (Tcons(with_dummy_loc gListAs, map_mterm m ctx e, acc))
        ) (loc_term (Tnil gListAs)) l |> Mlwtree.deloc
    | Mlitmap  l   ->
      let map = mk_map_name m mt.type_ in
      Tmkcoll (with_dummy_loc map,
               List.fold_left (fun acc (k,v) ->
                acc @ [with_dummy_loc (Ttuple [map_mterm m ctx k; map_mterm m ctx v])]
               ) ([] : loc_term list) l)
    | Mlitrecord _ -> error_not_translated "Mlitrecord"

    (* access *)

    | Mdot (e, i) -> Tdot (map_mterm m ctx e, mk_loc (loc i) (Tvar (map_lident i))) (* FIXME *)
    | Mdotassetfield (an, k, fn) ->
      Tdot(
        with_dummy_loc (Tapp (loc_term (Tvar ("get_"^(unloc an))),[map_mterm m ctx k])),
        loc_term (Tvar (unloc fn)))
    | Mdotcontract       _ -> error_not_translated "Mdotcontract"
    | Maccestuple        _ -> error_not_translated "Maccestuple"

    (* comparison operators *)

    | Mequal (t, l, r)  -> Teq  (map_mtype m t, map_mterm m ctx l, map_mterm m ctx r)
    | Mnequal (t, l, r) -> Tneq (map_mtype m t, map_mterm m ctx l, map_mterm m ctx r)
    | Mgt (l, r) -> Tgt (with_dummy_loc Tyint, map_mterm m ctx l, map_mterm m ctx r)
    | Mge (l, r) -> Tge (with_dummy_loc Tyint, map_mterm m ctx l, map_mterm m ctx r)
    | Mlt (l, r) -> Tlt (with_dummy_loc Tyint, map_mterm m ctx l, map_mterm m ctx r)
    | Mle (l, r) -> Tle (with_dummy_loc Tyint, map_mterm m ctx l, map_mterm m ctx r)
    | Mmulticomp          _ -> error_not_translated "Mmulticomp"


    (* arithmetic operators *)

    | Mand (l, r) -> Tpand (map_mterm m ctx l, map_mterm m ctx r)
    | Mor (a, b) -> Tor (map_mterm m ctx a, map_mterm m ctx b)
    | Mnot c -> Tnot (map_mterm m ctx c)
    | Mplus (l, r)  -> Tplus  (with_dummy_loc Tyint, map_mterm m ctx l, map_mterm m ctx r)
    | Mminus (l, r) -> Tminus (with_dummy_loc Tyint, map_mterm m ctx l, map_mterm m ctx r)
    | Mmult (l, r) -> Tmult (with_dummy_loc Tyint, map_mterm m ctx l, map_mterm m ctx r)
    | Mdivrat _ -> error_not_translated "Mdivrat"
    | Mdiveuc (l, r) -> Tdiv (with_dummy_loc Tyint, map_mterm m ctx l, map_mterm m ctx r)
    | Mmodulo (l, r) -> Tmod (with_dummy_loc Tyint, map_mterm m ctx l, map_mterm m ctx r)
    | Muplus _ -> error_not_translated "Muplus"
    | Muminus v -> Tuminus (with_dummy_loc Tyint, map_mterm m ctx v)


    (* asset api effect *)

    | Maddasset (n, i) ->
      mk_trace_seq m
        (Tapp (loc_term (Tvar ("add_" ^ n)),[map_mterm m ctx i ]))
        [CAdd n]

    | Maddfield (a, f, c, i) ->
      let t, _, _ = M.Utils.get_container_asset_key m a f in
      mk_trace_seq m
        (Tapp (loc_term (Tvar ("add_" ^ a ^ "_" ^ f)),
               [map_mterm m ctx c; map_mterm m ctx i]))
        [CUpdate f; CAdd t]

    | Mremoveasset (n, a) ->
      mk_trace_seq m
        (Tapp (loc_term (Tvar ("remove_" ^ n)), [map_mterm m ctx a]))
        [CRm n]

    | Mremovefield (a, f, k, v) ->
      let t,_,_ = M.Utils.get_container_asset_key m a f in
      mk_trace_seq m
        (Tapp (loc_term (Tvar ("remove_" ^ a ^ "_" ^ f)),
               [
                 map_mterm m ctx k;
                 map_mterm m ctx v
               ]
              ))
        [CUpdate f; CRm t]

    | Mremoveall (a, f, v) -> Tapp (loc_term (Tvar ("removeall_" ^ a ^ "_" ^ f)),[map_mterm m ctx v])

    | Mremoveif (a, (CKview l | CKfield (_, _, l)), la, lb, _a) ->
      let args = extract_args lb in
      let id = mk_removeif_name "f" m a lb in
      let argids = args |> List.map (fun (e, _, _) -> e) |> List.map (map_mterm m ctx) in
      let args = List.map (fun (i,_) -> loc_term (Tvar i)) la in
      Tapp (loc_term (Tvar id), argids @ args @ [map_mterm m ctx l])

    | Mremoveif (a, CKcoll, la, lb, _a) ->
      let args = extract_args lb in
      let id = mk_removeif_name "c" m a lb in
      let argids = args |> List.map (fun (e, _, _) -> e) |> List.map (map_mterm m ctx) in
      let args = List.map (fun (i,_) -> loc_term (Tvar i)) la in
      Tapp (loc_term (Tvar id), argids @ args)

    | Mclear (n, CKcoll) ->
      Tapp (loc_term (Tvar ("clear_view_"^(n))), [
        with_dummy_loc(Ttoview(with_dummy_loc n,mk_ac_ctx n ctx))
      ])
    | Mclear (n, CKview v) -> Tapp (loc_term (Tvar ("clear_view_"^(n))),[map_mterm m ctx v])
    | Mclear (n, CKfield (_, _, v)) ->
      Tapp (loc_term (Tvar ("clear_view_"^(n))), [
        with_dummy_loc(Ttoview(with_dummy_loc gFieldAs,map_mterm m ctx v ))
      ])
    | Mset (a, l, k, v) ->
      mk_trace_seq m
        (Tapp (loc_term (Tvar ("set_" ^ a)),
               [
                 map_mterm m ctx k;
                 map_mterm m ctx v
               ]))
        (List.map (fun f -> CUpdate f) l)

    | Mupdate             _ -> error_not_translated "Mupdate"
    | Maddupdate          _ -> error_not_translated "Maddupdate"


    (* asset api expression *)

    | Mget (an, _c, k) ->
      begin match ctx.lctx with
       | Inv | Logic -> Tget(with_dummy_loc an, map_mterm m ctx k,mk_ac_ctx an ctx)
       | _ -> Tapp (loc_term (Tvar ("get_" ^ an)), [map_mterm m ctx k])
      end
    | Mselect (a, (CKview l), la, lb, _a) ->
      let args = extract_args lb in
      let id = mk_select_name m a lb in
      let argids = args |> List.map (fun (e, _, _) -> e) |> List.map (map_mterm m ctx) in
      let args = List.map (fun (i,_) -> loc_term (Tvar i)) la in
      Tapp (loc_term (Tvar id), argids @ args @ [map_mterm m ctx l; mk_ac_ctx a ctx])
     | Mselect (a, CKfield (_, _, l), la, lb, _a) ->
      let args = extract_args lb in
      let id = mk_select_name m a lb in
      let argids = args |> List.map (fun (e, _, _) -> e) |> List.map (map_mterm m ctx) in
      let args = List.map (fun (i,_) -> loc_term (Tvar i)) la in
      Tapp (loc_term (Tvar id), argids @ args @ [
        with_dummy_loc (Ttoview(with_dummy_loc gFieldAs, map_mterm m ctx l));
        mk_ac_ctx a ctx
      ])
    | Mselect (a, CKcoll, la, lb, _a) ->
      let args = extract_args lb in
      let id = mk_select_name m a lb in
      let argids = args |> List.map (fun (e, _, _) -> e) |> List.map (map_mterm m ctx) in
      let args = List.map (fun (i,_) -> loc_term (Tvar i)) la in
      let coll = mk_ac_ctx a ctx in
      let view = with_dummy_loc (Ttoview (with_dummy_loc a, coll)) in
      Tapp (loc_term (Tvar id), argids @ args @ [view;coll])
    | Msort (a, (CKview c),l) -> Tvsort (with_dummy_loc (mk_sort_clone_id a l),map_mterm m ctx c,mk_ac_ctx a ctx)
    | Msort (a, CKfield (_, _, c),l) ->
      Tvsort (with_dummy_loc (mk_sort_clone_id a l),
              with_dummy_loc (Ttoview (with_dummy_loc gFieldAs, map_mterm m ctx c)),
              mk_ac_ctx a ctx)
    | Msort (a, CKcoll,l) ->
      Tvsort (with_dummy_loc (mk_sort_clone_id a l),
                              with_dummy_loc (Ttoview(with_dummy_loc a, mk_ac_ctx a ctx)),
                              mk_ac_ctx a ctx)
    | Mcontains (a, (CKview v), r) -> Tvcontains (with_dummy_loc a, map_mterm m ctx r, map_mterm m ctx v)
    | Mcontains (a, CKfield (_, _, v), r) -> Tvcontains (with_dummy_loc a,
                                                         map_mterm m ctx r,
                                                         with_dummy_loc (Ttoview(with_dummy_loc gFieldAs, map_mterm m ctx v)))
    | Mcontains (a, CKcoll, r) -> Tvcontains (with_dummy_loc a,
                                              map_mterm m ctx r,
                                              with_dummy_loc (Ttoview(with_dummy_loc a, mk_ac_ctx a ctx)))

    | Mnth (n, (CKview c),k) ->
      begin match ctx.lctx with
        | Logic | Inv -> Tvnth(with_dummy_loc gViewAs,map_mterm m ctx k, map_mterm m ctx c)
        | _ ->  Tapp (loc_term (Tvar ("nth_" ^ n)),[map_mterm m ctx k; map_mterm m ctx c])
      end
    | Mnth (n, CKfield (_, _, c),k) ->
      begin match ctx.lctx with
      | Logic | Inv -> Tvnth(with_dummy_loc gViewAs,
        map_mterm m ctx k,
        with_dummy_loc(Ttoview(with_dummy_loc gFieldAs,  map_mterm m ctx c)) )
      | _ -> Tapp (loc_term (Tvar ("nth_" ^ n)), [
        map_mterm m ctx k;
        with_dummy_loc(Ttoview(with_dummy_loc gFieldAs,  map_mterm m ctx c))])
      end
    | Mnth (n, CKcoll,k) ->
      begin match ctx.lctx with
      | Logic -> Tvnth(with_dummy_loc gViewAs,
        map_mterm m ctx k,
        with_dummy_loc (Ttoview (with_dummy_loc n, mk_ac_ctx n ctx)))
      | _ -> Tapp (loc_term (Tvar ("nth_" ^ n)), [
        map_mterm m ctx k;
        with_dummy_loc (Ttoview (with_dummy_loc n, mk_ac_ctx n ctx)) ])
      end
    | Mcount (_, (CKview t)) -> Tcard (with_dummy_loc gViewAs, map_mterm m ctx t)
    | Mcount (_, (CKfield (_, _, t))) ->
      Tcard (with_dummy_loc gViewAs, with_dummy_loc (Ttoview (with_dummy_loc gFieldAs, map_mterm m ctx t)))
    | Mcount (a, CKcoll) ->
      Tcard (with_dummy_loc gViewAs, with_dummy_loc (Ttoview(with_dummy_loc a, mk_ac_ctx a ctx)))
    | Msum          (a, (CKview v),f) ->
      let cloneid = mk_sum_clone_id m a f in
      let col = mk_ac_ctx a ctx in
      Tvsum(with_dummy_loc cloneid , map_mterm m ctx v, col)
    | Msum          (a, CKfield (_, _, v),f) ->
      let cloneid = mk_sum_clone_id m a f in
      let col = mk_ac_ctx a ctx in
      Tvsum(with_dummy_loc cloneid,
        with_dummy_loc (Ttoview(with_dummy_loc gFieldAs, map_mterm m ctx v)) ,col)
    | Msum (a, CKcoll,f) ->
      let cloneid = mk_sum_clone_id m a f in
      let col = mk_ac_ctx a ctx in
      Tvsum(with_dummy_loc cloneid, with_dummy_loc (Ttoview(with_dummy_loc a, col)), col)
    | Mhead (_n, (CKview c), v) -> Tvhead(with_dummy_loc gViewAs, map_mterm m ctx v, map_mterm m ctx c)
    | Mhead (_n, CKfield (_, _, c), v) ->
      Tvhead(with_dummy_loc gViewAs,
             map_mterm m ctx v,
             with_dummy_loc (Ttoview (with_dummy_loc gFieldAs, map_mterm m ctx c)))
    | Mhead (n, CKcoll, v) ->
      Tvhead(with_dummy_loc gViewAs,
             map_mterm m ctx v,
             with_dummy_loc (Ttoview (with_dummy_loc n, mk_ac_ctx n ctx)))
    | Mtail  (_n, (CKview c), v) -> Tvtail(with_dummy_loc gViewAs, map_mterm m ctx v, map_mterm m ctx c)
    | Mtail  (_n, CKfield (_, _, c), v) ->
      Tvtail(with_dummy_loc gViewAs,
             map_mterm m ctx v,
             with_dummy_loc (Ttoview (with_dummy_loc gFieldAs, map_mterm m ctx c)))
    | Mtail  (n, CKcoll, v) ->
      Tvtail(with_dummy_loc gViewAs,
             map_mterm m ctx v,
             with_dummy_loc (Ttoview (with_dummy_loc n, mk_ac_ctx n ctx)))

    (* utils *)
    | Mcast (Tcontainer (Tasset a,Collection),Tcontainer (Tasset _, View), v) ->
      begin match v.node with
        | Mapp(f,_)  when is_coll_field m (unloc f) ->
          map_mterm m ctx v |> Mlwtree.deloc
        | Mvar (f, Vlocal) when is_coll_field m (unloc f) ->
          map_mterm m ctx v |> Mlwtree.deloc
        (* | Mdotasset (_,f) when is_coll_field m (unloc f) -> *)
        | Mdotassetfield (_, _, f) when is_coll_field m (unloc f) ->
          map_mterm m ctx v |> Mlwtree.deloc
        | _ -> Ttoview (map_lident a,map_mterm m ctx v)
      end
    | Mcast (_, _, v)       -> map_mterm m ctx v |> Mlwtree.deloc


    (* set api expression *)
    | Msetadd (_, s, e)      -> Tapp (loc_term (Tvar "set_add")      , [ map_mterm m ctx s; map_mterm m ctx e ])
    | Msetremove (_, s, e)   -> Tapp (loc_term (Tvar "set_remove")   , [ map_mterm m ctx s; map_mterm m ctx e ])
    | Msetcontains (_, s, e) -> Tapp (loc_term (Tvar "set_contains") , [ map_mterm m ctx s; map_mterm m ctx e ])
    | Msetlength (_, s)      -> Tapp (loc_term (Tvar "set_length")   , [ map_mterm m ctx s ])


    (* list api expression *)

    | Mlistprepend (_, l, e)  -> Tapp (loc_term (Tvar "lprepend"),[map_mterm m ctx l; map_mterm m ctx e])
    | Mlistcontains (_, l, e) -> Tapp (loc_term (Tvar "lcontains"),[map_mterm m ctx l; map_mterm m ctx e])
    | Mlistlength (_, l)      -> Tapp (loc_term (Tvar "lcard"),[map_mterm m ctx l])
    | Mlistnth (_, n, l)      -> Tapp (loc_term (Tvar "lnth"),[map_mterm m ctx l;map_mterm m ctx n])


    (* map api expression *)

    | Mmapput (_, _, c, k, v)   -> Tapp (loc_term (Tvar "map_put")      , [ map_mterm m ctx c; map_mterm m ctx k; map_mterm m ctx v ])
    | Mmapremove (kt, vt, c, k)   ->
      begin match kt with
      | M.Tbuiltin bt ->  Tremove (with_dummy_loc (mk_map_name m (M.Tmap (bt, vt))),map_mterm m ctx k, map_mterm m ctx c)
      | _ -> assert false
      end
    | Mmapget (kt, vt, c, k)      -> Tsnd(
      begin match kt with
      | M.Tbuiltin bt -> with_dummy_loc (Tgetforce (with_dummy_loc (mk_map_name m (M.Tmap (bt, vt))),map_mterm m ctx k, map_mterm m ctx c))
      | _ -> assert false
      end)
    | Mmapgetopt (_, _, c, k)   -> Tapp (loc_term (Tvar "map_getopt")   , [ map_mterm m ctx c; map_mterm m ctx k ])
    | Mmapcontains (kt, kv, c, k) ->
      begin match kt with
      | M.Tbuiltin bt -> Tcontains (with_dummy_loc (mk_map_name m (M.Tmap (bt, kv))),map_mterm m ctx k, map_mterm m ctx c)
      | _ -> assert false
      end
    | Mmaplength (k, v, c)      ->
      begin match k with
      | M.Tbuiltin bt -> let tmap = mk_map_name m (M.Tmap (bt,v)) in Tcard (with_dummy_loc tmap,map_mterm m ctx c)
      | _ -> assert false
      end

    (* builtin functions *)
    | Mmax (l,r) ->
      begin match mt.type_ with
        | Ttuple _ -> Tapp (loc_term (Tvar "rat_max"),[map_mterm m ctx l; map_mterm m ctx r])
        | _ -> Tapp (loc_term (Tvar "max"),[map_mterm m ctx l; map_mterm m ctx r])
      end
    | Mmin (l,r) ->
      begin match mt.type_ with
        | Ttuple _ -> Tapp (loc_term (Tvar "rat_min"),[map_mterm m ctx l; map_mterm m ctx r])
        | _ -> Tapp (loc_term (Tvar "min"),[map_mterm m ctx l; map_mterm m ctx r])
      end
    | Mabs v ->
      begin match v.type_ with
        | M.Tbuiltin (M.Bint) -> Tapp (loc_term (Tvar "abs"),[map_mterm m ctx v])
        | M.Ttuple [M.Tbuiltin (M.Bint); M.Tbuiltin M.Bint] ->
          Tapp (loc_term (Tvar "abs_rat"),[map_mterm m ctx v])
        | _ -> error_not_translated "Mfunabs"
      end

    | Mconcat (x, y) ->
      begin
        match mt.type_ with
        | Tbuiltin Bstring -> Tapp (loc_term (Tvar "str_concat"),[map_mterm m ctx x; map_mterm m ctx y])
        | Tbuiltin Bbytes -> Tapp (loc_term (Tvar "byt_concat"),[map_mterm m ctx x; map_mterm m ctx y])
        | _ -> error_not_translated "Mconcat"
      end
    | Mslice  (s,i1,i2) -> Tapp (loc_term (Tvar "substring"),[map_mterm m ctx s; map_mterm m ctx i1; map_mterm m ctx i2])
    | Mlength s -> Tapp (loc_term (Tvar "str_length"),[map_mterm m ctx s])
    | Misnone s -> Tapp (loc_term (Tvar "isnone"),[map_mterm m ctx s])
    | Missome s -> Tapp (loc_term (Tvar "issome"),[map_mterm m ctx s])
    | Moptget s -> Tapp (loc_term (Tvar "getopt"),[map_mterm m ctx s])
    | Mfloor  s -> Tapp (loc_term (Tvar "floor"),[map_mterm m ctx s])
    | Mceil   s -> Tapp (loc_term (Tvar "ceil"),[map_mterm m ctx s])
    | Mpack   s -> Tapp (loc_term (Tvar "pack"),[map_mterm m ctx s])
    | Munpack (_, s) -> Tapp (loc_term (Tvar "unpack"),[map_mterm m ctx s])

    | Mblake2b x -> Tapp (loc_term (Tvar "blake2b"),[map_mterm m ctx x])
    | Msha256  x -> Tapp (loc_term (Tvar "sha256"),[map_mterm m ctx x])
    | Msha512  x -> Tapp (loc_term (Tvar "sha512"),[map_mterm m ctx x])
    | Mhashkey  x -> Tapp (loc_term (Tvar "hash_key"),[map_mterm m ctx x])
    | Mchecksignature (k,s,b) -> Tapp (loc_term (Tvar "check_signature"),[map_mterm m ctx k;map_mterm m ctx s;map_mterm m ctx b])


    (* constants *)

    | Mnow -> Tnow (with_dummy_loc gs)
    | Mtransferred -> Ttransferred (with_dummy_loc gs)
    | Mcaller -> Tcaller (with_dummy_loc gs)

    | Mbalance ->
      begin
        match ctx.lctx with
        | Inv -> loc_term (Tvar "_balance") |> Mlwtree.deloc
        | _ -> loc_term (Tdoti (gs, "_balance")) |> Mlwtree.deloc
      end

    | Msource               -> Tsender (with_dummy_loc gs)
    | Mselfaddress          -> Tdoti(with_dummy_loc gs, with_dummy_loc (mk_id "selfaddress"))
    | Mchainid              -> Tchainid (with_dummy_loc gs)

    (* variables *)

    | Mvar(_, Vassetstate _) -> error_not_translated "Mvar(_, Vassetstate _)"

    | Mvar (v, Vstorevar) ->
      begin
        match ctx.lctx with
        | Inv -> Tvar (map_lident v)
        | _ -> Tdoti (with_dummy_loc gs, map_lident v)
      end

    | Mvar (n, Vstorecol) ->
      let coll =
        match ctx.lctx, ctx.old, ctx.lmod with
        | Inv, _, _ -> Tvar (mk_ac_id (n |> unloc))
        | _, false, Nomod   -> mk_ac (n |> unloc)
        | _, false, Added   -> mk_ac_added (n |> unloc)
        | _, false, Removed -> mk_ac_rmed (n |> unloc)
        | _, true, Nomod    -> mk_ac_old (n |> unloc)
        | _, true, Added    -> mk_ac_old_added (n |> unloc)
        | _, true, Removed  -> mk_ac_old_rmed (n |> unloc)
      in
      loc_term coll |> Mlwtree.deloc

    | Mvar (v, Venumval) -> Tvar (map_lident v)
    | Mvar (v, Vlocal) -> Tvar (map_lident v)
    | Mvar (v, Vparam) -> Tvar (map_lident v)
    | Mvar (_, Vfield) -> error_not_translated "Mvar (_, Vfield)"
    | Mvar (_, Vthe)   -> error_not_translated "Mvar (_, Vthe)"
    | Mvar (_, Vstate) ->
      begin
        match ctx.lctx with
        | Inv -> loc_term (Tvar "state") |> Mlwtree.deloc
        | _ -> loc_term (Tdoti (gs, "state")) |> Mlwtree.deloc
      end



    (* rational *)

    | Mrateq (r,t) -> Tapp (loc_term (Tvar "rat_eq"),[map_mterm m ctx r; map_mterm m ctx t])
    | Mratcmp (cop,r,t) ->
      let cop_to_mterm = function
        | M.Ge -> Tvar "OpCmpGe"
        | M.Le -> Tvar "OpCmpLe"
        | M.Gt -> Tvar "OpCmpGt"
        | M.Lt -> Tvar "OpCmpLt" in
      Tapp (loc_term (Tvar "rat_cmp"),[loc_term (cop_to_mterm cop); map_mterm m ctx r; map_mterm m ctx t])
    | Mratarith (aop,r,t) ->
      let aop_to_mterm = function
        | M.Rplus -> Tvar "OpArithPlus"
        | M.Rminus -> Tvar "OpArithMinus"
        | M.Rmult -> Tvar "OpArithMult"
        | M.Rdiv -> Tvar "OpArithDiv" in
      Tapp (loc_term (Tvar "rat_arith"),[loc_term (aop_to_mterm aop); map_mterm m ctx r; map_mterm m ctx t])
    | Mratuminus v -> Tapp (loc_term (Tvar "rat_uminus"),[map_mterm m ctx v])
    | Mrattez (r,t) -> Tapp (loc_term (Tvar "rat_tez"),[map_mterm m ctx r; map_mterm m ctx t])
    | Mdivtez (r,t) -> Tapp (loc_term (Tvar "div_tez"),[map_mterm m ctx r; map_mterm m ctx t])
    | Mnattoint _v ->  error_not_translated "Mnattoint" (* map_mterm m ctx v *)
    | Mnattorat v -> Ttuple ([map_mterm m ctx v; loc_term (Tint (Big_int.big_int_of_int 1))])
    | Minttorat v -> Ttuple ([map_mterm m ctx v; loc_term (Tint (Big_int.big_int_of_int 1))])
    | Mratdur (r,t) -> Tapp (loc_term (Tvar "rat_dur"),[map_mterm m ctx r; map_mterm m ctx t])

    (* functional *)

    | Mfold               _ -> error_not_translated "Mfold"


    (* imperative *)

    | Mbreak                -> error_not_translated "break;"


    (* quantifiers *)

    | Mforall (i, t, None, b) ->
      let typ = map_mtype m t in
      Tforall (
        [[i |> map_lident],typ],
        map_mterm m ctx b)

    | Mforall (i, t, Some coll, b) ->
      let asset = M.Utils.get_asset_type (M.mk_mterm (M.Mbool false) t) in
      Tforall (
        [[i |> map_lident],loc_type (Tyasset asset)],
        with_dummy_loc (Timpl (with_dummy_loc (Tmem (with_dummy_loc asset,
                                                     loc_term (Tvar (unloc i)),
                                                     map_mterm m ctx coll)),
                               map_mterm m ctx b)))

    | Mexists (i, t, None, b) ->
      let typ = map_mtype m t in
      Texists (
        [[i |> map_lident],typ],
        map_mterm m ctx b)

    | Mexists (i, t, Some coll, b) ->
      let asset = M.Utils.get_asset_type (M.mk_mterm (M.Mbool false) t) in
      Texists (
        [[i |> map_lident],loc_type (Tyasset asset)],
        with_dummy_loc (Timpl (with_dummy_loc (Tmem (with_dummy_loc asset,
                                                     loc_term (Tvar (unloc i)),
                                                     map_mterm m ctx coll)),
                               map_mterm m ctx b)))


    (* formula operators *)

    | Mimply (a, b) -> Timpl  (map_mterm m ctx a, map_mterm m ctx b)
    | Mequiv (a, b) -> Tequiv (map_mterm m ctx a, map_mterm m ctx b)


    (* formula asset collection *)

    (* | Msetbefore c -> map_mterm m { ctx with old = true } c |> Mlwtree.deloc *)
    | Msetbefore c -> map_mterm m { ctx with old = true } c |> Mlwtree.deloc
    | Msetat (label,t) -> Tat (with_dummy_loc label, map_mterm m ctx t)
    | Msetunmoved _ -> error_not_translated "Msetunmoved"
    | Msetadded c ->  map_mterm m { ctx with lmod = Added } c |> Mlwtree.deloc
    | Msetremoved c -> map_mterm m { ctx with lmod = Removed } c |> Mlwtree.deloc
    | Msetiterated  container ->
      let _n = M.Utils.get_asset_type mt |> with_dummy_loc in
      let iter_id = Option.get (ctx.loop_id) in
      begin match container with
        | ICKview c  -> Tvhead (with_dummy_loc gViewAs,loc_term (Tvar iter_id),map_mterm m ctx c)
        | ICKcoll n  ->
          Tvhead (with_dummy_loc gViewAs,
                  loc_term (Tvar iter_id),
                  with_dummy_loc (Ttoview (with_dummy_loc n, mk_ac_ctx n ctx)))
        | ICKfield (_, _, c) ->
          Tvhead (with_dummy_loc gViewAs,
                  loc_term (Tvar iter_id),
                  with_dummy_loc (Ttoview (with_dummy_loc gFieldAs, map_mterm m ctx c)))
        | ICKset  _  -> error_not_translated "Msetiterated for set"
        | ICKlist _  -> error_not_translated "Msetiterated for list"
        | ICKmap  _  -> error_not_translated "Msetiterated for map"
      end
    | Msettoiterate container ->
      let _n = M.Utils.get_asset_type mt |> with_dummy_loc in
      let iter_id = Option.get (ctx.loop_id) in
      begin match container with
        | ICKview c  -> Tvtail (with_dummy_loc gViewAs,loc_term (Tvar iter_id),map_mterm m ctx c)
        | ICKcoll n  ->
          Tvtail (with_dummy_loc gViewAs,
                  loc_term (Tvar iter_id),
                  with_dummy_loc (Ttoview (with_dummy_loc n, mk_ac_ctx n ctx)))
        | ICKfield (_, _, c) ->
          Tvtail (with_dummy_loc gViewAs,
                  loc_term (Tvar iter_id),
                  with_dummy_loc (Ttoview (with_dummy_loc gFieldAs, map_mterm m ctx c)))
        | ICKset  _  -> error_not_translated "Msettoiterate for set"
        | ICKlist _  -> error_not_translated "Msettoiterate for list"
        | ICKmap  _  -> error_not_translated "Msettoiterate for map"
      end
    (* formula asset collection methods *)

    (* | Mapifget (a, _c, k) -> Tapp (loc_term (Tvar ("get_" ^ a)),[map_mterm m ctx k])
       | Mapifpureget (a, k) -> Tfget(with_dummy_loc a, loc_term (mk_ac  a),map_mterm m ctx k) *)

    (* | Msubsetof (n, l, r) ->
       begin match l with
        | { node = Mcast(_,_,c); type_ = _ } -> Tsubset (with_dummy_loc n, map_mterm m ctx c, map_mterm m ctx r)
           | _ -> Tsubset (with_dummy_loc n, map_mterm m ctx l, map_mterm m ctx r)
       end *)
    | Mempty an -> Temptycoll(with_dummy_loc an)
    | Msingleton (an, k) -> Tsingl(with_dummy_loc an, map_mterm m ctx k)
    | Msubsetof (an, c, x) -> begin
        let arg =
          match c with
          | CKview c -> map_mterm m ctx c
          | CKfield (_, _, c) -> with_dummy_loc (Ttoview (with_dummy_loc gFieldAs, map_mterm m ctx c))
          | CKcoll -> with_dummy_loc (Ttoview (with_dummy_loc an, mk_ac_ctx an ctx))
        in
        Tsubset(with_dummy_loc gViewAs, arg, map_mterm m ctx x)
      end
    | Misempty (l, r) ->
      begin match r.type_ with
        | M.Tcontainer (_,View) -> Tvempty (with_dummy_loc gViewAs, map_mterm m ctx r)
        | _ -> Tempty (with_dummy_loc l, map_mterm m ctx r)
      end
    | Munion     (an, l, r) -> Tunion(with_dummy_loc an, map_mterm m ctx l, map_mterm m ctx r)
    | Minter     (an, l, r) -> Tinter(with_dummy_loc an, map_mterm m ctx l, map_mterm m ctx r)
    | Mdiff      (an, l, r) -> Tdiff(with_dummy_loc an, map_mterm m ctx l, map_mterm m ctx r)
      (* | Mapifselect (a, l, _, r, _) ->  let args = extract_args r in
         let id = mk_select_name "c" m a r in *)
      (* | Mapifselect (a, l, _, r, _) ->  let args = extract_args r in
         let id = mk_select_name m a r in
         let argids = args |> List.map (fun (e, _, _) -> e) |> List.map (map_mterm m ctx) in
         Tapp (loc_term (Tvar id), argids @ [map_mterm m ctx l; loc_term (mk_ac a)])
         | Mapifsort (a,c,l) -> Tvsort (with_dummy_loc (mk_sort_clone_id a l),map_mterm m ctx c,loc_term (mk_ac a))
         | Mapifcontains  (a, _, r) ->
         begin match ctx.lctx with
          | Inv ->
            Tccontains (with_dummy_loc a,
                       map_mterm m ctx r,
                       loc_term (Tvar (mk_ac_id a)))
          | _ ->
            Tccontains (with_dummy_loc a,
                       map_mterm m ctx r,
                       loc_term (mk_ac a))
         end
         | Mapifnth       _ -> error_not_translated "Mapifnth"
         | Mapifcount     (a,{ node=Mcast (_,_,c); type_=_ }) -> Tccard (with_dummy_loc a, map_mterm m ctx c)
         | Mapifcount     (a,t) -> Tcard (with_dummy_loc a, map_mterm m ctx t)
         | Mapifsum       (a,v,f) ->
         let cloneid = mk_sum_clone_id m a f in
         Tvsum(with_dummy_loc cloneid,map_mterm m ctx v,mk_ac_ctx a ctx)
         | Mapifhead (n,c,v) -> Tchead (with_dummy_loc n, map_mterm m ctx v, map_mterm m ctx c)
         | Mapiftail (n,c,v) -> Tctail (with_dummy_loc n, map_mterm m ctx v, map_mterm m ctx c)
         Tsum(with_dummy_loc cloneid,map_mterm m ctx v,mk_ac_ctx a ctx)
         | Mapifhead (n,c,v) -> Thead (with_dummy_loc n, map_mterm m ctx v, map_mterm m ctx c)
         | Mapiftail (n,c,v) -> Ttail (with_dummy_loc n, map_mterm m ctx v, map_mterm m ctx c) *)
  in
  mk_loc mt.loc t
and mk_invariants (m : M.model) ctx id (lbl : ident option) lbody =
  let loop_invariants =
    Option.fold (M.Utils.get_loop_invariants m) [] lbl |>
    List.map (fun ((ilbl : ident),(i : M.mterm)) ->
        let iid =
          match lbl,ilbl with
          | Some a, b -> b ^ "_" ^ a
          | None, b -> b in
        let ctx = { ctx with loop_id = Some (unloc id) } in
        { id =  with_dummy_loc iid; form = map_mterm m ctx i }
      ) in
  let storage_loop_invariants = (* in storage invariants are strong :
                                         no need to repeat them in loop *)
    M.Utils.get_storage_invariants m None |>
    List.fold_left (fun acc (an,inn,t) ->
        if is_local_invariant m an t && not (adds_asset m an lbody)
        then
          let iid =
            match lbl with
            | Some a -> inn ^ "_" ^ a
            | _ -> inn in
          acc @ [{ id = with_dummy_loc iid;
                   form = mk_loop_invariant m an (map_mterm m ctx t) }]
        else acc
      ) ([] : (loc_term, loc_ident) abstract_formula list) in
  let security_loop_invariants =
    m.security.items
    |> List.filter (fun i -> is_only_security i.M.predicate)
    |> List.map (fun (sec : M.security_item) ->
        let id =
          match lbl with
          | Some a -> (unloc sec.label) ^ "_" ^ a
          | _ -> unloc sec.label in
        { id = with_dummy_loc id;
          form = map_security_pred `Loop sec.predicate |> loc_term; }
      )
  in
  loop_invariants @ storage_loop_invariants @ security_loop_invariants

(* Storage mapping -----------------------------------------------------------*)

let map_record_values m (values : M.asset_item list) =
  List.map (fun (value : M.asset_item) ->
      let typ_ = map_mtype m value.type_ in
      let init_value = type_to_init m typ_ in {
        name     = map_lident value.name;
        typ      = typ_;
        init     = Option.fold (fun _ -> map_mterm m init_ctx) init_value value.default;
        mutable_ = false;
      }
    ) values

let map_record m (r : M.asset) =
  Drecord (map_lident r.name, map_record_values m r.values)

let map_init_mterm m ctx (t : M.mterm) =
  match t.node with
  | M.Mnow -> loc_term (Tint Big_int.zero_big_int)
  | _ -> map_mterm m ctx t

let map_storage_items m = List.fold_left (fun acc (item : M.storage_item) ->
    acc @
    match item.typ with
    | M.Tcontainer (Tasset id, Collection) ->
      let id = unloc id in [
        mk_collection_field id mk_ac_id;
        mk_collection_field id mk_ac_added_id;
        mk_collection_field id mk_ac_rmed_id
      ]
    | M.Tcontainer (Tasset id, View) ->
      let id = unloc id in [
        mk_collection_field id mk_ac_id;
        mk_collection_field id mk_ac_added_id;
        mk_collection_field id mk_ac_rmed_id
      ]
    | _ ->
      let typ_ = map_mtype m item.typ in
      (* let init_value = type_to_init typ_ in *)
      [{
        name     = unloc item.id |> with_dummy_loc;
        typ      = typ_;
        init     = map_init_mterm m init_ctx item.default;
        mutable_ = true;
      }]
  ) []

let map_storage m (l : M.storage) =
  let ctx = { init_ctx with lctx = Inv } in
  Dstorage {
    fields     = (map_storage_items m l) @ (mk_const_fields m |> loc_field |> deloc);
    invariants = (** collect all invariants : *)
      (* -- asset invariants -- *)
      List.concat (List.map (fun (item : M.storage_item) ->
          let storage_id = item.id in
          let invs : M.label_term list =
            match item.model_type with
            | MTasset asset_name ->
              begin
                try
                  let assets = M.Utils.get_assets m in
                  let asset = List.find (fun (x : M.asset) -> cmp_ident (unloc x.name) asset_name) assets in
                  asset.invariants
                with
                | Not_found -> assert false
              end
            | _ -> [] in
          List.map (fun (inv : M.label_term) -> mk_storage_invariant m storage_id inv.label (map_mterm m ctx inv.term)) invs) l) @
      (* -- security predicates -- *)
      (List.fold_left (fun acc sec ->
           acc @ (mk_spec_invariant `Storage sec)) [] m.security.items) @
      (List.fold_left (fun acc decl ->
           match decl with
           | M.Denum e ->
             List.fold_left (fun acc (value : M.enum_item) ->
                 acc @ List.map (fun (inv : M.label_term) ->
                     mk_state_invariant m value.name inv.label (map_mterm m ctx inv.term)
                   ) value.invariants
               ) acc e.values
           | _ -> acc
         ) [] m.decls) @
      (* -- contract invariants -- *)
      (List.fold_left (fun acc (post : M.postcondition) ->
           acc @ [{
               id = map_lident post.name;
               form = map_mterm m ctx post.formula;
             }]
         ) [] m.specification.postconditions) @
      (* -- variable invariants -- *)
      (List.fold_left (fun acc decl ->
           match decl with
           | M.Dvar var ->
             acc @ (List.map (fun (inv : M.label_term) ->
                 { id = map_lident inv.label; form = map_mterm m ctx inv.term}
               ) var.invariants)
           | _ -> acc
         ) [] m.decls)
  }

(* Verfication API -----------------------------------------------------------*)

let mk_axioms (m : M.model) : (loc_term, loc_typ, loc_ident) abstract_decl list =
  List.fold_left (fun acc apiv ->
      match apiv with
      | M.StorageInvariant (id,asset,formula) ->
        acc @ [
          Dtheorem (Axiom,
                    with_dummy_loc (asset ^ "_" ^ id ^ "_axiom"),
                    mk_axiom_invariant m asset (map_mterm m init_ctx formula));
          Dtheorem (Lemma,
                    with_dummy_loc (asset ^ "_" ^ id ^ "_axiom_2"),
                    mk_axiom2_invariant m asset (map_mterm m init_ctx formula))]

    ) [] m.api_verif
(*let records = M.Utils.get_assets m |> List.map (fun (r : M.info_asset) -> dumloc (r.name)) in
  let keys    = records |> List.map (M.Utils.get_asset_key m) in
  List.map2 (fun r (k,kt) ->
    mk_keys_eq_axiom r.pldesc k (map_btype kt)
  ) records keys |> loc_decl |> deloc*)


(* Storage API templates -----------------------------------------------------*)

let mk_api_precond m apid a src =
  M.Utils.get_storage_invariants m (Some a)
  |> List.fold_left (fun acc (_,lbl,t) ->
      if is_local_invariant m a t then
        acc @ [{
            id = "require_" ^ apid ^ "_" ^ lbl;
            form = unloc_term (mk_invariant m (dumloc a) src (map_mterm m init_ctx t))
          }]
      else acc
    ) []

let mk_key_found_cond old asset var =
  let coll = match old with
        | `Old -> mk_ac_old asset
        | `Curr -> mk_ac asset in
  Tneq(Tyint, Tget (asset, var, coll), Tnone)

let mk_not_found_cond old asset var =
  let coll =
  match old with
  | `Curr -> mk_ac asset
  | `Old -> mk_ac_old asset in
  Teq(Tyint, Tget(asset, var, coll), Tnone)

(* formula is in mlw tree *)
let mk_get_sum_value_from_pos asset id formula =
  Dfun {
    name = mk_get_sum_value_from_pos_id asset id;
    logic = Logic;
    args = ["v",Tyview asset; "c",Tycoll asset; "i",Tyint];
    returns = Tyint;
    raises = [];
    variants = [];
    requires = [];
    ensures = [];
    body =
      let rec mk_body = function
        | Tdot (Tvar v,f) when compare v "the" = 0 ->
          Tmatch (
            Tcnth (asset,
                   Tvar "i",
                   Tvar "v"), [
              Tpsome "k",(Tmatch (Tget(asset,
                                       Tvar "k",
                                       Tvar "c"),[
                                    Tpsome "e", Tapp (f,[Tvar "e"]);
                                    Twild, Tint (Big_int.zero_big_int)
                                  ]));
              Twild,Tint (Big_int.zero_big_int)
            ]
          )
        | _ as t -> map_abstract_term mk_body Tools.id Tools.id t in
      mk_body formula
  }

let mk_get_sum_value asset id formula =
  Dfun {
    name = mk_get_sum_value_id asset id;
    logic = Logic;
    args = ["a",Tyasset asset];
    returns = Tyint;
    raises = [];
    variants = [];
    requires = [];
    ensures = [];
    body =
      let rec mk_body = function
        | Tdot (Tvar v,f) when compare v "the" = 0 ->
          Tdot (Tvar "a",f)
        | _ as t -> map_abstract_term mk_body Tools.id Tools.id t in
      mk_body formula
  }


let mk_get_asset asset key ktyp = Dfun {
    name = "get_" ^ asset;
    logic = NoMod;
    args = ["k",ktyp];
    returns = Tyasset asset;
    raises = [ Timpl (Texn Enotfound,
                      mk_not_found_cond `Curr asset (Tvar "k"))];
    variants = [];
    requires = [];
    ensures = [
      { id   = "get_" ^ asset ^ "_post_1";
        form = Teq(Tyint,
                   Tget(asset, Tvar "k", mk_ac asset),
                   Tsome Tresult);
      };
      { id   = "get_" ^ asset ^ "_post_2";
        form = Teq(Tyint,
                   Tdot (Tresult,
                         Tvar key),
                   Tvar "k")
      }
    ];
    (* body = Tif (mk_not_found_cond `Curr asset (Tvar "k"),
                Traise Enotfound,
                Some (Tget (asset,
                            mk_ac asset,
                            Tvar "k"))); *)

    body = Tmatch (Tget (asset,
                         Tvar "k",
                         mk_ac asset),[
                     Tpsome "e", Tvar "e";
                     Twild, Traise Enotfound])
  }

let mk_nth_asset asset = Dfun {
    name = "nth_" ^ asset;
    logic = NoMod;
    args = ["i",Tyint;"v",Tyview asset];
    returns = Tykey;
    raises = [ Texn Enotfound ];
    variants = [];
    requires = [];
    ensures = [{ id   = "nth_" ^ asset ^ "_post_1";
                 form = Tvcontains (asset,
                               Tresult,
                               Tvar "v");
               }];
    body =
      Tmatch (Tnth (asset,
                     Tvar "i",
                     Tvar "v"),[
                Tpsome "k", (Tvar "k");
                Twild, Traise Enotfound
              ])
  }

let gen_exists_asset at asset_id asset a body =
  Texists ([[asset],Tyasset a],
           Tand (
             Teq(Tyint, Tget (a,Tvar asset_id,begin match at with | `Curr -> mk_ac a | `Old -> mk_ac_old a end),Tsome (Tvar asset)),
             body))

let exists_asset = gen_exists_asset `Curr "asset_id" "asset"

(* let exists_old_asset = gen_exists_asset `Old "asset_id" "old_asset"
 *)
(* let exists_rm_asset = gen_exists_asset `Curr "rm_asset_id" "rm_asset"
 *)
let mk_set_sum_ensures m a =
  List.fold_left (fun acc idx ->
      acc @ [{
          id = "set_" ^ a ^ "_sum_post";
          form = exists_asset a (Teq (Tyint,
                                      mk_sum_from_col a idx (mk_ac_old a),
                                      Tplus (Tyint,
                                             Tminus (Tyint,
                                                     mk_sum_from_col a idx (mk_ac a),
                                                     Tapp(Tvar (mk_get_sum_value_id a idx),
                                                          [Tvar "new_asset"])),
                                             Tapp(
                                               Tvar (mk_get_sum_value_id a idx),
                                               [Tvar "asset"]))))
        }]) [] (M.Utils.get_sum_idxs m a)

let mk_set_count_ensures m a =
  if M.Utils.with_count m a then [{
      id = "set_" ^ a ^ "_count";
      form = Teq (Tyint,
                  Tcard (gViewAs, Ttoview(a,mk_ac a)),
                  Tcard (gViewAs, Ttoview(a,mk_ac_old a))
                 );
    }]
  else []

let mk_set_ensures m n key fields =
  snd (List.fold_left (fun (i,acc) (f:field) ->
      if compare f.name key = 0 then
        (i,acc)
      else
        (succ (succ i),acc@[{
             id   = "set_" ^ n ^ "_post" ^ (string_of_int i);
             form = Teq(Tyint,
                        Tget(n, Tvar "asset_id", mk_ac n),
                        Tsome (Tvar "new_asset"))

           }; {
             id   = "set_" ^ n ^ "_post" ^ (string_of_int (succ i));
             form = Tforall ([["k"],Tykey],
                              Timpl(Tneq(Tyint,Tvar "k",Tvar "asset_id"),
                              Teq(Tyint,Tget(n,Tvar "k",mk_ac n),Tget(n,Tvar "k",mk_ac_old n))))
           }])
    ) (1,[]) fields) @ (mk_set_sum_ensures m n) @ (mk_set_count_ensures m n)

let mk_set_asset_precond m apid a id = mk_api_precond m apid a (`Preasset id)

let mk_set_asset m key = function
  | Drecord (asset, fields) ->  Dfun {
      name = "set_" ^ asset;
      logic = NoMod;
      args = ["asset_id", Tykey; "new_asset", Tyasset asset];
      returns = Tyunit;
      raises = [ Timpl (Texn Enotfound,
                        mk_not_found_cond `Curr asset (Tvar "asset_id"))];
      variants = [];
      requires = mk_set_asset_precond m ("set_" ^ asset) asset "new_asset";
      ensures = mk_set_ensures m asset key fields;
      body = Tmatch (Tget(asset, Tvar "asset_id", mk_ac asset),[
        Tpignore, Tassign (mk_ac asset,
                             Tset (asset,
                                   Tvar "asset_id",
                                   Tvar ("new_asset"),
                                   mk_ac asset));
        Twild, Traise Enotfound
      ])
    }
  | _ -> assert false

let mk_contains asset keyt = Dfun {
    name     = "contains_" ^ asset;
    logic    = NoMod;
    args     = ["k",keyt];
    returns  = Tybool;
    raises   = [];
    variants = [];
    requires = [];
    ensures  = [
      { id   = asset ^ "_contains_1";
        form = Teq(Tyint, Tvar "result", Tccontains (asset,
                                                     Tvar "k",
                                                     mk_ac asset))
      }];
    body     = Tccontains (asset,
                           Tvar "k",
                           mk_ac asset)
  }

let mk_add_asset_precond m apid a id = mk_api_precond m apid a (`Preasset id)

let mk_listtocoll_precond m apid a id = mk_api_precond m apid a (`Prelist id)

let mk_listtocoll m asset = Dfun {
    name     = "listtocoll_" ^ asset;
    logic    = Logic;
    args     = ["l", Tylist (Tyasset asset)];
    returns  = Tycoll asset;
    raises   = [];
    variants = [];
    requires = mk_listtocoll_precond m ("listtocoll_" ^ asset) asset "l";
    ensures  = [];
    body     = Tcoll (asset,
                      Tvar "l")
  }

(* basic getters *)

let gen_field_getter n _field = Dfun {
    name     = n;
    logic    = Logic;
    args     = [];
    returns  = Tyunit;
    raises   = [];
    variants = [];
    requires = [];
    ensures  = [];
    body     = Tnone;
  }

let gen_field_getters = function
  | Drecord (n,fs) ->
    List.map (gen_field_getter n) fs
  | _ -> assert false

let mk_add_sum_ensures m a e =
  List.fold_left (fun acc idx ->
      acc @ [{
          id = "add_" ^ a ^ "_sum_post";
          form = Teq (Tyint,
                      mk_sum_from_col a idx (mk_ac a),
                      Tplus (Tyint,
                             mk_sum_from_col a idx (mk_ac_old a),
                             Tapp(
                               Tvar (mk_get_sum_value_id a idx),
                               [Tvar e])))
        }]) [] (M.Utils.get_sum_idxs m a)

let mk_add_count_ensures m a =
  if M.Utils.with_count m a then [{
      id = "add_" ^ a ^ "_count";
      form = Teq (Tyint,
                  Tcard (gViewAs, Ttoview (a, mk_ac a)),
                  Tplus (Tyint,
                         Tcard (gViewAs, Ttoview(a, mk_ac_old a)),
                         Tint (Big_int.big_int_of_int 1)
                        )
                 )
    }]
  else []

let mk_add_ensures_basic prefix i a asset key mkac mkacold = [
    { id   = prefix ^ "_post_" ^ (string_of_int i);
      form = Teq(Tyint, Tget (a, key, mkacold a), Tnone)
    };
    { id   = prefix ^ "_post_" ^ (string_of_int (i+1));
      form = Tforall (
        [["k"],Tykey],
        Timpl(Tneq(Tyint, Tvar "k", key),
              Teq(Tyint,Tget (a, key, mkac a),
                        Tget (a, key, mkacold a))
        )
      )
    };
    { id   = prefix ^ "_post_" ^ (string_of_int (i+2));
      form = Teq (Tyint,
                  Tget (a, key, mkac a),
                  Tsome (Tvar asset))
    }
]

let mk_add_ensures m p a k e =
  (mk_add_ensures_basic p 1 a e (Tdoti(e, k)) mk_ac mk_ac_old) @
  (mk_add_ensures_basic p 4 a e (Tdoti(e, k)) mk_ac_added mk_ac_old_added)
   @ (mk_add_sum_ensures m a e) @ (mk_add_count_ensures m a)

let mk_add_asset m asset key : decl = Dfun {
    name     = "add_" ^ asset;
    logic    = NoMod;
    args     = ["new_asset", Tyasset asset];
    returns  = Tyunit;
    raises   = [ Timpl (Texn Ekeyexist,
                        mk_not_found_cond `Old asset (Tdoti ("new_asset", key)))];
    variants = [];
    requires = mk_add_asset_precond m ("add_" ^ asset) asset "new_asset";
    ensures  = mk_add_ensures m ("add_" ^ asset) asset key "new_asset";
    body     =
      Tmatch (Tget(asset, Tdoti ("new_asset", key), mk_ac asset),[
        Tpignore, Traise Ekeyexist;
        Twild, Tseq [
                 Tassign (mk_ac asset,
                          Tadd (asset,
                                Tvar "new_asset",
                                mk_ac asset));
                 Tassign (mk_ac_added asset,
                          Tadd (asset,
                                Tvar "new_asset",
                                mk_ac_added asset))
               ]
      ]);
  }

let mk_rm_sum_ensures m prefix a _e =
  List.fold_left (fun acc idx ->
      acc @ [{
          id = "remove_" ^ a ^ "_sum_post";
          form = prefix (Teq (Tyint,
                              mk_sum_from_col a idx (mk_ac a),
                              Tminus (Tyint,
                                      mk_sum_from_col a idx (mk_ac_old a),
                                      Tapp(
                                        Tvar (mk_get_sum_value_id a idx),
                                        [Tvar "asset"]))))
        }]) [] (M.Utils.get_sum_idxs m a)

let mk_clear_sum_ensures m a =
  List.fold_left (fun acc idx ->
      acc @ [{
          id = "clear_" ^ a ^ "_sum_post";
          form = Teq (Tyint,
                      mk_sum_from_col a idx (mk_ac a),
                      Tint (Big_int.zero_big_int))
        }]) [] (M.Utils.get_sum_idxs m a)

let mk_rm_count_ensures m a =
  if M.Utils.with_count m a then [{
      id = "rm_" ^ a ^ "_count";
      form = Teq (Tyint,
                  Tcard (gViewAs, Ttoview(a, mk_ac a)),
                  Tminus (Tyint,
                          Tcard (gViewAs, Ttoview (a, mk_ac_old a)),
                          Tint (Big_int.big_int_of_int 1)
                         )
                 )
    }]
  else []

let mk_clear_count_ensures m a =
  if M.Utils.with_count m a then [{
      id = "clear_" ^ a ^ "_count";
      form = Teq (Tyint,
                  Tcard (gViewAs, Ttoview(a, mk_ac a)),
                  Tint (Big_int.zero_big_int)
                 )
    }]
  else []

let mk_rm_ensures _m p a e =
  (* let mk_cond body =
    Timpl (
      Tccontains (a, Tvar e, mk_ac_old a),
      Texists (
        [["asset"],Tyasset a],
        Tand (
          Teq (Tyint,
               Tget (a, Tvar e, mk_ac_old a),
               Tsome (Tvar "asset")
              ),
          body
        )
      )
    ) in *)
  [
    { id   = p ^ "_post1";
      form = Tforall (
        [["k"],Tykey],
        Timpl(Tneq(Tyint, Tvar "k", Tvar e),
              Teq(Tyint,Tget (a, Tvar e, mk_ac a),
                        Tget (a, Tvar e, mk_ac_old a))
        )
      )
    };
    { id   = p ^ "_post2";
      form = Teq (Tyint,
                  Tget (a, Tvar e, mk_ac a),
                  Tnone)
    };
    { id   = p ^ "_post3";
      form = Tforall (
        [["k"],Tykey],
        Timpl(Tneq(Tyint, Tvar "k", Tvar e),
              Teq(Tyint,Tget (a, Tvar e, mk_ac_rmed a),
                        Tget (a, Tvar e, mk_ac_old_rmed a))
        )
      )
    };
    { id   = p ^ "_post4";
      form = Tforall ([["r"], Tyasset a],
        Timpl(
          Teq(Tyint, Tget(a, Tvar e, mk_ac_old a), Tsome (Tvar "r")),
          Teq(Tyint, Tget(a, Tvar e, mk_ac_rmed a), Tsome (Tvar "r"))
        ))
    }
  ] (*@ (mk_rm_sum_ensures m mk_cond a e) @ (mk_rm_count_ensures m a) *)

let mk_clear_ensures m p a =
  [
    { id   = p ^ "_post1";
      form = Tempty (a, mk_ac a)
    };
  ] @ (mk_clear_sum_ensures m a) @ (mk_clear_count_ensures m a)

let mk_rm_asset m asset : decl =
  Dfun {
    name     = "remove_" ^ asset;
    logic    = NoMod;
    args     = ["a", Tykey];
    returns  = Tyunit;
    raises   = [];
    variants = [];
    requires = [];
    ensures  = mk_rm_ensures m ("remove_" ^ asset) asset "a";
    body =
      let get = Tget(asset,
                     Tvar ("a"),
                     mk_ac asset) in
      Tmatch (get,[
          Tpsome "e",
          Tseq [
            Tassign (mk_ac_rmed asset,
                     Tadd (asset,
                           Tvar "e",
                           mk_ac_rmed asset));
            Tassign (mk_ac asset,
                     Tremove (asset,
                              Tvar ("a"),
                              mk_ac asset))
          ];
          Twild, Tunit
        ]);
  }

let mk_clear_view _m asset : decl = Dfun {
    name     = "clear_view_" ^ asset;
    logic    = NoMod;
    args     = ["v", Tyview asset];
    returns  = Tyunit;
    raises   = [];
    variants = [];
    requires = [];
    ensures  = []; (* TODO *)
    body     =
      Tfor (
        "i",
        Tint Big_int.zero_big_int,
        Tcard (
          gViewAs,
          Tvar "v"),
        [], (* TODO : add invariant for storage api verification *)
        Tmatch (
          Tnth (
            gViewAs,
            Tvar "i",
            Tvar "v"
          ), [
            Tpsome "k", Tapp (
              Tvar ("remove_" ^ asset),
              [Tvar ("k")]);
            Twild, Tunit]
        )
      );
  }

(* let mk_clear_field_ensures m part p asset field _key =
   let collfield = Tapp (Tvar field, [Tvar ("a")]) in
   let oldassetcollfield = Ttocoll (asset,collfield,mk_ac_old asset) in
   let clear_field_ensures = [
    { id   = p ^ "_post1";
      form = Tvempty (asset, Tapp (Tvar field,[Tvar "a"]))
    }
   ] @ List.fold_left (fun acc idx ->
      acc @ [{
          id = p ^ "_sum_post";
          form = Teq (Tyint,
                      mk_sum asset idx collfield (mk_ac asset),
                      Tint (Big_int.zero_big_int))
        }]) [] (M.Utils.get_sum_idxs m asset) @
    (if M.Utils.with_count m asset then [{
         id = p ^ "_count";
         form = Teq (Tyint,
                     Tcard (asset, collfield),
                     Tint (Big_int.zero_big_int)
                    )
       }]
     else [])
   in
   (* declare effect on base asset collections when partition *)
   let clear_field_part_ensures = [
    { id   = p ^ "_part_post1";
      form = Teq (Tyasset asset,
                  mk_ac asset,
                  Tdiff (asset ,
                         mk_ac_old asset,
                         oldassetcollfield))
    };
   ] @ List.fold_left (fun acc idx ->
      acc @ [{
          id = p ^ "_sum_post";
          form = Teq (Tyint,
                      mk_sum_from_col asset idx (mk_ac asset),
                      Tminus (Tyint,
                              mk_sum_from_col asset idx (mk_ac_old asset),
                              mk_sum_from_col asset idx (oldassetcollfield)))
        }]) [] (M.Utils.get_sum_idxs m asset) @
    (if M.Utils.with_count m asset then [{
         id = p ^ "_ccount";
         form = Teq (Tyint,
                     Tccard (asset, mk_ac asset),
                     Tminus (Tyint,
                             Tccard (asset, mk_ac_old asset),
                             Tccard (asset, oldassetcollfield)
                            )
                    )
       }]
     else [])
   in
   if part then
    clear_field_ensures @ clear_field_part_ensures
   else
    clear_field_ensures

   let mk_clear_field_coll _m _part asset field key clearedasset = Dfun {
    name     = "clear_" ^ asset ^ "_" ^ field;
    logic    = NoMod;
    args     = ["a", Tyasset asset];
    returns  = Tyunit;
    raises   = [];
    variants = [];
    requires = [];
    ensures  = mk_clear_field_ensures _m _part ("clear_"^asset^"_"^field) clearedasset field key;
    body =
      Tletin (
        false,
        "new_asset",
        None,
        Trecord (
          Some (Tvar ("a")),
          [field,Tnil gListLib]),
        Tassign (
          mk_ac asset,
          Tset (
            asset,
            mk_ac asset,
            Tdoti ("a",key),
            Tvar ("new_asset"))
        )
      );
   } *)

let mk_add_field_ensures m partition a _ak field prefix adda elem elemkey =
  let collfield = Tapp (Tvar field, [Tvar "r"]) in
  let key      = M.Utils.get_asset_key m adda |> fst in
  let assetcollfield = Ttoview (gFieldAs,collfield) in
  let oldassetcollfield = Ttoview (gFieldAs,collfield) in
  let add_field_ensures = [
    { id   = prefix ^ "_field_post1";
      form = Tforall ([["k"],Tykey],
        Timpl(
          Tneq(Tyint, Tvar "k", Tvar "asset_id"),
          Teq(Tyint,
              Tget(a, Tvar "k", mk_ac_old a),
              Tget(a, Tvar "k", mk_ac a)
        )))
    }; { id   = prefix ^ "_field_post2";
      form = Tforall ([["r"],Tyasset a],
        Timpl(
          Teq(Tyint, Tget(a, Tvar "asset_id", mk_ac_old a), Tsome (Tvar "r")),
          Teq(Tyint,
              Tget(a, Tvar "asset_id", mk_ac a),
              Tsome (Trecord (
                Some (Tvar "r"),
                [field, Tadd(gFieldAs,
                             elemkey,
                             Tdot(Tvar "r",
                             Tvar field))]
              ))
        )))
    }
  ] @ List.fold_left (fun acc idx ->
      acc @ [{
          id = "add_" ^ adda ^ "_field_sum_post";
          form =
          let sumformula = (Teq (Tyint,
            mk_sum adda idx assetcollfield (mk_ac adda),
            Tplus (Tyint,
                   mk_sum adda idx oldassetcollfield (mk_ac_old adda),
                   Tapp(
                      Tvar (mk_get_sum_value_id adda idx),
                      [Tvar elem])))) in
          Tforall ([["r"], Tyasset a],
          Timpl(
            Teq(Tyint, Tget(a,Tvar "asset_id",mk_ac a), Tsome (Tvar "r")),
            sumformula
           )
          );
        }]) [] (M.Utils.get_sum_idxs m adda) @
    (if M.Utils.with_count m adda then [{
         id = "add_" ^ adda ^ "_field_count";
         form =
         let cardformula =
          (Teq (Tyint,
                Tcard (gViewAs, assetcollfield),
                Tplus (Tyint,
                       Tcard (gViewAs, oldassetcollfield),
                       Tint (Big_int.big_int_of_int 1)
                )
          )
        ) in
         Tforall ([["r"], Tyasset a],
          Timpl(
            Teq(Tyint, Tget(a,Tvar "asset_id",mk_ac a), Tsome (Tvar "r")),
            cardformula
           )
          );
       }]
     else [])
  in
  if partition then
    add_field_ensures @ (mk_add_ensures m prefix adda key elem)
  else
    add_field_ensures

(* part    : is field a partition
   a       : asset name
   ak      : asset key field name
   pf      : partition field name
   adda    : added asset name
   addktyp : removed asset key type
*)
let mk_add_field m part a ak field adda addak : decl =
  (* let akey  = Tapp (Tvar ak,[Tvar "asset"]) in *)
  let addak = if part then Tdoti ("new_asset",addak) else Tvar "new_asset" in
  let test,exn =
    if part then
      (fun mode -> mk_key_found_cond mode adda addak), Ekeyexist
    else
      (fun mode -> mk_not_found_cond mode adda addak), Enotfound
  in
  Dfun {
    name     = "add_" ^ a ^ "_" ^ field;
    logic    = NoMod;
    args     = ["asset_id",Tykey; "new_asset", if part then Tyasset adda else Tykey];
    returns  = Tyunit;
    raises   = [
      Timpl (Texn Enotfound, mk_not_found_cond `Curr a (Tvar "asset_id"));
      Timpl (Texn exn, test `Old);
    ];
    variants = [];
    requires = mk_add_asset_precond m ("add_" ^ a ^ "_" ^ field) adda "new_asset";
    ensures  = mk_add_field_ensures m part a ak field ("add_" ^ a ^ "_" ^ field) adda "new_asset" addak;
    body     =
      let addfield =
        Tletin (false, a ^ "_" ^ field,None,
          Tapp (Tvar field,[Tvar "asset"]),
          Tletin (false,"new_" ^ a ^ "_" ^ field,None,
            Tadd (gFieldAs, addak, Tvar (a ^ "_" ^ field)),
            Tletin (false,"new_asset",None,
              Trecord (Some (Tvar "asset"),
                [field,Tvar ("new_" ^ a ^ "_" ^ field)]),
                  Tassign (mk_ac a,
                    Tset (a,
                    Tvar "asset_id",
                    Tvar ("new_asset"),
                      mk_ac a))))) in
      let body =
        Tmatch (
          Tget(a, Tvar "asset_id", mk_ac a),[
            Tpsome "asset",
              if part then Tseq [
                  Tapp (Tvar ("add_" ^ adda),
                    [Tvar "new_asset"]);
                  addfield
              ] else addfield;
            Twild, Traise Enotfound
          ]
        ) in
      if part then body else
        Tmatch (
          Tget (adda, Tvar "new_asset", mk_ac adda), [
            Tpignore, body;
            Twild, Traise Enotfound
          ])
      ;
  }

let mk_rm_field_ensures m part a _elem _ak field prefix rm_asset rm_elem =
  let collfield = Tapp (Tvar field, [Tvar ("r")]) in
  let assetcollfield = Ttoview (gFieldAs,collfield) in
  let oldassetcollfield = Ttoview (gFieldAs,collfield) in
  let rm_field_ensures = [
    { id   = prefix ^ "_field_post1";
      form = Tforall ([["k"],Tykey],
        Timpl(
          Tneq(Tyint, Tvar "k", Tvar "asset_id"),
          Teq(Tyint,
              Tget(a, Tvar "k", mk_ac_old a),
              Tget(a, Tvar "k", mk_ac a)
        )))
    }; { id   = prefix ^ "_field_post2";
      form = Tforall ([["r"],Tyasset a],
        Timpl(
          Teq(Tyint, Tget(a, Tvar "asset_id", mk_ac_old a), Tsome (Tvar "r")),
          Teq(Tyint,
              Tget(a, Tvar "asset_id", mk_ac a),
              Tsome (Trecord (
                Some (Tvar "r"),
                [field, Tremove(gFieldAs,
                                Tvar rm_elem,
                                Tdot(Tvar "r",
                                Tvar field))]
              ))
        )))
    }
  ] @
    List.fold_left (fun acc idx ->
        acc @ [{
            id = "remove_" ^ rm_asset ^ "_field_sum_post";
            form = let sumformula = (Teq (Tyint,
            mk_sum rm_asset idx assetcollfield (mk_ac rm_asset),
            Tminus (Tyint,
                   mk_sum rm_asset idx oldassetcollfield (mk_ac_old rm_asset),
                   Tapp(
                      Tvar (mk_get_sum_value_id rm_asset idx),
                      [Tvar "rm_asset"])))) in
          Tforall ([["rm_asset"], Tyasset rm_asset],
            Timpl(Teq(Tyint,Tget(rm_asset,Tvar rm_elem,mk_ac_old rm_asset),Tsome (Tvar "rm_asset")),
            Tforall ([["r"], Tyasset a],
              Timpl(
                Teq(Tyint, Tget(a,Tvar "asset_id",mk_ac a), Tsome (Tvar "r")),
                sumformula
              )
          )))
          }]) [] (M.Utils.get_sum_idxs m rm_asset) @
    (if M.Utils.with_count m rm_asset then [{
         id = "rm_" ^ rm_asset ^ "_field_count";
         form = let cardformula =
          (Teq (Tyint,
                Tcard (gViewAs, assetcollfield),
                Tminus (Tyint,
                       Tcard (gViewAs, oldassetcollfield),
                       Tint (Big_int.big_int_of_int 1)
                )
          )
        ) in
         Tforall ([["r"], Tyasset a],
          Timpl(
            Teq(Tyint, Tget(a,Tvar "asset_id",mk_ac a), Tsome (Tvar "r")),
            cardformula
           )
          );
       }]
     else [])
  in
  if part then
    rm_field_ensures @ (mk_rm_ensures m prefix rm_asset rm_elem)@rm_field_ensures
  else
    rm_field_ensures

(* part   : is rmed field a partititon ?
   asset  : asset name
   ktyp   : asset key type
   field  : field name
   rmn    : removed asset name
   rmktyp : removed asset key type
*)
let mk_rm_field m part asset keyf field rmed_asset _rmkey : decl =
  Dfun {
    name     = "remove_" ^ asset ^ "_" ^ field;
    logic    = NoMod;
    args     = ["asset_id",Tykey; "rm_asset_id",Tykey];
    returns  = Tyunit;
    raises   = [
      Timpl (Texn Enotfound,
        Teq(Tyint, Tget(asset, Tvar "asset_id", mk_ac asset), Tnone))
    ];
    variants = [];
    requires = [];
    ensures  = mk_rm_field_ensures m part asset "asset_id" keyf field ("remove_" ^ asset ^ "_" ^ field) rmed_asset "rm_asset_id";
    body     =
      Tmatch (Tget(asset, Tvar "asset_id", mk_ac asset),[
          Tpsome "asset",
          Tletin (false,
                  asset ^ "_" ^ field,
                  None,
                  Tapp (Tvar field,
                        [Tvar ("asset")]),
                  Tletin (false,
                          "new_" ^ asset ^ "_" ^ field,
                          None,
                          Tremove (gFieldAs,
                                  Tvar ("rm_asset_id"),
                                  Tvar (asset ^ "_" ^ field)),
                          Tletin (false,
                                  "new_" ^ asset ^ "_asset",
                                  None,
                                  Trecord (Some (Tvar ("asset")),
                                           [field,Tvar ("new_" ^ asset ^ "_" ^ field)]),
                                  let assign =
                                    Tassign (mk_ac asset,
                                             Tset (asset,
                                                   Tvar ("asset_id"),
                                                   Tvar ("new_" ^ asset ^ "_asset"),
                                                   mk_ac asset)) in
                                  if part then
                                    Tseq [
                                      assign;
                                      Tapp (Tvar ("remove_" ^ rmed_asset),
                                            [Tvar ("rm_asset_id")])
                                    ] else assign
                                 )))
          ;
          Twild, Traise Enotfound
        ])
    ;
  }

let mk_removeall_ensures p part a field rmda k = [
  { id   = p ^ "_post1";
      form = Tforall ([["k"],Tykey],
        Timpl(
          Tneq(Tyint, Tvar "k", Tvar k),
          Teq(Tyint,
              Tget(a, Tvar "k", mk_ac_old a),
              Tget(a, Tvar "k", mk_ac a)
        )))
  };
  { id   = p ^ "_post2";
      form = Tforall ([["r"],Tyasset a],
        Timpl(
          Teq(Tyint, Tget(a, Tvar "asset_id", mk_ac_old a), Tsome (Tvar "r")),
          Teq(Tyint,
              Tget(a, Tvar "asset_id", mk_ac a),
              Tsome (Trecord (
                Some (Tvar "r"),
                [field, Temptyfield gFieldAs]
              ))
        )))
  }
] @ if part then [
  { id = p ^ "_post3";
    form = Tforall ([["r"], Tyasset a],
      Timpl(
        Teq(Tyint, Tget(a, Tvar "asset_id", mk_ac_old a), Tsome (Tvar "r")),
        Tforall ([["k"], Tykey],
          Timpl(
            Tmem (gFieldAs, Tvar "k", Tdot(Tvar "r",Tvar field)),
            Teq(Tyint, Tget(rmda, Tvar "k", mk_ac rmda), Tnone)
          )
        )
      )
    )
  };
  { id = p ^ "_post4";
    form = Tforall ([["r"], Tyasset a],
      Timpl(
        Teq(Tyint, Tget(a, Tvar "asset_id", mk_ac_old a), Tsome (Tvar "r")),
        Tforall ([["k"], Tykey],
          Timpl(
            Tnot (Tmem (gFieldAs, Tvar "k", Tdot(Tvar "r",Tvar field))),
            Teq(Tyint, Tget(rmda, Tvar "k", mk_ac rmda), Tget(rmda, Tvar "k", mk_ac_old rmda))
          )
        )
      )
    )
  }
] else []

(* calls clear_view_asset if partition for now;
   NB : when container field are implemented with dedicated types
   and not view, this will change
*)
let mk_removeall _m part asset field rm_asset =
  Dfun {
    name     = "removeall_" ^ asset ^ "_" ^ field;
    logic    = NoMod;
    args     = ["asset_id",Tykey];
    returns  = Tyunit;
    raises   = [ Timpl(Texn Enotfound, Teq(Tyint,Tget(asset, Tvar "asset_id", mk_ac asset),Tnone)) ];
    variants = [];
    requires = [];
    ensures  = mk_removeall_ensures ("removeall_" ^ asset ^ "_" ^ field) part asset field rm_asset "asset_id";
    body     =  Tmatch (
        Tget(asset, Tvar "asset_id", mk_ac asset),[
          Tpsome "asset",
          Tletin (false,
                  "new_" ^ asset ^ "_asset",
                  None,
                  Trecord (Some (Tvar ("asset")),
                           [field, Temptyfield gFieldAs]),
                  let assign =
                    Tassign (mk_ac asset,
                             Tset (asset,
                                   Tvar ("asset_id"),
                                   Tvar ("new_" ^ asset ^ "_asset"),
                                   mk_ac asset)) in
                  if part then
                    Tseq [
                      assign;
                      Tapp (
                        Tvar ("clear_view_"^rm_asset),
                        [Ttoview (gFieldAs, Tdoti ("asset",field))])
                    ] else assign
                 )
          ;
          Twild, Traise Enotfound
        ])
    ;
  }

let mk_storage_api_before_storage (m : M.model) _records =
  m.api_items |> List.fold_left (fun acc (sc : M.api_storage) ->
      match sc.node_item, sc.api_loc with
      | M.APIAsset (Sum (asset,_,_,formula)), _ when compare asset "todo" <> 0 ->
        let key      = M.Utils.get_asset_key m asset |> fst in
        let mlw_formula = map_mterm m init_ctx formula |> unloc_term in
        let id = M.Utils.get_sum_idx m asset formula in
        acc @ [ (*mk_get_sum_value_from_pos asset id mlw_formula;*)
          mk_get_sum_value asset id mlw_formula;
          mk_sum_clone m asset key formula ]
      | M.APIAsset (Select (asset, (View | Field _), args, test)), OnlyFormula ->
          let mlw_test = map_mterm m init_ctx test in
          acc @ [ mk_select m asset test (mlw_test |> unloc_term) true args ]
      | M.APIAsset (Select (asset, (View | Field _), args, test)), (ExecFormula | OnlyExec) ->
          let mlw_test = map_mterm m init_ctx test in
          acc @ [ mk_select m asset test (mlw_test |> unloc_term) false args ]
      | M.APIAsset (Select (asset, Coll, args, test)), OnlyFormula ->
        let mlw_test = map_mterm m init_ctx test in
        acc @ [ mk_select m asset test (mlw_test |> unloc_term) true args ]
      | M.APIAsset (Select (asset, Coll, args, test)), (ExecFormula | OnlyExec) ->
        let mlw_test = map_mterm m init_ctx test in
        acc @ [ mk_select m asset test (mlw_test |> unloc_term) false args ]
      | _ -> acc
    ) [] |> loc_decl |> deloc

let is_partition m n f =
  match M.Utils.get_field_container m n f with
  | _,Partition -> true
  | _ -> false

let mk_storage_api (m : M.model) records =
  m.api_items |> List.fold_left (fun acc (sc : M.api_storage) ->
      match sc.node_item, sc.api_loc with
      | M.APIAsset (Get n), _ ->
        let k,kt = M.Utils.get_asset_key m n in
        acc @ [mk_get_asset n k (kt |> map_mtype |> unloc_type)]
      | M.APIAsset (Add n), _ ->
        let k = M.Utils.get_asset_key m n |> fst in
        acc @ [mk_add_asset m n k]
      | M.APIAsset (Remove n), _ ->
        acc @ [mk_rm_asset m n]
      | M.APIAsset (Nth (n, _)), _ ->
        acc @ [mk_nth_asset n]
      | M.APIAsset (Set n), _ ->
        let record = get_record n (records |> unloc_decl) in
        let k      = M.Utils.get_asset_key m (get_record_name record) |> fst in
        acc @ [mk_set_asset m k record]
      | M.APIAsset (FieldAdd (a,pf)), _ ->
        let k            = M.Utils.get_asset_key m a |> fst in
        let (pa,addak,_) = M.Utils.get_container_asset_key m a pf in
        acc @ [
          (*mk_add_asset           pa.pldesc addak.pldesc;*)
          mk_add_field m (is_partition m a pf) a k pf pa addak
        ]
      | M.APIAsset (FieldRemove (n,f)), _ ->
        let t         = M.Utils.get_asset_key m n |> fst in
        let (pa,pk,_) = M.Utils.get_container_asset_key m n f in
        acc @ [
          (*mk_rm_asset           pa.pldesc (pt |> map_btype);*)
          mk_rm_field m (is_partition m n f) n t f pa pk
        ]
      (* | M.APIAsset (Contains (n, _)) ->
         let t         =  M.Utils.get_asset_key m n |> snd |> map_btype in
         acc @ [ mk_contains n t ] *)
      | M.APIAsset (Sort (asset, _, field)), _ ->
        acc @ [ mk_cmp_function m asset field; mk_sort_clone m asset field]
      | M.APIAsset (Clear (n, (Coll | View | Field _))), _ ->
          acc @ [mk_rm_asset m n;mk_clear_view m n]
      (*       | M.APIAsset (RemoveAll (n,f)) ->
               let (key,_) = M.Utils.get_asset_key m n in
               let (clearedasset,_,_) = M.Utils.get_container_asset_key m n f in
               acc @ [mk_clear_field_coll m (is_partition m n f) n f key clearedasset] *)
      | M.APIBuiltin(Babs (M.Tbuiltin M.Bint)), _ ->
        acc @ [Duse (true,["int";"Abs"],None)]
      | M.APIAsset (RemoveAll (a,f)), _ ->
        let (pa,_,_) = M.Utils.get_container_asset_key m a f in
        let ispart = is_partition m a f in
        acc @ (if ispart then [mk_clear_view m pa] else []) @ [mk_removeall m ispart a f pa]
      | M.APIAsset (RemoveIf (asset, Field (_, fn), args, test)), OnlyFormula ->
          let mlw_test = map_mterm m init_ctx test in
          acc @ [ mk_fremoveif m asset fn test (mlw_test |> unloc_term) true args ]
      | M.APIAsset (RemoveIf (asset, Field (_, fn), args, test)), (ExecFormula | OnlyExec) ->
          let mlw_test = map_mterm m init_ctx test in
          acc @ [ mk_fremoveif m asset fn test (mlw_test |> unloc_term) false args ]
      | M.APIAsset (RemoveIf (asset, Coll, args, test)), OnlyFormula ->
        let mlw_test = map_mterm m init_ctx test in
        acc @ [ mk_cremoveif m asset test (mlw_test |> unloc_term) true args ]
      | M.APIAsset (RemoveIf (asset, Coll, args, test)), (ExecFormula | OnlyExec) ->
        let mlw_test = map_mterm m init_ctx test in
        acc @ [ mk_cremoveif m asset test (mlw_test |> unloc_term) false args ]
      | _ -> acc
    ) [] |> loc_decl |> deloc

(* Entries --------------------------------------------------------------------*)

let fold_exns m body : term list =
  let rec internal_fold_exn acc (term : M.mterm) =
    match term.M.node with
    | M.Mget (_, _, k) -> internal_fold_exn (acc @ [Texn Enotfound]) k
    | M.Mmapget (_ , _, c, k) -> internal_fold_exn (internal_fold_exn (acc @ [Texn Enotfound]) k) c
    | M.Mnth (_, CKview c, k) -> internal_fold_exn (internal_fold_exn (acc @ [Texn Enotfound]) c) k
    | M.Mnth (_, CKcoll, k) -> internal_fold_exn ((acc @ [Texn Enotfound])) k
    | M.Mset (_, _, k, v) -> internal_fold_exn (internal_fold_exn (acc @ [Texn Enotfound]) k) v
    | M.Maddasset (_, i) -> internal_fold_exn (acc @ [Texn Ekeyexist]) i
    | M.Maddfield (a, f, c, i) ->
      internal_fold_exn
        (internal_fold_exn (acc @ if (is_partition m a f) then [Texn Ekeyexist; Texn Enotfound]
                            else [Texn Enotfound ]) c) i
    | M.Mremovefield (_,_,k,v) -> internal_fold_exn
      (internal_fold_exn (acc @ [Texn Enotfound]) k) v
    | M.Mremoveall (_,_,v) -> internal_fold_exn (acc @ [Texn Enotfound]) v
    | M.Moptget _ -> acc @ [Texn Enotfound]
    | M.Mfail InvalidCaller -> acc @ [Texn Einvalidcaller]
    | M.Mfail NoTransfer -> acc @ [Texn Enotransfer]
    | M.Mfail (InvalidCondition _) -> acc @ [Texn Einvalidcondition]
    | M.Mfail InvalidState -> acc @ [Texn Einvalidstate]
    | M.Mfail (Invalid _) -> acc @ [Texn (Einvalid None)]
    | M.Mlistnth _ -> acc @ [Texn Enotfound]
    | _ -> M.fold_term internal_fold_exn acc term in
  Tools.List.dedup (internal_fold_exn [] body)

let is_fail (t : M.mterm) =
  match t.node with
  | M.Mfail _ -> true
  | _ -> false

let flatten_if_fail m (t : M.mterm) : loc_term =
  let rec rec_flat acc (t : M.mterm) : loc_term list =
    match t.node with
    | M.Mif (c,th, Some e) when is_fail th ->
      rec_flat (acc@[mk_loc t.loc (Tif (map_mterm m init_ctx c, map_mterm m init_ctx th,None))]) e
    | _ -> acc @ [map_mterm m init_ctx t] in
  mk_loc t.loc (Tseq (rec_flat [] t))

let mk_ensures m acc (v : M.specification) =
  acc @ (List.map (fun (spec : M.postcondition) -> {
        id = spec.name |> map_lident;
        form = map_mterm m { init_ctx with lctx = Logic } spec.formula
      }) (v.postconditions |> List.filter M.Utils.is_post))

let mk_require n i t = {
  id = with_dummy_loc (n ^ "_require_" ^ (string_of_int i));
  form = t
}

(* TODO : should plunge in called functions body *)
let mk_requires m n v =
  M.Utils.get_added_removed_sets m v
  |> List.map (fun t ->
      match t with
      | M.Msetadded e ->
        let a = M.Utils.get_asset_type e in
        loc_term (Tempty (a,mk_ac_added a))
      | M.Msetremoved e ->
        let a = M.Utils.get_asset_type e in
        loc_term (Tempty (a,mk_ac_rmed a))
      | _ -> assert false
    )
  |> Tools.List.dedup
  |> List.mapi (fun i t  -> mk_require n i t)

(* for each arg, retrieve corresponding type invariants, and convert it to precondition *)
let mk_preconds m args body : ((loc_term,loc_ident) abstract_formula) list =
  List.fold_left (fun acc (id,t,_) ->
      match t with
      | M.Tasset n ->
        let n = unloc n in
        M.Utils.get_storage_invariants m (Some n)
        |> List.fold_left (fun acc  (_, lbl, t) ->
            if is_local_invariant m n t && adds_asset m n body then
              (* TODO : should be more specific : the real question is
                 'is the element id added?' *)
              acc @ [{
                  id = with_dummy_loc lbl;
                  form = mk_pre_asset m n (unloc id) (map_mterm m init_ctx t)
                }]
            else
              acc
          ) []
      | M.Tcontainer (Tasset n, Collection)
      | M.Tcontainer (Tasset n, Aggregate)
      | M.Tcontainer (Tasset n, Partition) ->
        let n = unloc n in
        M.Utils.get_storage_invariants m (Some n)
        |> List.fold_left (fun acc  (_,lbl,t) ->
            if is_local_invariant m n t && adds_asset m n body then
              (* TODO similar to above : should be more specific : the real question is
                 'is the element of id added?' *)
              acc @ [{
                  id = with_dummy_loc lbl;
                  form = mk_pre_coll m n (unloc id) (map_mterm m init_ctx t)
                }]
            else
              acc
          ) []
      | _ -> acc
    ) [] args

let mk_entry_require m idents =
  if M.Utils.with_trace m && List.length idents > 0 then
    let mk_entry_eq id = Teq (Tyint,
                              Tdoti (gs,mk_id "entry"),
                              Tsome (Tvar (mk_trace_id Entry id))) in
    [
      {
        id = with_dummy_loc "entry_require";
        form =
          List.fold_left (fun acc id ->
              Tor (acc,mk_entry_eq id)
            ) (mk_entry_eq (List.hd idents)) (List.tl idents)
          |> loc_term
      };
      {
        id = with_dummy_loc "empty_trace";
        form = Teq (Tyint,
                    Tdoti (gs, mk_id "tr"),
                    Tnil gListAs)
               |> loc_term
      }
    ]
  else []

(* let add_raise_ctx args src m exn =
   match src with
   | M.Endo ->
    begin
      match exn with
      | Texn Ekeyexist ->
        if List.length args > 0 then
          let mk_ctx (id,t) =
            let id = Mlwtree.deloc id in
            match Mlwtree.deloc t with
            | Tyasset a ->
              let a = Mlwtree.deloc a in
              let key,_ = M.Utils.get_asset_key m a in
              mk_key_found_cond `Old a (Tdoti (a,key))
            | Typartition a | Tycoll a ->
              let a = Mlwtree.deloc a in
              let key,_ = M.Utils.get_asset_key m a in
              Texists ([["a"],Tyasset a],
                       Tand (mk_key_found_cond `Old a (Tdoti("a",key)),
                             Tcontains (a,
                                        Tdoti ("a",key),
                                        Tvar (id))))
            | _ -> exn
          in
          let ctx = List.fold_left (fun acc arg ->
              Tor (acc,mk_ctx arg)
            ) (mk_ctx (List.hd args)) (List.tl args) in
          Timpl (exn, ctx)
        else exn
      | _ -> exn
    end
   | _ -> exn *)

(* for now (src = `Endo) means the function is 'add_shallow_xxx' *)
let mk_functions m =
  M.Utils.get_functions m |> List.map (
    fun ((v : M.specification option),
         (s : M.function_struct),
         (t : M.type_)) ->
      let args = (List.map (fun (i, t, _) ->
          (map_lident i, map_mtype m t)
        ) s.args) in
      Dfun {
        name     = map_lident s.name;
        logic    = NoMod;
        args     = args;
        returns  = map_mtype m t;
        raises   = fold_exns m s.body (* |> List.map (add_raise_ctx args src m) *) |> List.map loc_term;
        variants = [];
        requires =
          (mk_entry_require m (M.Utils.get_callers m (unloc s.name))) @
          (mk_requires m (s.name |> unloc) v) @
          (mk_preconds m s.args s.body);
        ensures  = Option.fold (mk_ensures m) [] v;
        body     = flatten_if_fail m s.body;
      }
  )

let mk_entries m =
  M.Utils.get_entries m |> List.map (
    fun ((v : M.specification option),
         (s : M.function_struct)) ->
      Dfun {
        name     = map_lident s.name;
        logic    = NoMod;
        args     = (List.map (fun (i,t,_) ->
            (map_lident i, map_mtype m t)
          ) s.args);
        returns  = with_dummy_loc Tyunit;
        raises   = fold_exns m s.body |> List.map loc_term;
        variants = [];
        requires = (mk_entry_require m [unloc s.name]) @
                   (mk_requires m (unloc s.name) v);
        ensures  = Option.fold (mk_ensures m) [] v;
        body     = flatten_if_fail m s.body;
      }
  )

let rm_fail_exn = List.filter (fun e ->
    match unloc_term e with
    | Texn Enotfound
    | Texn Ekeyexist -> false
    | _ -> true)

let process_no_fail m (d : (loc_term, loc_typ, loc_ident) abstract_decl) =
  match d with
  | Dfun f ->
    begin
      match M.Utils.no_fail m (Mlwtree.deloc f.name) with
      | Some id ->
        Dfun { f with
               raises = rm_fail_exn f.raises;
               body   = loc_term (Ttry (unloc_term f.body,
                                        [Enotfound,Tassert (Some ("security_" ^ id),Tfalse);
                                         Ekeyexist,Tassert (Some ("security_" ^ id),Tfalse)]));
             }
      | _ -> d
    end
  | _ -> d

(* ----------------------------------------------------------------------------*)

let to_whyml (m : M.model) : mlw_tree  =
  let storage_module   = with_dummy_loc (String.capitalize_ascii (m.name.pldesc ^ "_storage")) in
  let uselib           = mk_use in
  let uselist          = mk_use_list in
  let uses             = [mk_use; mk_use_list; mk_use_field; mk_use_view] in
  let useEuclDiv       = mk_use_euclidean_div m in
  let useMinMax        = mk_use_min_max m in
  let traceutils       = mk_trace_utils m |> deloc in
  let enums            = M.Utils.get_enums m |> List.map (map_enum m) in
  let maps             = M.Utils.get_all_map_types m |> List.map (mk_map_type m) |> List.flatten in
  let records          = M.Utils.get_assets m |> List.map (map_record m) |> wdl in
  let cmp_enums        = M.Utils.get_assets m |> List.map (mk_cmp_enums m) |> List.flatten in
  let eq_assets        = M.Utils.get_assets m |> List.map (mk_eq_asset m) |> wdl in
  let eq_exten         = M.Utils.get_assets m |> List.map (mk_eq_extensionality m) |> deloc in
  let clones           = M.Utils.get_assets m  |> List.map (record_to_clone m) |> wdl in
  let init_records     = records |> unloc_decl |> List.map mk_default_init |> loc_decl in
  let records          = zip records eq_assets init_records clones |> deloc in
  let storage_api_bs   = mk_storage_api_before_storage m (records |> wdl) in
  let storage          = M.Utils.get_storage m |> map_storage m in
  let storageval       = Dval (with_dummy_loc gs, with_dummy_loc Tystorage) in
  let axioms           = mk_axioms m in
  (*let partition_axioms = mk_partition_axioms m in*)
  let transfer         = if M.Utils.with_operations m then [mk_transfer ();mk_call()] else [] in
  let storage_api      = mk_storage_api m (records |> wdl) in
  let functions        = mk_functions m in
  let entries          = mk_entries m |> List.map (process_no_fail m) in
  let usestorage       = mk_use_module storage_module in
  let loct : loc_mlw_tree = [{
      name  = storage_module;
      decls = uses                   @
              useEuclDiv             @
              useMinMax              @
              traceutils             @
              enums                  @
              cmp_enums              @
              maps                   @
              records                @
              eq_exten               @
              storage_api_bs         @
              [storage;storageval]   @
              axioms                 @
              (*partition_axioms       @*)
              transfer               @
              storage_api;
    };{
       name = cap (map_lident m.name);
       decls = [uselib;uselist;usestorage] @
               functions @
               entries;
     }] in unloc_tree loct<|MERGE_RESOLUTION|>--- conflicted
+++ resolved
@@ -133,13 +133,8 @@
       | M.Tvset _                             -> Tyunit (* TODO: replace by the right type *)
       | M.Ttrace _                            -> Tyunit (* TODO: replace by the right type *)
       | M.Tcontract _                         -> Tyint
-<<<<<<< HEAD
-      | M.Tset t                              -> Tyset (map_mtype m (Tbuiltin t))
+      | M.Tset t                              -> Tyset (map_mtype m t)
       | M.Tlist t                             -> Tylist (map_mtype m t)
-=======
-      | M.Tset t                              -> Tyset (map_mtype t).obj
-      | M.Tlist t                             -> Tylist (map_mtype t).obj
->>>>>>> 48a5a1f8
       | _ -> print_endline (Format.asprintf "%a@." M.pp_type_ t); assert false)
 
 (* Trace -------------------------------------------------------------------------*)
