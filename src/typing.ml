--- conflicted
+++ resolved
@@ -355,14 +355,11 @@
   List.mappdt (fun op sig_ -> (PT.Cmp op, sig_)) ops sigs
 
 let opsigs =
-<<<<<<< HEAD
-=======
   let eqsigs : (PT.operator * (M.vtyp list * M.vtyp)) list =
     let ops  = [PT.Equal; PT.Nequal] in
     let sigs = List.map (fun ty -> ([ty; ty], M.VTbool)) eqtypes in
     List.mappdt (fun op sig_ -> (PT.Cmp op, sig_)) ops sigs in
 
->>>>>>> 84d21a39
   let grptypes : (PT.operator * (M.vtyp list * M.vtyp)) list =
     let ops  =
       (List.map (fun x -> PT.Arith x) [PT.Plus ; PT.Minus])
@@ -388,16 +385,11 @@
     @ List.map (fun op -> (op, ([M.VTbool; M.VTbool], M.VTbool))) bins in
 
   let others : (PT.operator * (M.vtyp list * M.vtyp)) list =
-<<<<<<< HEAD
-    [ `Arith PT.Plus, ([M.VTdate    ; M.VTduration      ], M.VTdate)     ;
-      `Arith PT.Plus, ([M.VTint     ; M.VTduration      ], M.VTduration) ;
-      `Arith PT.Mult, ([M.VTrational; M.VTcurrency      ], M.VTcurrency) ;
-      `Arith PT.Mult, ([M.VTcurrency; M.VTrational      ], M.VTcurrency) ] in
-=======
-    [ PT.Arith PT.Plus, ([M.VTdate    ; M.VTduration      ], M.VTdate)             ;
-      PT.Arith PT.Plus, ([M.VTint     ; M.VTduration      ], M.VTduration)         ;
-      PT.Arith PT.Mult, ([M.VTrational; M.VTcurrency      ], M.VTcurrency       )  ] in
->>>>>>> 84d21a39
+    [ PT.Arith PT.Plus, ([M.VTdate    ; M.VTduration      ], M.VTdate)      ;
+      PT.Arith PT.Plus, ([M.VTint     ; M.VTduration      ], M.VTduration)  ;
+      PT.Arith PT.Mult, ([M.VTrational; M.VTcurrency      ], M.VTcurrency)  ;
+      PT.Arith PT.Mult, ([M.VTcurrency; M.VTrational      ], M.VTcurrency)
+        ] in
 
   cmpsigs @ grptypes @ rgtypes @ ariths @ bools @ others
 
@@ -1521,15 +1513,6 @@
         List.fold_left_map (fun e ({ pldesc = op }, e') ->
             match e.M.type_, e'.M.type_ with
             | Some ty, Some ty' -> begin
-<<<<<<< HEAD
-                let aout =
-                  Option.map (fun sig_ ->
-                      let term = M.Pcomp (tt_cmp_operator op, e, e') in
-                      mk_sp (Some sig_.osl_ret) term
-                    ) (select_operator env (loc tope) (`Cmp op, [ty; ty']))
-                in (e', aout)
-              end
-=======
               let aout =
                 Option.map (fun sig_ ->
                   let term = M.Pcomp (tt_cmp_operator op, e, e') in
@@ -1537,7 +1520,6 @@
                 ) (select_operator env (loc tope) (PT.Cmp op, [ty; ty']))
               in (e', aout)
             end
->>>>>>> 84d21a39
 
             | _, _ ->
               e', None)
