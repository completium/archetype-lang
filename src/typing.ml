(* -------------------------------------------------------------------- *)
open Ident
open Tools
open Location

module L  = Location
module PT = ParseTree
module A  = Ast
module T  = Michelson

(* -------------------------------------------------------------------- *)
module Type : sig
  val as_builtin          : A.ptyp -> A.vtyp option
  val as_container        : A.ptyp -> (A.ptyp * A.container) option
  val as_asset            : A.ptyp -> A.longident option
  val as_asset_collection : A.ptyp -> (A.longident * A.container) option
  val as_contract         : A.ptyp -> A.ptyp option
  val as_tuple            : A.ptyp -> (A.ptyp list) option
  val as_option           : A.ptyp -> A.ptyp option
  val as_set              : A.ptyp -> A.ptyp option
  val as_list             : A.ptyp -> A.ptyp option
  val as_map              : A.ptyp -> (A.ptyp * A.ptyp) option
  val as_big_map          : A.ptyp -> (A.ptyp * A.ptyp) option
  val as_iterable_big_map : A.ptyp -> (A.ptyp * A.ptyp) option
  val as_or               : A.ptyp -> (A.ptyp * A.ptyp) option
  val as_lambda           : A.ptyp -> (A.ptyp * A.ptyp) option
  val as_content_array    : A.ptyp -> A.ptyp option

  val is_asset     : A.ptyp -> bool
  val is_numeric   : A.ptyp -> bool
  val is_address   : A.ptyp -> bool
  val is_currency  : A.ptyp -> bool
  val is_primitive : A.ptyp -> bool
  val is_contract  : A.ptyp -> bool
  val is_option    : A.ptyp -> bool
  val is_set       : A.ptyp -> bool
  val is_list      : A.ptyp -> bool
  val is_map       : A.ptyp -> bool
  val is_big_map   : A.ptyp -> bool
  val is_iterable_big_map : A.ptyp -> bool
  val is_lambda    : A.ptyp -> bool
  val is_or        : A.ptyp -> bool

  module Michelson : sig
    val is_type          : A.ptyp -> bool
    val is_comparable    : A.ptyp -> bool
    val is_passable      : A.ptyp -> bool
    val is_storable      : A.ptyp -> bool
    val is_packable      : A.ptyp -> bool
    val is_big_map_value : A.ptyp -> bool
    val is_dupable       : A.ptyp -> bool
  end

  val support_eq : A.ptyp -> bool

  val equal     : A.ptyp -> A.ptyp -> bool
  val sig_equal : A.ptyp list -> A.ptyp list -> bool

  val compatible     : ?autoview:bool -> ?for_eq:bool -> from_:A.ptyp -> to_:A.ptyp -> bool
  val distance       : from_:A.ptyp -> to_:A.ptyp -> int option
  val sig_compatible : from_:A.ptyp list -> to_:A.ptyp list -> bool
  val sig_distance   : from_:A.ptyp list -> to_:A.ptyp list -> int option
  val join           : ?autoview:bool -> A.ptyp list -> A.ptyp option

  type trestr = [`MichelsonPackable]

  exception UnificationFailure

  val unify : ?restr:trestr Mint.t -> ptn:A.ptyp -> tg:A.ptyp -> A.ptyp Mint.t ref -> unit
  val subst : A.ptyp Mint.t -> A.ptyp -> A.ptyp

  val pktype : A.ptyp -> bool

  val create_tuple : A.ptyp list -> A.ptyp
end = struct
  let as_builtin   = function A.Tbuiltin   ty      -> Some ty      | _ -> None
  let as_container = function A.Tcontainer (ty, c) -> Some (ty, c) | _ -> None
  let as_asset     = function A.Tasset     x       -> Some x       | _ -> None
  let as_tuple     = function A.Ttuple     ts      -> Some ts      | _ -> None
  let as_contract  = function A.Tcontract  x       -> Some x       | _ -> None
  let as_ticket    = function A.Tticket    x       -> Some x       | _ -> None
  let as_option    = function A.Toption    t       -> Some t       | _ -> None
  let as_set       = function A.Tset       t       -> Some t       | _ -> None
  let as_list      = function A.Tlist      t       -> Some t       | _ -> None
  let as_map       = function A.Tmap       (k, v)  -> Some (k, v)  | _ -> None
  let as_big_map   = function A.Tbig_map   (a, r)  -> Some (a, r)  | _ -> None
  let as_iterable_big_map   = function A.Titerable_big_map   (a, r)  -> Some (a, r)  | _ -> None
  let as_or        = function A.Tor        (l, r)  -> Some (l, r)  | _ -> None
  let as_lambda    = function A.Tlambda    (a, r)  -> Some (a, r)  | _ -> None

  let as_content_array = function
      A.Tcontainer (ty, _) -> Some ty
    | A.Tset       t       -> Some t
    | A.Tlist      t       -> Some t
    | A.Tmap       (k, v)  -> Some (A.Ttuple [k; v])
    | A.Tbig_map   (k, v)  -> Some (A.Ttuple [k; v])
    | A.Titerable_big_map   (k, v)  -> Some (A.Ttuple [k; v])
    | _ -> None

  let as_asset_collection = function
    | A.Tcontainer (A.Tasset asset, c) -> Some (asset, c)
    | _ -> None

  let is_asset = function
    | A.Tasset _ -> true |  _ -> false

  let is_numeric = function
    | A.Tbuiltin (A.VTnat | A.VTint | A.VTrational) -> true |  _ -> false

  let is_address = function
    | A.Tbuiltin (A.VTaddress) -> true | _ -> false

  let is_currency = function
    | A.Tbuiltin (A.VTcurrency) -> true | _ -> false

  let is_primitive = function
    | A.Tbuiltin _ -> true | _ -> false

  let is_contract = function
    | A.Tcontract _ -> true | _ -> false

  let is_option = function
    | A.Toption _ -> true | _ -> false

  let is_set = function
    | A.Tset _ -> true | _ -> false

  let is_list = function
    | A.Tlist _ -> true | _ -> false

  let is_map = function
    | A.Tmap _ -> true | _ -> false

  let is_big_map = function
    | A.Tbig_map _ -> true | _ -> false

  let is_iterable_big_map = function
    | A.Titerable_big_map _ -> true | _ -> false

  let is_or = function
    | A.Tor _ -> true | _ -> false

  let is_lambda = function
    | A.Tlambda _ -> true | _ -> false

  module Michelson = struct
    let is_type t =
      match t with
      | A.Tnamed               _ -> false
      | A.Tasset               _ -> false
      | A.Trecord              _ -> true (* all record fields got a michelson type *)
      | A.Tenum                _ -> true
      | A.Tevent               _ -> true (* all record fields got a michelson type *)
      | A.Tbuiltin VTunit        -> true
      | A.Tbuiltin VTbool        -> true
      | A.Tbuiltin VTnat         -> true
      | A.Tbuiltin VTint         -> true
      | A.Tbuiltin VTrational    -> true
      | A.Tbuiltin VTdate        -> true
      | A.Tbuiltin VTduration    -> true
      | A.Tbuiltin VTstring      -> true
      | A.Tbuiltin VTaddress     -> true
      | A.Tbuiltin VTcurrency    -> true
      | A.Tbuiltin VTkey         -> true
      | A.Tbuiltin VTkeyhash     -> true
      | A.Tbuiltin VTsignature   -> true
      | A.Tbuiltin VTbytes       -> true
      | A.Tbuiltin VTchainid     -> true
      | A.Tbuiltin VTbls12_381_fr-> true
      | A.Tbuiltin VTbls12_381_g1-> true
      | A.Tbuiltin VTbls12_381_g2-> true
      | A.Tbuiltin VTnever       -> true
      | A.Tbuiltin VTchest       -> true
      | A.Tbuiltin VTchest_key   -> true
      | A.Tbuiltin VTtx_rollup_l2_address -> true
      | A.Tcontainer (_, Collection) -> false
      | A.Tcontainer _           -> true
      | A.Tset                 _ -> true
      | A.Tlist                _ -> true
      | A.Tmap                 _ -> true
      | A.Tbig_map             _ -> true
      | A.Titerable_big_map    _ -> true
      | A.Tor                  _ -> true
      | A.Tlambda              _ -> true
      | A.Ttuple               _ -> true
      | A.Toption              _ -> true
      | A.Toperation             -> true
      | A.Tcontract            _ -> true
      | A.Tticket              _ -> true
      | A.Tsapling_state       _ -> true
      | A.Tsapling_transaction _ -> true

    let rec is_comparable t =
      match t with
      | A.Tnamed               _ -> false
      | A.Tasset               _ -> false
      | A.Trecord              _ -> true (* TODO: Check if first field is comparable *)
      | A.Tenum                _ -> true
      | A.Tevent               _ -> true (* TODO: Check if first field is comparable *)
      | A.Tbuiltin VTunit        -> true
      | A.Tbuiltin VTbool        -> true
      | A.Tbuiltin VTnat         -> true
      | A.Tbuiltin VTint         -> true
      | A.Tbuiltin VTrational    -> true
      | A.Tbuiltin VTdate        -> true
      | A.Tbuiltin VTduration    -> true
      | A.Tbuiltin VTstring      -> true
      | A.Tbuiltin VTaddress     -> true
      | A.Tbuiltin VTcurrency    -> true
      | A.Tbuiltin VTkey         -> true
      | A.Tbuiltin VTkeyhash     -> true
      | A.Tbuiltin VTsignature   -> true
      | A.Tbuiltin VTbytes       -> true
      | A.Tbuiltin VTchainid     -> true
      | A.Tbuiltin VTbls12_381_fr-> false
      | A.Tbuiltin VTbls12_381_g1-> false
      | A.Tbuiltin VTbls12_381_g2-> false
      | A.Tbuiltin VTnever       -> true
      | A.Tbuiltin VTchest       -> true
      | A.Tbuiltin VTchest_key   -> true
      | A.Tbuiltin VTtx_rollup_l2_address -> true
      | A.Tcontainer           _ -> false
      | A.Tset                 _ -> false
      | A.Tlist                _ -> false
      | A.Tmap                 _ -> false
      | A.Tbig_map             _ -> false
      | A.Titerable_big_map    _ -> false
      | A.Tor           (t1, t2) -> is_comparable t1 && is_comparable t2
      | A.Tlambda              _ -> false
      | A.Ttuple               l -> List.for_all is_comparable l
      | A.Toption             ty -> is_comparable ty
      | A.Toperation             -> false
      | A.Tcontract            _ -> false
      | A.Tticket              _ -> false
      | A.Tsapling_state       _ -> false
      | A.Tsapling_transaction _ -> false

    let rec is_passable t =
      match t with
      | A.Tnamed               _ -> false
      | A.Tasset               _ -> false
      | A.Trecord              _ -> true
      | A.Tenum                _ -> true
      | A.Tevent               _ -> true
      | A.Tbuiltin VTunit        -> true
      | A.Tbuiltin VTbool        -> true
      | A.Tbuiltin VTnat         -> true
      | A.Tbuiltin VTint         -> true
      | A.Tbuiltin VTrational    -> true
      | A.Tbuiltin VTdate        -> true
      | A.Tbuiltin VTduration    -> true
      | A.Tbuiltin VTstring      -> true
      | A.Tbuiltin VTaddress     -> true
      | A.Tbuiltin VTcurrency    -> true
      | A.Tbuiltin VTkey         -> true
      | A.Tbuiltin VTkeyhash     -> true
      | A.Tbuiltin VTsignature   -> true
      | A.Tbuiltin VTbytes       -> true
      | A.Tbuiltin VTchainid     -> true
      | A.Tbuiltin VTbls12_381_fr-> true
      | A.Tbuiltin VTbls12_381_g1-> true
      | A.Tbuiltin VTbls12_381_g2-> true
      | A.Tbuiltin VTnever       -> true
      | A.Tbuiltin VTchest       -> true
      | A.Tbuiltin VTchest_key   -> true
      | A.Tbuiltin VTtx_rollup_l2_address -> true
      | A.Tcontainer (_, Collection) -> false
      | A.Tcontainer _           -> true
      | A.Tset                 _ -> true
      | A.Tlist                _ -> true
      | A.Tmap                 _ -> true
      | A.Tbig_map             _ -> true
      | A.Titerable_big_map    _ -> true
      | A.Tor                  _ -> true
      | A.Tlambda              _ -> true
      | A.Ttuple               l -> List.for_all is_passable l
      | A.Toption              _ -> true
      | A.Toperation             -> false
      | A.Tcontract            _ -> true
      | A.Tticket              t -> is_passable t
      | A.Tsapling_state       _ -> true
      | A.Tsapling_transaction _ -> true

    let rec is_storable t =
      match t with
      | A.Tnamed               _ -> false
      | A.Tasset               _ -> false
      | A.Trecord              _ -> true (* TODO: Check if all fields are storable *)
      | A.Tenum                _ -> true
      | A.Tevent               _ -> true (* TODO: Check if all fields are storable *)
      | A.Tbuiltin VTunit        -> true
      | A.Tbuiltin VTbool        -> true
      | A.Tbuiltin VTnat         -> true
      | A.Tbuiltin VTint         -> true
      | A.Tbuiltin VTrational    -> true
      | A.Tbuiltin VTdate        -> true
      | A.Tbuiltin VTduration    -> true
      | A.Tbuiltin VTstring      -> true
      | A.Tbuiltin VTaddress     -> true
      | A.Tbuiltin VTcurrency    -> true
      | A.Tbuiltin VTkey         -> true
      | A.Tbuiltin VTkeyhash     -> true
      | A.Tbuiltin VTsignature   -> true
      | A.Tbuiltin VTbytes       -> true
      | A.Tbuiltin VTchainid     -> true
      | A.Tbuiltin VTbls12_381_fr-> true
      | A.Tbuiltin VTbls12_381_g1-> true
      | A.Tbuiltin VTbls12_381_g2-> true
      | A.Tbuiltin VTnever       -> true
      | A.Tbuiltin VTchest       -> true
      | A.Tbuiltin VTchest_key   -> true
      | A.Tbuiltin VTtx_rollup_l2_address -> true
      | A.Tcontainer (_, Collection) -> false
      | A.Tcontainer _           -> true
      | A.Tset                 t -> is_storable t
      | A.Tlist                t -> is_storable t
      | A.Tmap            (k, v) -> List.for_all is_storable [k; v]
      | A.Tbig_map        (k, v) -> List.for_all is_storable [k; v]
      | A.Titerable_big_map(k, v)-> List.for_all is_storable [k; v]
      | A.Tor             (l, r) -> List.for_all is_storable [l; r]
      | A.Tlambda              _ -> true
      | A.Ttuple               l -> List.for_all is_storable l
      | A.Toption              t -> is_storable t
      | A.Toperation             -> false
      | A.Tcontract            _ -> false
      | A.Tticket              t -> is_storable t
      | A.Tsapling_state       _ -> true
      | A.Tsapling_transaction _ -> true

    let rec is_packable t =
      match t with
      | A.Tnamed               _ -> false
      | A.Tasset               _ -> false
      | A.Trecord              _ -> true (* TODO: check if all fields are packable *)
      | A.Tenum                _ -> true
      | A.Tevent               _ -> true (* TODO: check if all fields are packable *)
      | A.Tbuiltin VTunit        -> true
      | A.Tbuiltin VTbool        -> true
      | A.Tbuiltin VTnat         -> true
      | A.Tbuiltin VTint         -> true
      | A.Tbuiltin VTrational    -> true
      | A.Tbuiltin VTdate        -> true
      | A.Tbuiltin VTduration    -> true
      | A.Tbuiltin VTstring      -> true
      | A.Tbuiltin VTaddress     -> true
      | A.Tbuiltin VTcurrency    -> true
      | A.Tbuiltin VTkey         -> true
      | A.Tbuiltin VTkeyhash     -> true
      | A.Tbuiltin VTsignature   -> true
      | A.Tbuiltin VTbytes       -> true
      | A.Tbuiltin VTchainid     -> true
      | A.Tbuiltin VTbls12_381_fr-> true
      | A.Tbuiltin VTbls12_381_g1-> true
      | A.Tbuiltin VTbls12_381_g2-> true
      | A.Tbuiltin VTnever       -> true
      | A.Tbuiltin VTchest       -> true
      | A.Tbuiltin VTchest_key   -> true
      | A.Tbuiltin VTtx_rollup_l2_address -> true
      | A.Tcontainer (_, Collection) -> false
      | A.Tcontainer _           -> true
      | A.Tset                 t -> is_packable t
      | A.Tlist                t -> is_packable t
      | A.Tmap            (k, v) -> List.for_all is_packable [k; v]
      | A.Tbig_map             _ -> false
      | A.Titerable_big_map    _ -> false
      | A.Tor             (l, r) -> List.for_all is_packable [l; r]
      | A.Tlambda              _ -> true
      | A.Ttuple               l -> List.for_all is_packable l
      | A.Toption              t -> is_packable t
      | A.Toperation             -> false
      | A.Tcontract            _ -> true
      | A.Tticket              _ -> false
      | A.Tsapling_state       _ -> false
      | A.Tsapling_transaction _ -> true

    let rec is_big_map_value t =
      match t with
      | A.Tnamed        _        -> false
      | A.Tasset        _        -> false
      | A.Trecord       _        -> true (* TODO: check if all fields are typed for big map value *)
      | A.Tenum         _        -> true
      | A.Tevent        _        -> true (* TODO: check if all fields are typed for big map value *)
      | A.Tbuiltin VTunit        -> true
      | A.Tbuiltin VTbool        -> true
      | A.Tbuiltin VTnat         -> true
      | A.Tbuiltin VTint         -> true
      | A.Tbuiltin VTrational    -> true
      | A.Tbuiltin VTdate        -> true
      | A.Tbuiltin VTduration    -> true
      | A.Tbuiltin VTstring      -> true
      | A.Tbuiltin VTaddress     -> true
      | A.Tbuiltin VTcurrency    -> true
      | A.Tbuiltin VTkey         -> true
      | A.Tbuiltin VTkeyhash     -> true
      | A.Tbuiltin VTsignature   -> true
      | A.Tbuiltin VTbytes       -> true
      | A.Tbuiltin VTchainid     -> true
      | A.Tbuiltin VTbls12_381_fr-> true
      | A.Tbuiltin VTbls12_381_g1-> true
      | A.Tbuiltin VTbls12_381_g2-> true
      | A.Tbuiltin VTnever       -> true
      | A.Tbuiltin VTchest       -> true
      | A.Tbuiltin VTchest_key   -> true
      | A.Tbuiltin VTtx_rollup_l2_address -> true
      | A.Tcontainer (_, Collection) -> false
      | A.Tcontainer _           -> true
      | A.Tset                 t -> is_big_map_value t
      | A.Tlist                t -> is_big_map_value t
      | A.Tmap            (k, v) -> List.for_all is_big_map_value [k; v]
      | A.Tbig_map             _ -> false
      | A.Titerable_big_map    _ -> false
      | A.Tor             (l, r) -> List.for_all is_big_map_value [l; r]
      | A.Tlambda              _ -> true
      | A.Ttuple               l -> List.for_all is_big_map_value l
      | A.Toption              t -> is_big_map_value t
      | A.Toperation             -> false
      | A.Tcontract            _ -> true
      | A.Tticket              t -> is_big_map_value t
      | A.Tsapling_state       _ -> false
      | A.Tsapling_transaction _ -> true

    let is_dupable t =
      match t with
      | A.Tticket _ -> false
      | _           -> true
  end

  let support_eq = Michelson.is_comparable

  let equal = ((=) : A.ptyp -> A.ptyp -> bool)

  let distance ?(autoview = false) ?(for_eq = false) ~(from_ : A.ptyp) ~(to_ : A.ptyp) =
    match from_, to_ with
    | _, _ when equal from_ to_ ->
      Some 0

    | A.Tbuiltin bfrom, A.Tbuiltin bto -> begin
        match bfrom, bto with
        | A.VTnat      , A.VTint        -> Some 1
        | A.VTnat      , A.VTrational   -> Some 2
        | A.VTint      , A.VTrational   -> Some 1
        | A.VTstring   , A.VTkey        -> Some 1
        | A.VTstring   , A.VTkeyhash    -> Some 1
        | A.VTstring   , A.VTsignature  -> Some 1

        | A.VTbls12_381_fr, A.VTnat -> Some 3
        | A.VTbls12_381_fr, A.VTint -> Some 2

        | A.VTint, A.VTbls12_381_fr -> Some 1
        | A.VTnat, A.VTbls12_381_fr -> Some 2

        | A.VTstring, A.VTchainid -> Some 1
        | A.VTbytes, A.VTchainid -> Some 1

        | A.VTbytes, A.VTbls12_381_fr -> Some 1
        | A.VTbytes, A.VTbls12_381_g2 -> Some 1
        | A.VTbytes, A.VTbls12_381_g1 -> Some 1

        | A.VTbytes, A.VTchest -> Some 1
        | A.VTbytes, A.VTchest_key -> Some 1

        (* | A.VTcurrency , A.VTnat when not for_eq -> Some 1 *)
        | A.VTduration , A.VTint when not for_eq -> Some 1

        | _, _ -> None
      end

    | A.Tbuiltin A.VTbytes, A.Tsapling_transaction _ -> Some 1

    | A.Tbuiltin A.VTaddress, A.Tcontract Tbuiltin (VTunit) ->
      Some 1

    | A.Tcontainer (ty1, cf), A.Tcontainer (ty2, ct) ->
      if   equal ty1 ty2 && (cf = ct || (autoview && ct = A.AssetView))
      then Some 0
      else None

    | _, _ ->
      None

  let compatible ?autoview ?for_eq ~(from_ : A.ptyp) ~(to_ : A.ptyp) =
    Option.is_some (distance ?autoview ?for_eq ~from_ ~to_)

  let join ?autoview (tys : A.ptyp list) =
    let module E = struct exception Error end in

    let join2 ty1 ty2 =
      if compatible ?autoview ~for_eq:false ~from_:ty1 ~to_:ty2 then ty2 else
      if compatible ?autoview ~for_eq:false ~from_:ty2 ~to_:ty1 then ty1 else
        raise E.Error in

    try
      match tys with
      | [] -> raise E.Error
      | ty :: tys -> Some (List.fold_left join2 ty tys)

    with E.Error -> None

  let distance ~(from_ : A.ptyp) ~(to_ : A.ptyp) =
    distance ~autoview:false ~for_eq:false ~from_ ~to_

  let sig_compatible ~(from_ : A.ptyp list) ~(to_ : A.ptyp list) =
    List.length from_ = List.length to_
    && List.for_all2
      (fun from_ to_ -> compatible ~autoview:false ~for_eq:false ~from_ ~to_)
      from_ to_

  let sig_distance ~(from_ : A.ptyp list) ~(to_ : A.ptyp list) =
    if List.length from_ <> List.length to_ then None else

      let module E = struct exception Reject end in

      try
        let i =
          List.fold_left2 (fun d from_ to_ ->
              d + Option.get_exn E.Reject (distance ~from_ ~to_)
            ) 0 from_ to_
        in Some i
      with E.Reject -> None

  let sig_equal tys1 tys2 =
    List.length tys1 = List.length tys2
    && List.for_all2 equal tys1 tys2

  type trestr = [`MichelsonPackable]

  exception UnificationFailure

  let unify ?(restr = Mint.empty) ~(ptn : A.ptyp) ~(tg : A.ptyp) (map : A.ptyp Mint.t ref) =
    let module E = struct exception Error end in

    try
      let rec doit (ptn : A.ptyp) (tg : A.ptyp) =
        match ptn, tg with
        | A.Tnamed i, _ -> begin
            begin match Mint.find_opt i restr with
              | Some `MichelsonPackable ->
                if not (Michelson.is_packable tg) then
                  raise E.Error;
              | None -> () end;

            map := !map |> Mint.update i (function
                | None    -> Some tg
                | Some ty ->
                  if   compatible ~autoview:false ~for_eq:false ~to_:ty ~from_:tg
                  then Some ty
                  else raise E.Error)
          end

        | Toperation, Toperation ->
          ()

        | Tasset    x, Tasset    y
        | Tenum     x, Tenum     y ->
          if x <> y then raise E.Error

        | Tbuiltin x, Tbuiltin y ->
          if x <> y then raise E.Error

        | Tset      ptn, Tset      tg
        | Tlist     ptn, Tlist     tg
        | Toption   ptn, Toption   tg
        | Tcontract ptn, Tcontract tg
        | Tticket   ptn, Tticket   tg ->
          doit ptn tg

        | Tmap (kptn, vptn), Tmap (ktg, vtg) ->
          List.iter2 doit [kptn; vptn] [ktg; vtg]

        | Tbig_map (kptn, vptn), Tbig_map (ktg, vtg) ->
          List.iter2 doit [kptn; vptn] [ktg; vtg]

        | Titerable_big_map (kptn, vptn), Titerable_big_map (ktg, vtg) ->
          List.iter2 doit [kptn; vptn] [ktg; vtg]

        | Tor (lptn, rptn), Tor (ltg, rtg) ->
          List.iter2 doit [lptn; rptn] [ltg; rtg]

        | Tlambda (lptn, rptn), Tlambda (ltg, rtg) ->
          List.iter2 doit [lptn; rptn] [ltg; rtg]

        | Tcontainer (ptn, x), Tcontainer (tg, y) when x = y ->
          doit ptn tg

        | Ttuple ptn, Ttuple tg when List.length ptn = List.length tg ->
          List.iter2 doit ptn tg

        | _, _ ->
          raise E.Error

      in

      if not (compatible ~autoview:false ~for_eq:false ~to_:ptn ~from_:tg) then
        doit ptn tg

    with E.Error -> raise UnificationFailure

  let subst (subst : A.ptyp Mint.t) (ty : A.ptyp) : A.ptyp =
    let rec doit (ty : A.ptyp) =
      match ty with
      | Tnamed i -> Option.get (Mint.find_opt i subst)
      | Tasset    _
      | Trecord   _
      | Tenum     _
      | Tevent    _
      | Toperation
      | Tsapling_state _
      | Tsapling_transaction _
      | Tbuiltin  _ -> ty
      | Tcontainer (ty, c) -> Tcontainer (doit ty, c)
      | Tset        ty     -> Tset       (doit ty)
      | Tlist       ty     -> Tlist      (doit ty)
      | Tmap       (k, v)  -> Tmap       (doit k, doit v)
      | Tbig_map   (k, v)  -> Tbig_map   (doit k, doit v)
      | Titerable_big_map   (k, v)  -> Titerable_big_map   (doit k, doit v)
      | Tor        (l, r)  -> Tor        (doit l, doit r)
      | Tlambda    (a, r)  -> Tlambda    (doit a, doit r)
      | Ttuple      ty     -> Ttuple     (List.map doit ty)
      | Toption     ty     -> Toption    (doit ty)
      | Tcontract   ty     -> Tcontract  (doit ty)
      | Tticket     ty     -> Tticket    (doit ty)

    in doit ty

  let pktype = Michelson.is_comparable

  let create_tuple (tys : A.ptyp list) =
    match tys with
    | []   -> A.vtunit
    | [ty] -> ty
    | tys  -> A.Ttuple tys
end

(* -------------------------------------------------------------------- *)
type opsig = {
  osl_sig : A.ptyp list;
  osl_ret : A.ptyp;
} [@@deriving show {with_path = false}]


(* -------------------------------------------------------------------- *)
type namespace =
  | Current
  | Named of ident

[@@deriving show {with_path = false}]

let uknm = Current

type longident = namespace * ident [@@deriving show {with_path = false}]
type fullname  = A.lident * A.lident [@@deriving show {with_path = false}]

let unloc_longident (lid : A.longident) = unloc (snd lid)

let mknm (nm, id) =
  (match nm with None -> Current | Some x -> Named x), id

let unloc_nm = function
  | PT.SINone   -> Current
  | PT.SIParent -> Current
  | PT.SIId nm  -> Named (unloc nm)

let unloc_nmid (nm, x) =
  (unloc_nm nm, unloc x)

let loc_nmid (nm, x) =
  let nm =
    match nm with
    | PT.SINone   -> []
    | PT.SIParent -> []
    | PT.SIId nm  -> [loc nm]
  in Location.mergeall (loc x :: nm)

(* -------------------------------------------------------------------- *)
type error_desc =
  | TODO
  | AEntryExpected                     of A.ptyp
  | AlienPattern
  | AnonymousFieldInEffect
  | AssetExpected                      of A.ptyp
  | AssetOrRecordExpected              of A.ptyp
  | AssetUpdateInNonFormula
  | AssetWithoutFields
  | AssetWithoutPKey
  | BeforeIrrelevant                   of [`Local | `State]
  | BeforeOrLabelInExpr
  | BindingInExpr
  | CannotAssignArgument               of ident
  | CannotAssignConstVar               of ident
  | CannotAssignLoopIndex              of ident
  | CannotAssignPatternVariable        of ident
  | CannotAssignStorageVariableInFunction of ident
  | CannotAssignStorageVariableInView  of ident
  | CannotCallFunctionInView
  | CannotCaptureVariables
  | CannotEffectConstVar
  | CannotInfer
  | CannotInferAnonAssetOrRecord
  | CannotInferCollectionType
  | CannotUpdatePKey
  | CannotUseInstrWithSideEffectInFunction
  | CannotUseInstrWithSideEffectInView
  | CollectionExpected
  | ContainerOfNonAsset
  | ContractInvariantInLocalSpec
  | DetachInvalidExprFrom
  | DetachInvalidType                       of ident
  | DifferentMemoSizeForSaplingVerifyUpdate of int * int
  | DivergentExpr
  | DoesNotSupportMethodCall
  | DuplicatedArgName                  of ident
  | DuplicatedCtorName                 of ident
  | DuplicatedFieldInAssetDecl         of ident
  | DuplicatedFieldInAssetOrRecordLiteral of ident
  | DuplicatedFieldInRecordDecl        of ident
  | DuplicatedInitMarkForCtor
  | DuplicatedPackingVar               of ident
  | DuplicatedPkeyField                of ident
  | DuplicatedVarDecl                  of ident
  | EffectInGlobalSpec
  | EmptyEnumDecl
  | ExpressionExpected
  | FileNotFound                       of ident
  | ForeignState                       of ident option * ident option
  | FormulaExpected
  | IncompatibleSpecSig
  | IncompatibleTypes                  of A.ptyp * A.ptyp
  | IndexOutOfBoundForTuple
  | InvalidArcheTypeDecl
  | InvalidArgForGlobalConstant
  | InvalidAssetCollectionExpr         of A.ptyp
  | InvalidAssetExpression
  | InvalidAssetGetContainer           of A.container
  | InvalidCallByAsset
  | InvalidCallByExpression
  | InvalidContractValueForCreateContract
  | InvalidEffectForCtn                of A.container * A.container list
  | InvalidEntryDescription
  | InvalidEntryExpression
  | InvalidEventType
  | InvalidExpression
  | InvalidExpressionForEffect
  | InvalidExprressionForTupleAccess
  | InvalidFailIdType                  of ident * A.ptyp * A.ptyp
  | InvalidFieldsCountInAssetOrRecordLiteral
  | InvalidFoldInit                    of A.ptyp
  | InvalidForIdentMap
  | InvalidForIdentSimple
  | InvalidFormula
  | InvalidInstruction
  | InvalidKeyFieldInAssetValueType
  | InvalidLValue
  | InvalidMapType
  | InvalidMethodInExec
  | InvalidMethodInFormula
  | InvalidMethodWithBigMap            of ident
  | InvalidMethodWithIterableBigMap    of ident
  | InvalidNumberOfArguments           of int * int
  | InvalidNumberOfParameters          of int * int
  | InvalidPackingExpr
  | InvalidPackingFormat
  | InvalidRecordFieldType
  | InvalidRoleExpression
  | InvalidSaplingEmptyStateArg
  | InvalidSecurityEntry
  | InvalidSecurityRole
  | InvalidSortingExpression
  | InvalidSourcedByAsset
  | InvalidSourcedByExpression
  | InvalidStateExpression
  | InvalidStringValue
  | InvalidTezValueOverflow
  | InvalidTypeDeclOpt
  | InvalidTypeForAddressToContract
  | InvalidTypeForBigMapKey
  | InvalidTypeForBigMapValue
  | InvalidTypeForCallview
  | InvalidTypeForContract
  | InvalidTypeForDoFailIf
  | InvalidTypeForDoRequire
  | InvalidTypeForEntrypoint
  | InvalidTypeForFail
  | InvalidTypeForFailSome
  | InvalidTypeForGlobalConstant
  | InvalidTypeForLambdaArgument
  | InvalidTypeForLambdaReturn
  | InvalidTypeForMake
  | InvalidTypeForMakeEvent
  | InvalidTypeForMapKey
  | InvalidTypeForMapOperator          of A.ptyp
  | InvalidTypeForMapValue
  | InvalidTypeForOptionalAssign
  | InvalidTypeForOrLeft
  | InvalidTypeForOrRight
  | InvalidTypeForParameter
  | InvalidTypeForPk
  | InvalidTypeForSet
  | InvalidTypeForTuple
  | InvalidArgumentType                of A.ptyp * A.ptyp
  | InvalidArlFile
  | InvalidStorageType                 of A.ptyp * A.ptyp
  | InvalidTzFile
  | InvalidValueForCurrency
  | InvalidValueForMemoSize
  | InvalidVariableForMethod
  | InvalidVarOrArgType
  | LabelInNonInvariant
  | LetInElseInInstruction
  | LetInElseOnNonOption
  | MethodCallInPredicate
  | MisorderedPkeyFields
  | MissingFieldInAssetOrRecordLiteral of ident
  | MixedAnonInAssetOrRecordLiteral
  | MixedFieldNamesInAssetOrRecordLiteral of longident list
  | MoreThanOneInitState               of ident list
  | MultipleAssetStateDeclaration
  | MultipleInitialMarker
  | MultipleMatchingFunction           of ident * A.ptyp list * (A.ptyp list * A.ptyp) list
  | MultipleMatchingOperator           of PT.operator * A.ptyp list * opsig list
  | MultipleStateDeclaration
  | NameIsAlreadyBound                 of ident * Location.t option
  | NoLetInInstruction
  | NoMatchingFunction                 of ident * A.ptyp list
  | NoMatchingOperator                 of PT.operator * A.ptyp list
  | NonCodeLabel                       of ident
  | NonHomogeneousPattern              of ident
  | NonIterable
  | NonIterableBigMapAsset             of longident
  | NonLoopLabel                       of ident
  | NoSuchMethod                       of ident
  | NotAKeyOfType
  | NotAnAssetType
  | NotAnEnumType
  | NotAPrimitiveType
  | NotARole                           of ident
  | NumericExpressionExpected
  | NumericOrCurrencyExpressionExpected
  | OpInRecordLiteral
  | OrphanedLabel                      of ident
  | PackUnpackOnNonPrimitive
  | PartialMatch                       of ident list
  | PostConditionInGlobalSpec
  | ReadOnlyGlobal                     of ident
  | RecordExpected
  | ReturnInVoidContext
  | RecordUpdateDuplicatedFieldName    of ident
  | RecordUpdateOnNonRecordOrAsset
  | RecordUpdateOnPKey
  | RecordUpdateWithInvalidFieldName
  | SecurityInExpr
  | SpecOperatorInExpr
  | StringLiteralExpected
  | TransferWithoutDest
  | UninitializedVar
  | UnknownAsset                       of ident
  | UnknownAssetToProperty             of ident
  | UnknownCreateContractExtension     of ident
  | UnknownEntry                       of ident
  | UnknownEnum                        of ident
  | UnknownFailId                      of ident
  | UnknownField                       of longident * ident
  | UnknownFieldName                   of ident
  | UnknownFunction                    of ident
  | UnknownGetter                      of ident
  | UnknownImport                      of ident
  | UnknownImportExtension             of ident
  | UnknownView                        of ident
  | UnknownLabel                       of ident
  | UnknownLocalOrVariable             of longident
  | UnknownProcedure                   of ident
  | UnknownState                       of ident
  | UnknownTypeName                    of longident
  | UnknownVariable                    of ident
  | UpdateEffectOnPkey
  | UpdateEffectWithoutDefault
  | UselessPattern
  | UsePkeyOfInsteadOfAsset
  | VoidMethodInExpr
  | VSetInExpr
  | VSetOnNonAsset
[@@deriving show {with_path = false}]

type error = L.t * error_desc

(* -------------------------------------------------------------------- *)
let pp_operator fmt (op : PT.operator) : unit =
  let pp = Printer_tools.pp_str fmt in
  match op with
  | Logical And   -> pp "and"
  | Logical Or    -> pp "or"
  | Logical Xor   -> pp "xor"
  | Cmp Equal     -> pp "="
  | Cmp Nequal    -> pp "<>"
  | Cmp Gt        -> pp ">"
  | Cmp Ge        -> pp ">="
  | Cmp Lt        -> pp "<"
  | Cmp Le        -> pp "<="
  | Arith Plus    -> pp "+"
  | Arith Minus   -> pp "-"
  | Arith Mult    -> pp "*"
  | Arith DivRat  -> pp "/"
  | Arith DivEuc  -> pp "div"
  | Arith Modulo  -> pp "%"
  | Arith DivMod  -> pp "/%"
  | Arith ThreeWayCmp -> pp "<=>"
  | Arith ShiftLeft   -> pp "<<"
  | Arith ShiftRight  -> pp ">>"
  | Unary Uminus  -> pp "unary -"
  | Unary Not     -> pp "not"

(* -------------------------------------------------------------------- *)
let pp_namespace fmt nm =
  let nm =
    match nm with
    | Current -> ""
    | Named x -> Format.sprintf "%s::" x
  in Format.pp_print_string fmt nm

(* -------------------------------------------------------------------- *)
let pp_longident fmt (nm, x) =
  Format.fprintf fmt "%a%a" pp_namespace nm pp_ident x

(* -------------------------------------------------------------------- *)
let pp_error_desc fmt e =
  let pp s = Format.fprintf fmt s in

  match e with
  | TODO                               -> pp "TODO"
  | AEntryExpected ty                  -> pp "Expecting an entry point, not a `%a'" Printer_ast.pp_ptyp ty
  | AlienPattern                       -> pp "This pattern does not belong to the enumeration"
  | AnonymousFieldInEffect             -> pp "Anonymous field in effect"
  | AssetExpected ty                   -> pp "Asset expected (found a %a)" Printer_ast.pp_ptyp ty
  | AssetOrRecordExpected ty           -> pp "Asset or record expected (found a %a)" Printer_ast.pp_ptyp ty
  | AssetUpdateInNonFormula            -> pp "Asset record updated can only appear in formulas"
  | AssetWithoutFields                 -> pp "Asset declaration without fields"
  | AssetWithoutPKey                   -> pp "Asset declaration without a primary key"
  | BeforeIrrelevant `Local            -> pp "The `before' modifier cannot be used on local variables"
  | BeforeIrrelevant `State            -> pp "The `before' modifier cannot be used on state constructors"
  | BeforeOrLabelInExpr                -> pp "The `before' or label modifiers can only be used in formulas"
  | BindingInExpr                      -> pp "Binding in expression"
  | CannotAssignArgument  x            -> pp "Cannot assign argument `%s'" x
  | CannotAssignConstVar x             -> pp "Cannot assign to `%s' because it is a constant" x
  | CannotAssignLoopIndex x            -> pp "Cannot assign loop index `%s'" x
  | CannotAssignPatternVariable x      -> pp "Cannot assign pattern variable `%s'" x
  | CannotAssignStorageVariableInFunction x -> pp "Cannot assign storage variable `%s' in function" x
  | CannotAssignStorageVariableInView x -> pp "Cannot assign storage variable `%s' in view" x
  | CannotCaptureVariables             -> pp "Cannot capture variables in this context"
  | CannotCallFunctionInView           -> pp "Cannot call function in view"
  | CannotEffectConstVar               -> pp "Cannot apply an effect on constant variable"
  | CannotInfer                        -> pp "Cannot infer type"
  | CannotInferAnonAssetOrRecord       -> pp "Cannot infer anonymous asset or record"
  | CannotInferCollectionType          -> pp "Cannot infer collection type"
  | CannotUpdatePKey                   -> pp "Cannot modify the primary key of asset"
  | CannotUseInstrWithSideEffectInFunction -> pp "Cannot use instruction with side effect in function"
  | CannotUseInstrWithSideEffectInView -> pp "Cannot use instruction with side effect in view"
  | CollectionExpected                 -> pp "Collection expected"
  | ContainerOfNonAsset                -> pp "The base type of a container must be an asset type"
  | ContractInvariantInLocalSpec       -> pp "Contract invariants at local levl are forbidden"
  | DetachInvalidExprFrom              -> pp "Invalid 'from' expression"
  | DetachInvalidType id               -> pp "Invalid type of `%s' for `detach' variable" id
  | DifferentMemoSizeForSaplingVerifyUpdate (n1, n2) -> pp "Different memo size for sapling_verify_update (%i <> %i)" n1 n2
  | DivergentExpr                      -> pp "Divergent expression"
  | DoesNotSupportMethodCall           -> pp "Cannot use method calls on this kind of objects"
  | DuplicatedArgName x                -> pp "Duplicated argument name: %s" x
  | DuplicatedCtorName i               -> pp "Duplicated constructor name: %a" pp_ident i
  | DuplicatedFieldInAssetDecl i       -> pp "Duplicated field in asset declaration: %a" pp_ident i
  | DuplicatedFieldInAssetOrRecordLiteral i
    -> pp "Duplicated field in asset or record literal: %a" pp_ident i
  | DuplicatedFieldInRecordDecl i      -> pp "Duplicated field in record declaration: %a" pp_ident i
  | DuplicatedInitMarkForCtor          -> pp "Duplicated 'initialized by' section for asset"
  | DuplicatedPackingVar x             -> pp "Duplicated packing variable: %a" pp_ident x
  | DuplicatedPkeyField x              -> pp "Duplicated primary key field: %a" pp_ident x
  | DuplicatedVarDecl i                -> pp "Duplicated variable declaration: %a" pp_ident i
  | EffectInGlobalSpec                 -> pp "Effects at global level are forbidden"
  | EmptyEnumDecl                      -> pp "Empty state/enum declaration"
  | ExpressionExpected                 -> pp "Expression expected"
  | FileNotFound i                     -> pp "File not found: %s" i
  | ForeignState (i1, i2)              -> pp "Expecting a state of %a, not %a" pp_ident (Option.get_dfl "<global>" i1) pp_ident (Option.get_dfl "<global>" i2)
  | FormulaExpected                    -> pp "Formula expected"
  | IncompatibleSpecSig                -> pp "Specification's signature does not match the one of the targeted object"
  | IncompatibleTypes (t1, t2)         -> pp "Incompatible types: found '%a' but expected '%a'" Printer_ast.pp_ptyp t1 Printer_ast.pp_ptyp t2
  | IndexOutOfBoundForTuple            -> pp "Index out of bounds for tuple"
  | InvalidArcheTypeDecl               -> pp "Invalid Archetype declaration"
  | InvalidArgForGlobalConstant        -> pp "Invalid argument for `global_constant', must be a constant expr"
  | InvalidAssetCollectionExpr ty      -> pp "Invalid asset collection expression: %a" A.pp_ptyp ty
  | InvalidAssetExpression             -> pp "Invalid asset expression"
  | InvalidAssetGetContainer c         -> pp "Operator `[]` is not available for %a" Printer_ast.pp_container c
  | InvalidCallByExpression            -> pp "Invalid 'Calledby' expression"
  | InvalidContractValueForCreateContract -> pp "Invalid argument for `create_contract`"
  | InvalidCallByAsset                 -> pp "Invalid 'Calledby' asset, the key must be typed address"
  | InvalidEffectForCtn _              -> pp "Invalid effect for this container kind"
  | InvalidEntryDescription            -> pp "Invalid entry description"
  | InvalidEntryExpression             -> pp "Invalid entry expression"
  | InvalidExpression                  -> pp "Invalid expression"
  | InvalidExpressionForEffect         -> pp "Invalid expression for effect"
  | InvalidExprressionForTupleAccess   -> pp "Invalid expression for tuple access, only int literals are allowed"
  | InvalidEventType                   -> pp "Invalid type, only event type are allowed"
  | InvalidFailIdType (id, e, _)       -> pp "'%s' type, expected '%a'" id Printer_ast.pp_ptyp e
  | InvalidFieldsCountInAssetOrRecordLiteral
    -> pp "Invalid fields count in asset or record literal"
  | InvalidFoldInit ty                 -> pp "Fold operator initializer should have a sum type, not %a" Printer_ast.pp_ptyp ty
  | InvalidForIdentMap                 -> pp "Invalid identifier for map iteration, must specify two identifiers like (x, y) instead of x"
  | InvalidForIdentSimple              -> pp "Invalid identifiers for iteration, excpted only one identifier"
  | InvalidFormula                     -> pp "Invalid formula"
  | InvalidInstruction                 -> pp "Invalid instruction"
  | InvalidKeyFieldInAssetValueType    -> pp "Key field asset is not in asset_value type"
  | InvalidLValue                      -> pp "Invalid left-value"
  | InvalidMapType                     -> pp "Invalid map type"
  | InvalidMethodInExec                -> pp "Invalid method in execution"
  | InvalidMethodInFormula             -> pp "Invalid method in formula"
  | InvalidMethodWithIterableBigMap id -> pp "Invalid method with iterable big map asset: %s" id
  | InvalidMethodWithBigMap id         -> pp "Invalid method with big map asset: %s" id
  | InvalidNumberOfArguments (n1, n2)  -> pp "Invalid number of arguments: found '%i', but expected '%i'" n2 n1
  | InvalidNumberOfParameters (n1, n2) -> pp "Invalid number of parameters: found '%i', but expected '%i'" n2 n1
  | InvalidPackingExpr                 -> pp "Invalid packing expression"
  | InvalidPackingFormat               -> pp "Invalid packing format"
  | InvalidRecordFieldType             -> pp "Invalid record field's type"
  | InvalidRoleExpression              -> pp "Invalid role expression"
  | InvalidSaplingEmptyStateArg        -> pp "Invalid sapling empty state argument, it must be a literal"
  | InvalidSecurityEntry               -> pp "Invalid security entry"
  | InvalidSecurityRole                -> pp "Invalid security role"
  | InvalidSortingExpression           -> pp "Invalid sorting expression"
  | InvalidSourcedByExpression         -> pp "Invalid 'Sourcedby' expression"
  | InvalidSourcedByAsset              -> pp "Invalid 'Sourcedby' asset, the key must be typed address"
  | InvalidStateExpression             -> pp "Invalid state expression"
  | InvalidStringValue                 -> pp "Invalid string value"
  | InvalidTezValueOverflow            -> pp "Overflow tez value"
  | InvalidTypeForAddressToContract    -> pp "Invalid type for address_to_contract"
  | InvalidTypeForBigMapKey            -> pp "Invalid type for big map key"
  | InvalidTypeForBigMapValue          -> pp "Invalid type for big map value"
  | InvalidTypeForCallview             -> pp "Invalid type for call_view"
  | InvalidTypeForContract             -> pp "Invalid type for contract"
  | InvalidTypeDeclOpt                 -> pp "Invalid type optional declaration, must be typed option"
  | InvalidTypeForDoFailIf             -> pp "Invalid type for dofailif"
  | InvalidTypeForDoRequire            -> pp "Invalid type for dorequire"
  | InvalidTypeForEntrypoint           -> pp "Invalid type for entrypoint"
  | InvalidTypeForFail                 -> pp "Invalid type for fail, must be typed packable type"
  | InvalidTypeForFailSome             -> pp "Invalid type for fail_some, must be typed option of packable type"
  | InvalidTypeForGlobalConstant       -> pp "Invalid argument for 'global_constant`"
  | InvalidTypeForLambdaArgument       -> pp "Invalid type for lambda argument"
  | InvalidTypeForLambdaReturn         -> pp "Invalid type for lambda return"
  | InvalidTypeForMake                 -> pp "Invalid type for Make"
  | InvalidTypeForMakeEvent            -> pp "Invalid type for 'make_event'"
  | InvalidTypeForMapOperator ty       -> pp "Map operator should be applied to a list or an option, not %a" Printer_ast.pp_ptyp ty
  | InvalidTypeForMapKey               -> pp "Invalid type for map key"
  | InvalidTypeForMapValue             -> pp "Invalid type for map value"
  | InvalidTypeForParameter            -> pp "Invalid type for parameter"
  | InvalidTypeForOrLeft               -> pp "Invalid type for or left"
  | InvalidTypeForOrRight              -> pp "Invalid type for or right"
  | InvalidTypeForOptionalAssign       -> pp "Invalid type for optional assignment, must be an option type"
  | InvalidTypeForPk                   -> pp "Invalid type for primary key"
  | InvalidTypeForSet                  -> pp "Invalid type for set"
  | InvalidTypeForTuple                -> pp "Invalid type for tuple"
  | InvalidArgumentType (from_, to_)   -> pp "Invalid argument type, expected: %a, actual: %a" Printer_ast.pp_ptyp to_ Printer_ast.pp_ptyp from_
  | InvalidArlFile                     -> pp "Invalid arl file"
  | InvalidStorageType (from_, to_)    -> pp "Invalid storage type, expected: %a, actual: %a" Printer_ast.pp_ptyp to_ Printer_ast.pp_ptyp from_
  | InvalidTzFile                      -> pp "Invalid tz file"
  | InvalidValueForCurrency            -> pp "Invalid value for currency"
  | InvalidVariableForMethod           -> pp "Invalid variable for method"
  | InvalidVarOrArgType                -> pp "A variable / argument type cannot be an asset or a collection"
  | InvalidValueForMemoSize            -> pp "Invalid value for memo size (0 <= n <= 65535)"
  | LabelInNonInvariant                -> pp "The label modifier can only be used in invariants"
  | LetInElseInInstruction             -> pp "Let In else in instruction"
  | LetInElseOnNonOption               -> pp "Let in else on non-option type"
  | MethodCallInPredicate              -> pp "Cannot call methods in predicates"
  | MisorderedPkeyFields               -> pp "Primary keys order should follow asset fields order"
  | MissingFieldInAssetOrRecordLiteral i
    -> pp "Missing field in asset or record literal: %a" pp_ident i
  | MixedAnonInAssetOrRecordLiteral    -> pp "Mixed anonymous in asset or record literal"
  | MixedFieldNamesInAssetOrRecordLiteral l
    -> pp "Mixed field names in asset or record literal: %a" (Printer_tools.pp_list "," pp_longident) l
  | MoreThanOneInitState l             -> pp "More than one initial state: %a" (Printer_tools.pp_list ", " pp_ident) l
  | MultipleAssetStateDeclaration      -> pp "Multiple asset states declaration"
  | MultipleInitialMarker              -> pp "Multiple 'initial' marker"
  | MultipleStateDeclaration           -> pp "Multiple state declaration"
  | NameIsAlreadyBound (i, None)       -> pp "Name is already bound: %a" pp_ident i
  | NameIsAlreadyBound (i, Some l)     -> pp "Name is already bound: %a (previous definition: %s)" pp_ident i (Location.tostring l)
  | NoLetInInstruction                 -> pp "No Let In in instruction"
  | NonCodeLabel i                     -> pp "Not a code label: %a" pp_ident i
  | NonHomogeneousPattern x            -> pp "This variable must appear in all sub-patterns: %a" pp_ident x
  | NonIterable                        -> pp "Cannot iterate over"
  | NonIterableBigMapAsset i           -> pp "Asset to big_map is not iterable: %a" pp_longident i
  | NonLoopLabel i                     -> pp "Not a loop label: %a" pp_ident i
  | NoSuchMethod i                     -> pp "No such method: %a" pp_ident i
  | NotAKeyOfType                      -> pp "pkey-of type expected"
  | NotAnAssetType                     -> pp "Asset type expected"
  | NotAnEnumType                      -> pp "Enumeration type expected"
  | NotAPrimitiveType                  -> pp "Primitive type expected"
  | NotARole i                         -> pp "Not a role: %a" pp_ident i
  | NumericExpressionExpected          -> pp "Expecting numerical expression"
  | NumericOrCurrencyExpressionExpected-> pp "Expecting numerical or currency expression"
  | OpInRecordLiteral                  -> pp "Operation in record literal"
  | OrphanedLabel i                    -> pp "Label not used: %a" pp_ident i
  | PackUnpackOnNonPrimitive           -> pp "Cannot pack / unpack non primitive types"
  | PartialMatch ps                    -> pp "Partial match (%a)" (Printer_tools.pp_list ", " pp_ident) ps
  | PostConditionInGlobalSpec          -> pp "Post-conditions at global level are forbidden"
  | ReadOnlyGlobal i                   -> pp "Global is read only: %a" pp_ident i
  | RecordExpected                     -> pp "Record expected"
  | ReturnInVoidContext                -> pp "Unexpected return in void context"
  | RecordUpdateDuplicatedFieldName x  -> pp "Duplicated field name: %a" pp_ident x
  | RecordUpdateOnNonRecordOrAsset     -> pp "Record update on a non-record/asset expression"
  | RecordUpdateOnPKey                 -> pp "Record updates cannot act on primary keys"
  | RecordUpdateWithInvalidFieldName   -> pp "Unknown or invalid field name"
  | SecurityInExpr                     -> pp "Found securtiy predicate in expression"
  | SpecOperatorInExpr                 -> pp "Specification operator in expression"
  | StringLiteralExpected              -> pp "Expecting a string literal"
  | TransferWithoutDest                -> pp "Transfer without destination"
  | UninitializedVar                   -> pp "This variable declaration is missing an initializer"
  | UnknownAsset i                     -> pp "Unknown asset: %a" pp_ident i
  | UnknownAssetToProperty i           -> pp "Unknown asset to property: %a" pp_ident i
  | UnknownCreateContractExtension i   -> pp "Unknown create contract extension : %a" pp_ident i
  | UnknownEntry i                     -> pp "Unknown entry: %a" pp_ident i
  | UnknownEnum i                      -> pp "Unknown enum: %a" pp_ident i
  | UnknownFailId s                    -> pp "Unknown fail id: %s" s
  | UnknownField (i1, i2)              -> pp "Unknown field: asset %a does not have a field %a" pp_longident i1 pp_ident i2
  | UnknownFieldName i                 -> pp "Unknown field name: %a" pp_ident i
  | UnknownFunction  i                 -> pp "Unknown function name: %a" pp_ident i
  | UnknownGetter  i                   -> pp "Unknown getter name: %a" pp_ident i
  | UnknownImport i                    -> pp "Unknown import identifier name: %a" pp_ident i
  | UnknownImportExtension i           -> pp "Unknown import extension : %a" pp_ident i
  | UnknownView  i                     -> pp "Unknown view name: %a" pp_ident i
  | UnknownLabel i                     -> pp "Unknown label: %a" pp_ident i
  | UnknownLocalOrVariable i           -> pp "Unknown local or variable: %a" pp_longident i
  | UnknownProcedure i                 -> pp "Unknown procedure: %a" pp_ident i
  | UnknownState i                     -> pp "Unknown state: %a" pp_ident i
  | UnknownTypeName i                  -> pp "Unknown type: %a" pp_longident i
  | UnknownVariable i                  -> pp "Unknown variable: %a" pp_ident i
  | UpdateEffectOnPkey                 -> pp "Cannot set/update the primary key in an effect"
  | UpdateEffectWithoutDefault         -> pp "Update effect without default value for field"
  | UselessPattern                     -> pp "Useless match branch"
  | UsePkeyOfInsteadOfAsset            -> pp "Cannot reference assets directly, use `pkey of` instead"
  | VoidMethodInExpr                   -> pp "Void method in non-void context"
  | VSetInExpr                         -> pp "Virtual set in expression"
  | VSetOnNonAsset                     -> pp "Virtual set modifier on non-asset"

  | NoMatchingOperator (op, sig_) ->
    pp "No matches for operator %a(%a)"
      pp_operator op
      (Printer_tools.pp_list ", " Printer_ast.pp_ptyp) sig_

  | MultipleMatchingOperator (op, sig_, sigs) ->
    pp "Multiple matches for operator %a(%a): %a"
      pp_operator op
      (Printer_tools.pp_list ", " Printer_ast.pp_ptyp) sig_
      (Printer_tools.pp_list ", " (fun fmt sig_ ->
           Format.fprintf fmt "(%a) -> %a"
             (Printer_tools.pp_list " * " Printer_ast.pp_ptyp) sig_.osl_sig
             Printer_ast.pp_ptyp sig_.osl_ret)) sigs

  | NoMatchingFunction (f, sig_) ->
    pp "No matches for function %s(%a)" f
      (Printer_tools.pp_list ", " Printer_ast.pp_ptyp) sig_

  | MultipleMatchingFunction (f, sig_, sigs) ->
    pp "Multiple matches for operator %s(%a): %a" f
      (Printer_tools.pp_list ", " Printer_ast.pp_ptyp) sig_
      (Printer_tools.pp_list ", " (fun fmt sig_ ->
           Format.fprintf fmt "(%a) -> %a"
             (Printer_tools.pp_list " * " Printer_ast.pp_ptyp) (fst sig_)
             Printer_ast.pp_ptyp (snd sig_))) sigs

(* -------------------------------------------------------------------- *)
type argtype = [`Type of A.type_ | `Effect of ident]

(* -------------------------------------------------------------------- *)
let cmptypes =
  [ A.VTnat     ;
    A.VTint     ;
    A.VTrational;
    A.VTdate    ;
    A.VTduration;
    A.VTstring  ;
    A.VTaddress ;
    A.VTcurrency;
    A.VTbytes   ]

let grptypes =
  [ A.VTduration       ;
    A.VTcurrency       ]

let rgtypes =
  [ A.VTint      ;
    A.VTrational ]

let vt_comparable = List.filter Type.Michelson.is_comparable A.vts

(* -------------------------------------------------------------------- *)
let cmpsigs : (PT.operator * (A.vtyp list * A.vtyp)) list =
  let ops  = [PT.Gt; PT.Ge; PT.Lt; PT.Le] in
  let sigs = List.map (fun ty -> ([ty; ty], A.VTbool)) cmptypes in
  List.mappdt (fun op sig_ -> (PT.Cmp op, sig_)) ops sigs

let tsigs : (PT.operator * (A.vtyp list * A.vtyp)) list =
  let ops  = [PT.ThreeWayCmp] in
  let sigs = List.map (fun ty -> ([ty; ty], A.VTint)) cmptypes in
  List.mappdt (fun op sig_ -> (PT.Arith op, sig_)) ops sigs

let opsigs =
  let grptypes : (PT.operator * (A.vtyp list * A.vtyp)) list =
    let bops = List.map (fun x -> PT.Arith x) [PT.Plus ; PT.Minus] in
    let uops = List.map (fun x -> PT.Unary x) [PT.Uminus] in
    let bsig = List.map (fun ty -> ([ty; ty], ty)) grptypes in
    let usig = List.map (fun ty -> ([ty], ty)) grptypes in
    (List.mappdt (fun op sig_ -> (op, sig_)) bops bsig)
    @ (List.mappdt (fun op sig_ -> (op, sig_)) uops usig) in

  let rgtypes : (PT.operator * (A.vtyp list * A.vtyp)) list =
    let bops = (List.map (fun x -> PT.Arith x) [PT.Plus; PT.Minus; PT.Mult]) in
    let uops = (List.map (fun x -> PT.Unary x) [PT.Uminus]) in
    let bsig = List.map (fun ty -> ([ty; ty], ty)) rgtypes in
    let usig = List.map (fun ty -> ([ty], ty)) rgtypes in
    (List.mappdt (fun op sig_ -> (op, sig_)) bops bsig)
    @ (List.mappdt (fun op sig_ -> (op, sig_)) uops usig) in

  let ariths : (PT.operator * (A.vtyp list * A.vtyp)) list =
    [ PT.Arith PT.Modulo, ([A.VTint; A.VTint],           A.VTnat);
      PT.Arith PT.DivRat, ([A.VTrational; A.VTrational], A.VTrational);
      PT.Arith PT.DivEuc, ([A.VTint; A.VTint],           A.VTint) ] in

  let nat : (PT.operator * (A.vtyp list * A.vtyp)) list =
    [ PT.Arith PT.Plus       , ([A.VTnat; A.VTnat], A.VTnat) ;
      PT.Arith PT.Mult       , ([A.VTnat; A.VTnat], A.VTnat) ;
      PT.Arith PT.DivEuc     , ([A.VTnat; A.VTnat], A.VTnat) ;
      PT.Arith PT.ShiftLeft  , ([A.VTnat; A.VTnat], A.VTnat) ;
      PT.Arith PT.ShiftRight , ([A.VTnat; A.VTnat], A.VTnat) ;
      PT.Arith PT.ShiftLeft  , ([A.VTbytes; A.VTnat], A.VTbytes) ;
      PT.Arith PT.ShiftRight , ([A.VTbytes; A.VTnat], A.VTbytes) ] in

  let bools : (PT.operator * (A.vtyp list * A.vtyp)) list =
    let unas = List.map (fun x -> PT.Unary   x) [PT.Not] in
    let bins = List.map (fun x -> PT.Logical x) [PT.And; PT.Or] in

    List.map (fun op -> (op, ([A.VTbool], A.VTbool))) unas
    @ List.map (fun op -> (op, ([A.VTbool; A.VTbool], A.VTbool))) bins in

  let others : (PT.operator * (A.vtyp list * A.vtyp)) list =
    [ PT.Arith PT.Plus   , ([A.VTdate    ; A.VTduration      ], A.VTdate    )  ;
      PT.Arith PT.Plus   , ([A.VTduration; A.VTdate          ], A.VTdate    )  ;
      PT.Arith PT.Plus   , ([A.VTint     ; A.VTduration      ], A.VTduration)  ;
      PT.Arith PT.Plus   , ([A.VTduration; A.VTint           ], A.VTduration)  ;
      PT.Arith PT.Minus  , ([A.VTint     ; A.VTduration      ], A.VTduration)  ;
      PT.Arith PT.Minus  , ([A.VTduration; A.VTint           ], A.VTduration)  ;
      PT.Arith PT.Minus  , ([A.VTdate    ; A.VTduration      ], A.VTdate    )  ;
      PT.Arith PT.Minus  , ([A.VTdate    ; A.VTdate          ], A.VTduration)  ;
      PT.Arith PT.Mult   , ([A.VTnat     ; A.VTcurrency      ], A.VTcurrency)  ;
      PT.Arith PT.Mult   , ([A.VTcurrency; A.VTnat           ], A.VTcurrency)  ;
      PT.Arith PT.Mult   , ([A.VTrational; A.VTcurrency      ], A.VTcurrency)  ;
      PT.Arith PT.Mult   , ([A.VTint     ; A.VTduration      ], A.VTduration)  ;
      PT.Arith PT.Mult   , ([A.VTrational; A.VTduration      ], A.VTduration)  ;
      PT.Arith PT.Mult   , ([A.VTduration; A.VTrational      ], A.VTduration)  ;
      PT.Arith PT.DivRat , ([A.VTduration; A.VTduration      ], A.VTrational)  ;
      PT.Arith PT.DivEuc , ([A.VTcurrency; A.VTcurrency      ], A.VTnat     )  ;
      PT.Arith PT.DivEuc , ([A.VTduration; A.VTduration      ], A.VTint     )  ;
      PT.Arith PT.DivEuc , ([A.VTcurrency; A.VTnat           ], A.VTcurrency)  ;
      PT.Arith PT.DivEuc , ([A.VTduration; A.VTint           ], A.VTduration)  ;
      PT.Arith PT.DivRat , ([A.VTcurrency; A.VTcurrency      ], A.VTrational)  ;
      PT.Arith PT.Modulo , ([A.VTcurrency; A.VTcurrency      ], A.VTcurrency)  ;
      PT.Arith PT.Plus   , ([A.VTstring  ; A.VTstring        ], A.VTstring  )  ;
      PT.Logical PT.And  , ([A.VTnat     ; A.VTnat           ], A.VTnat     )  ;
      PT.Logical PT.And  , ([A.VTint     ; A.VTnat           ], A.VTnat     )  ;
      PT.Logical PT.And  , ([A.VTbytes   ; A.VTbytes         ], A.VTbytes   )  ;
      PT.Logical PT.Or   , ([A.VTnat     ; A.VTnat           ], A.VTnat     )  ;
      PT.Logical PT.Or   , ([A.VTbytes   ; A.VTbytes         ], A.VTbytes   )  ;
      PT.Logical PT.Xor  , ([A.VTbool    ; A.VTbool          ], A.VTbool    )  ;
      PT.Logical PT.Xor  , ([A.VTnat     ; A.VTnat           ], A.VTnat     )  ;
      PT.Logical PT.Xor  , ([A.VTbytes   ; A.VTbytes         ], A.VTbytes   )  ;
      PT.Unary PT.Not    , ([A.VTnat                         ], A.VTint     )  ;
      PT.Unary PT.Not    , ([A.VTint                         ], A.VTint     )  ;
      PT.Unary PT.Not    , ([A.VTbytes                       ], A.VTbytes   )  ;
    ] in

  let bls_curves : (PT.operator * (A.vtyp list * A.vtyp)) list =
    (
      List.map (fun x -> [ PT.Arith PT.Plus,   ([x; x], x);
                           PT.Arith PT.Mult,   ([x; A.VTbls12_381_fr], x);
                           PT.Unary PT.Uminus, ([x], x)])
        [A.VTbls12_381_fr; A.VTbls12_381_g1; A.VTbls12_381_g2]
      |> List.flatten)
  in

  cmpsigs @ tsigs @ grptypes @ rgtypes @ ariths @ nat @ bools @ others @ bls_curves

let opsigs2 =
  let divmod : (PT.operator * (A.vtyp list * A.ptyp)) list =
    [ PT.Arith PT.DivMod  , ([A.VTnat; A.VTnat],           A.Toption (A.Ttuple [A.Tbuiltin A.VTnat; A.Tbuiltin A.VTnat])) ;
      PT.Arith PT.DivMod  , ([A.VTnat; A.VTint],           A.Toption (A.Ttuple [A.Tbuiltin A.VTint; A.Tbuiltin A.VTnat])) ;
      PT.Arith PT.DivMod  , ([A.VTint; A.VTnat],           A.Toption (A.Ttuple [A.Tbuiltin A.VTint; A.Tbuiltin A.VTnat])) ;
      PT.Arith PT.DivMod  , ([A.VTint; A.VTint],           A.Toption (A.Ttuple [A.Tbuiltin A.VTint; A.Tbuiltin A.VTnat])) ;
      PT.Arith PT.DivMod  , ([A.VTcurrency; A.VTnat],      A.Toption (A.Ttuple [A.Tbuiltin A.VTcurrency; A.Tbuiltin A.VTcurrency])) ;
      PT.Arith PT.DivMod  , ([A.VTcurrency; A.VTcurrency], A.Toption (A.Ttuple [A.Tbuiltin A.VTnat; A.Tbuiltin A.VTcurrency])) ] in
  divmod

let opsigs =
  let doit f (args, ret) =
    { osl_sig = List.map (fun x -> A.Tbuiltin x) args;
      osl_ret = f ret; } in
  List.map (snd_map (doit (fun x -> A.Tbuiltin x))) opsigs @
  List.map (snd_map (doit id)) opsigs2


(* -------------------------------------------------------------------- *)
type acttx = [
  | `Entry      of PT.entry_decl
  | `Transition of PT.transition_decl
]

type groups = {
  gr_archetypes  : PT.lident                    loced list;
  gr_imports     : (PT.lident * PT.lident)      loced list;
  gr_states      : PT.enum_decl                 loced list;
  gr_enums       : (PT.lident * PT.enum_decl)   loced list;
  gr_assets      : PT.asset_decl                loced list;
  gr_records     : PT.record_decl               loced list;
  gr_events      : PT.record_decl               loced list;
  gr_vars        : PT.variable_decl             loced list;
  gr_funs        : PT.s_function                loced list;
  gr_acttxs      : acttx                        loced list;
}

(* -------------------------------------------------------------------- *)
let globals = [
  ("balance"       , A.Cbalance     , A.vtcurrency);
  ("caller"        , A.Ccaller      , A.vtaddress);
  ("now"           , A.Cnow         , A.vtdate);
  ("source"        , A.Csource      , A.vtaddress);
  ("self_address"  , A.Cselfaddress , A.vtaddress);
  ("transferred"   , A.Ctransferred , A.vtcurrency);
  ("self_chain_id" , A.Cselfchainid , A.vtchainid);
  ("operations"    , A.Coperations  , A.Tlist (A.Toperation));
  ("metadata"      , A.Cmetadata    , A.Tbig_map (A.vtstring, A.vtbytes));
  ("level"         , A.Clevel       , A.vtnat);
  ("total_voting_power", A.Ctotalvotingpower, A.vtnat);
  ("min_block_time", A.Cminblocktime, A.vtnat);
]

let statename = "state"


type ('args, 'rty) gmethod_ = {
  mth_name     : A.const;
  mth_purity   : [`Pure | `Effect of A.container list];
  mth_totality : [`Total | `Partial];
  mth_map_type : [`Both | `Standard ] ;
  mth_sig      : 'args * 'rty option;
}

type mthstyp = [
  | `T of A.ptyp
]

type mthtyp = [
  | mthstyp
  | `The
  | `Pk
  | `OPk
  | `ThePkForAggregate
  | `Asset
  | `Coll
  | `SubColl
  | `Container
  | `PkOrAsset
  | `OptVal
  | `Cmp
  | `Pred  of bool
  | `RExpr of bool
  | `Ef    of bool
  | `Ref   of int
]

and mthatyp = [ `Fixed of mthtyp list | `Multi of mthtyp ]

type smethod_ = (mthstyp list, mthstyp) gmethod_
type method_  = (mthatyp     , mthtyp ) gmethod_

let methods : (string * method_) list =
  let cap  = A.[Collection; Aggregate; Partition]  in
  let capv = A.[Collection; Aggregate; Partition; AssetView]  in
  let    v = A.[AssetView] in
  let c    = A.[Collection] in
  let c_p  = A.[Collection; Partition] in

  let mk mth_name mth_purity mth_totality mth_map_type mth_sig =
    { mth_name; mth_purity; mth_totality; mth_map_type; mth_sig; }
  in [
    ("add"         , mk A.Cadd          (`Effect cap ) `Total   `Both     (`Fixed [`ThePkForAggregate ], None));
    ("put"         , mk A.Cput          (`Effect c   ) `Total   `Both     (`Fixed [`ThePkForAggregate ], None));
    ("remove"      , mk A.Cremove       (`Effect cap ) `Total   `Both     (`Fixed [`Pk                ], None));
    ("clear"       , mk A.Cclear        (`Effect    v) `Total   `Standard (`Fixed [                   ], None));
    ("remove_if"   , mk A.Cremoveif     (`Effect cap ) `Total   `Standard (`Fixed [`Pred true         ], None));
    ("remove_all"  , mk A.Cremoveall    (`Effect cap ) `Total   `Standard (`Fixed [                   ], None));
    ("update"      , mk A.Cupdate       (`Effect c   ) `Total   `Both     (`Fixed [`Pk; `Ef true      ], None));
    ("update_all"  , mk A.Cupdateall    (`Effect capv) `Total   `Both     (`Fixed [`Ef true           ], None));
    ("add_update"  , mk A.Caddupdate    (`Effect c_p ) `Total   `Both     (`Fixed [`Pk; `Ef false     ], None));
    ("put_remove"  , mk A.CputRemove    (`Effect c   ) `Total   `Both     (`Fixed [`Pk; `OptVal       ], None));
    ("contains"    , mk A.Ccontains     (`Pure       ) `Total   `Both     (`Fixed [`Pk                ], Some (`T A.vtbool)));
    ("nth"         , mk A.Cnth          (`Pure       ) `Total   `Standard (`Fixed [`T A.vtnat         ], Some (`OPk)));
    ("select"      , mk A.Cselect       (`Pure       ) `Total   `Standard (`Fixed [`Pred true         ], Some (`SubColl)));
    ("sort"        , mk A.Csort         (`Pure       ) `Total   `Standard (`Multi (`Cmp               ), Some (`SubColl)));
    ("count"       , mk A.Ccount        (`Pure       ) `Total   `Standard (`Fixed [                   ], Some (`T A.vtnat)));
    ("sum"         , mk A.Csum          (`Pure       ) `Total   `Standard (`Fixed [`RExpr false       ], Some (`Ref 0)));
    ("head"        , mk A.Chead         (`Pure       ) `Total   `Standard (`Fixed [`T A.vtnat         ], Some (`SubColl)));
    ("tail"        , mk A.Ctail         (`Pure       ) `Total   `Standard (`Fixed [`T A.vtnat         ], Some (`SubColl)));
    ("to_container", mk A.CtoContainer  (`Pure       ) `Total   `Both     (`Fixed [                   ], Some (`Container)));
  ]

let methods = Mid.of_list methods

(* -------------------------------------------------------------------- *)
type opinfo = {
  op_name    : string;
  op_const   : A.const;
  op_partial : [`Partial | `Total];
  op_thety   : A.type_ option;
  op_sig     : A.type_ list;
  op_resty   : [`Self | `Ty of A.type_];
  op_restr   : Type.trestr Mint.t;
  op_filter  : (A.type_ list -> A.pterm list -> bool) option
}

let op ?op_filter op_name op_const op_partial op_thety op_sig op_resty op_restr =
  { op_name; op_const; op_partial; op_thety; op_sig; op_resty; op_restr; op_filter }

(* -------------------------------------------------------------------- *)
let coreops : opinfo list =
  (List.map
     (fun (x, y) -> op "abs" A.Cabs `Total None [x] y Mint.empty)
     [(A.vtint, `Ty A.vtnat); (A.vtrational, `Ty A.vtrational)])
  @ (List.map
       (fun (x, y) -> op x y `Total None [A.vtrational] (`Ty A.vtint) Mint.empty)
       ["floor", A.Cfloor ; "ceil", A.Cceil])
  @ (List.flatten (List.map (fun (name, cname) -> (
        List.map
          (fun x -> op name cname `Total None [x; x] (`Ty x) Mint.empty)
          vt_comparable))
      [("min", A.Cmin); ("max", A.Cmax)]))
  @ (List.map
       (fun x -> op "concat" A.Cconcat `Total None [x; x] (`Ty x) Mint.empty)
       [A.vtbytes; A.vtstring])
  @ (List.map
       (fun x -> op "concat" A.Cconcat `Total None [A.Tlist x] (`Ty x) Mint.empty)
       [A.vtbytes; A.vtstring])
  @ (List.map
       (fun x -> op "slice" A.Cslice `Total None [x; A.vtnat; A.vtnat] (`Ty (A.Toption x)) Mint.empty)
       [A.vtbytes; A.vtstring])
  @ (List.map
       (fun x -> op "length" A.Clength `Total None [x] (`Ty A.vtnat) Mint.empty)
       [A.vtstring; A.vtbytes])
  @ (List.map
       (fun x -> op "nat_to_string" A.Cnattostring `Total None [x] (`Ty A.vtstring) Mint.empty)
       [A.vtnat])
  @ [
    op "int_to_nat"  A.Cinttonat `Total None [A.vtint] (`Ty (A.Toption A.vtnat)) Mint.empty;
    op "int_to_date" A.Cinttodate `Total None [A.vtint] (`Ty A.vtdate) Mint.empty;
    op "mutez_to_nat" A.CmutezToNat `Total None [A.vtcurrency] (`Ty A.vtnat) Mint.empty;
    op "bytes_to_nat" A.Cbytestonat `Total None [A.vtbytes] (`Ty A.vtnat) Mint.empty;
    op "nat_to_bytes" A.Cnattobytes `Total None [A.vtnat] (`Ty A.vtbytes) Mint.empty;
    op "bytes_to_int" A.Cbytestoint `Total None [A.vtbytes] (`Ty A.vtint) Mint.empty;
    op "int_to_bytes" A.Cinttobytes `Total None [A.vtint] (`Ty A.vtbytes) Mint.empty
  ]


(* -------------------------------------------------------------------- *)
let optionops : opinfo list =
  let ty = A.Tnamed 0 in
  let top = A.Toption ty in
  [
    op "is_none"      A.Cisnone      `Total   (Some top) [] (`Ty A.vtbool) Mint.empty;
    op "is_some"      A.Cissome      `Total   (Some top) [] (`Ty A.vtbool) Mint.empty
  ]

(* -------------------------------------------------------------------- *)
let setops : opinfo list =
  let elemt = A.Tnamed 0 in
  let set   = A.Tset elemt in [
    op "add"      A.Csadd      `Total (Some set) [ elemt           ] `Self          Mint.empty;
    op "remove"   A.Csremove   `Total (Some set) [ elemt           ] `Self          Mint.empty;
    op "update"   A.Csupdate   `Total (Some set) [ A.vtbool; elemt ] `Self          Mint.empty;
    op "contains" A.Cscontains `Total (Some set) [ elemt           ] (`Ty A.vtbool) Mint.empty;
    op "length"   A.Cslength   `Total (Some set) [                 ] (`Ty A.vtnat ) Mint.empty;
  ]

(* -------------------------------------------------------------------- *)
let listops : opinfo list =
  let elemt = A.Tnamed 0 in
  let lst   = A.Tlist elemt in [
    op "prepend"  A.Cprepend  `Total   (Some lst) [elemt  ] `Self          Mint.empty;
    op "length"   A.Clength   `Total   (Some lst) [       ] (`Ty A.vtnat ) Mint.empty;
    op "contains" A.Ccontains `Total   (Some lst) [elemt  ] (`Ty A.vtbool) Mint.empty;
    op "nth"      A.Cnth      `Total   (Some lst) [A.vtnat] (`Ty (A.Toption elemt)) Mint.empty;
    op "reverse"  A.Creverse  `Total   (Some lst) [       ] `Self          Mint.empty;
    op "concat"   A.Cconcat   `Total   (Some lst) [lst    ] `Self          Mint.empty;
    op "head"     A.Chead     `Total   (Some lst) [A.vtnat] `Self          Mint.empty;
    op "tail"     A.Ctail     `Total   (Some lst) [A.vtnat] `Self          Mint.empty;
  ]

(* -------------------------------------------------------------------- *)
let mapops : opinfo list =
  let tkey = A.Tnamed 0 in
  let tval = A.Tnamed 1 in
  let map  = A.Tmap (tkey, tval) in [
    op "put"      A.Cmput      `Total   (Some map) [ tkey; tval ]           `Self                  Mint.empty;
    op "remove"   A.Cmremove   `Total   (Some map) [ tkey       ]           `Self                  Mint.empty;
    op "update"   A.Cmupdate   `Total   (Some map) [ tkey; A.Toption tval ] `Self                  Mint.empty;
    op "contains" A.Cmcontains `Total   (Some map) [ tkey       ]           (`Ty A.vtbool        ) Mint.empty;
    op "length"   A.Cmlength   `Total   (Some map) [            ]           (`Ty A.vtnat         ) Mint.empty;
  ]

(* -------------------------------------------------------------------- *)
let bigmapops : opinfo list =
  let tkey = A.Tnamed 0 in
  let tval = A.Tnamed 1 in
  let big_map  = A.Tbig_map (tkey, tval) in [
    op "put"      A.Cmput      `Total   (Some big_map) [ tkey; tval ]           `Self                  Mint.empty;
    op "remove"   A.Cmremove   `Total   (Some big_map) [ tkey       ]           `Self                  Mint.empty;
    op "update"   A.Cmupdate   `Total   (Some big_map) [ tkey; A.Toption tval ] `Self                  Mint.empty;
    op "contains" A.Cmcontains `Total   (Some big_map) [ tkey       ]           (`Ty A.vtbool        ) Mint.empty;
  ]

(* -------------------------------------------------------------------- *)
let iterablebigmapops : opinfo list =
  let tkey = A.Tnamed 0 in
  let tval = A.Tnamed 1 in
  let iterablebigmap  = A.Titerable_big_map (tkey, tval) in [
    op "put"      A.Cmput      `Total   (Some iterablebigmap) [ tkey; tval ]    `Self                  Mint.empty;
    op "remove"   A.Cmremove   `Total   (Some iterablebigmap) [ tkey       ]    `Self                  Mint.empty;
    op "contains" A.Cmcontains `Total   (Some iterablebigmap) [ tkey       ]    (`Ty A.vtbool        ) Mint.empty;
    op "length"   A.Cmlength   `Total   (Some iterablebigmap) [            ]    (`Ty A.vtnat         ) Mint.empty;
  ]

(* -------------------------------------------------------------------- *)
let cryptoops : opinfo list =
  List.map (fun (x, y) -> op x y `Total None [A.vtbytes] (`Ty A.vtbytes) Mint.empty)
    [("blake2b", A.Cblake2b);
     ("sha256" , A.Csha256 );
     ("sha512" , A.Csha512 );
     ("sha3"   , A.Csha3   );
     ("keccak" , A.Ckeccak )]

  @ [op "key_to_key_hash"      A.Ckeytokeyhash      `Total None [A.vtkey]                                                 (`Ty A.vtkeyhash           ) Mint.empty;
     op "check_signature"      A.Cchecksignature    `Total None [A.vtkey; A.vtsignature; A.vtbytes]                       (`Ty A.vtbool              ) Mint.empty;
     op "set_delegate"         A.Csetdelegate       `Total None [A.Toption A.vtkeyhash]                                   (`Ty A.Toperation          ) Mint.empty;
     op "key_hash_to_contract" A.Ckeyhashtocontract `Total None [A.vtkeyhash]                                             (`Ty (A.Tcontract A.vtunit)) Mint.empty;
     op "voting_power"         A.Cvotingpower       `Total None [A.vtkeyhash]                                             (`Ty A.vtnat               ) Mint.empty;
     op "contract_to_address"  A.Ccontracttoaddress `Total None [A.Tcontract (A.Tnamed 0)]                                (`Ty A.vtaddress           ) Mint.empty;
     op "key_to_address"       A.Ckeytoaddress      `Total None [A.vtkey]                                                 (`Ty A.vtaddress           ) Mint.empty;
    ]

(* -------------------------------------------------------------------- *)
let mathops : opinfo list =
  [
    op "sub_nat" A.Csubnat `Total (Some A.vtnat) [ A.vtnat ] (`Ty (A.Toption A.vtnat)) Mint.empty;
    op "sub_mutez" A.Csubmutez `Total (Some A.vtcurrency) [ A.vtcurrency ] (`Ty (A.Toption A.vtcurrency)) Mint.empty;
    op "greedy_and" A.Cgreedyand `Total (Some A.vtbool) [ A.vtbool ] (`Ty A.vtbool) Mint.empty;
    op "greedy_or" A.Cgreedyor `Total (Some A.vtbool) [ A.vtbool ] (`Ty A.vtbool) Mint.empty;
    op "simplify_rational" A.Csimplifyrational `Total None [ A.vtrational ] (`Ty A.vtrational) Mint.empty;
    op "get_numerator" A.Cgetnumerator `Total None [ A.vtrational ] (`Ty A.vtint) Mint.empty;
    op "get_denominator" A.Cgetdenominator `Total None [ A.vtrational ] (`Ty A.vtnat) Mint.empty
  ]

(* -------------------------------------------------------------------- *)
let packops : opinfo list =
  [op "pack" A.Cpack `Total None [A.Tnamed 0] (`Ty A.vtbytes) (Mint.of_list [0, `MichelsonPackable])]

(* -------------------------------------------------------------------- *)
let opsops : opinfo list =
  [op "make_operation" A.Cmakeoperation `Total None
     [A.vtcurrency; A.Tcontract (A.Tnamed 0); A.Tnamed 0] (`Ty A.Toperation) Mint.empty]

(* -------------------------------------------------------------------- *)
let lambdaops : opinfo list = [
  op "exec_lambda" A.Cexec `Total (Some (A.Tlambda (A.Tnamed 0, A.Tnamed 1))) [A.Tnamed 0] (`Ty (A.Tnamed 1)) Mint.empty;
  op "apply_lambda" A.Capply `Total (Some (A.Tlambda (A.Ttuple [A.Tnamed 0; A.Tnamed 1], A.Tnamed 2))) [A.Tnamed 0] (`Ty (A.Tlambda (A.Tnamed 1, A.Tnamed 2))) Mint.empty;
]

(* -------------------------------------------------------------------- *)
let ticket_ops : opinfo list =
  [
    op "create_ticket" A.Ccreateticket `Total None[A.Tnamed 0; A.vtnat]
      (`Ty (A.Toption (A.Tticket (A.Tnamed 0)))) Mint.empty;
    op "read_ticket" A.Creadticket `Total None [A.Tticket (A.Tnamed 0)]
      (`Ty (A.Ttuple [A.vtaddress; A.Tnamed 0; A.vtnat])) Mint.empty;
    op "split_ticket" A.Csplitticket `Total None [A.Tticket (A.Tnamed 0); A.vtnat; A.vtnat]
      (`Ty (A.Toption (A.Ttuple [A.Tticket (A.Tnamed 0); A.Tticket (A.Tnamed 0)]))) Mint.empty;
    op "join_tickets" A.Cjointickets `Total None [A.Tticket (A.Tnamed 0); A.Tticket (A.Tnamed 0)]
      (`Ty (A.Toption (A.Tticket (A.Tnamed 0)))) Mint.empty;
  ]

let bls_ops : opinfo list =
  [
    op "pairing_check" A.Cpairing_check `Total None
      [A.Tlist (A.Ttuple [A.vtbls12_381_g1; A.vtbls12_381_g2])] (`Ty A.vtbool) Mint.empty;
  ]

let timelock_ops : opinfo list =
  [
    op "open_chest" A.Copen_chest `Total None
      [A.vtchest_key; A.vtchest; A.vtnat] (`Ty (A.Tor (A.vtbytes, A.vtbool))) Mint.empty;
  ]

(* -------------------------------------------------------------------- *)
let allops : opinfo list =
  coreops @ optionops @ setops @ listops @ mapops @ bigmapops @ iterablebigmapops @
  cryptoops @ packops @ opsops @ lambdaops @
  ticket_ops @ bls_ops @ mathops @ timelock_ops

(* -------------------------------------------------------------------- *)
type 'env importdecl = {
  id_name        : A.lident;
  id_path        : A.lident;
  id_content     : Michelson.obj_micheline option;
  id_ast         : A.ast option;
  id_entrypoints : (ident * A.type_) list;
  id_views       : (ident * (A.type_ * A.type_)) list;
  id_env         : 'env option;
}
[@@deriving show {with_path = false}]

(* -------------------------------------------------------------------- *)
type assetdecl = {
  as_name   : fullname;
  as_fields : fielddecl list;
  as_pkty   : A.ptyp;
  as_pk     : A.lident list;
  as_sortk  : A.lident list;
  as_bm     : A.map_kind;
  as_invs   : (A.lident option * A.pterm) list;
  as_state  : fullname option;
  as_init   : (A.pterm list) list;
}
[@@deriving show {with_path = false}]

and fielddecl = {
  fd_name  : A.lident;
  fd_type  : A.ptyp;
  fd_dfl   : A.pterm option;
}

let get_field (x : ident) (decl : assetdecl) =
  List.Exn.find (fun fd -> x = L.unloc fd.fd_name) decl.as_fields

(* -------------------------------------------------------------------- *)
type recorddecl = {
  rd_name    : fullname;
  rd_fields  : rfielddecl list;
  rd_packing : rpacking option;
}
[@@deriving show {with_path = false}]

and rfielddecl = {
  rfd_name  : A.lident;
  rfd_type  : A.ptyp;
  rfd_dfl   : A.pterm option;
}

and rpacking =
  | RLeaf of A.lident
  | RNode of rpacking list

let get_rfield (x : ident) (decl : recorddecl) =
  List.Exn.find (fun fd -> x = L.unloc fd.rfd_name) decl.rd_fields

(* -------------------------------------------------------------------- *)
type vardecl = {
  vr_name   : A.longident;
  vr_type   : A.ptyp;
  vr_kind   : [`Constant | `Variable | `Enum];
  vr_def    : (A.pterm * [`Inline | `Std]) option;
  vr_core   : A.const option;
}

(* -------------------------------------------------------------------- *)
type fundecl = {
  fs_name  : A.lident;
  fs_kind  : A.fun_kind;
  fs_args  : (A.lident * A.ptyp) list;
  fs_retty : A.ptyp;
  fs_body  : A.instruction;
}

(* -------------------------------------------------------------------- *)
type preddecl = {
  pr_name  : A.lident;
  pr_args  : (A.lident * A.ptyp) list;
  pr_body  : A.pterm;
}

(* -------------------------------------------------------------------- *)
type txeffect = {
  tx_state  : A.lident;
  tx_when   : A.pterm option;
  tx_effect : A.instruction option;
}

type tentrydecl = {
  ad_name   : A.lident;
  ad_args   : (A.lident * A.ptyp) list;
  ad_srcby  : (A.pterm option) loced list * A.pterm option;
  ad_callby : (A.pterm option) loced list * A.pterm option;
  ad_stateis: (A.lident * A.pterm option) option;
  ad_effect : [`Raw of A.instruction | `Tx of transition] option;
  ad_funs   : fundecl option list;
  ad_csts   : (A.lident option * A.pterm * A.pterm option) list;
  ad_reqs   : (A.lident option * A.pterm * A.pterm option) list;
  ad_fais   : (A.lident option * A.pterm * A.pterm option) list;
  ad_actfs  : bool * A.pterm option;
}

and transition = A.sexpr * (A.lident * assetdecl) option * txeffect list

(* -------------------------------------------------------------------- *)
type statedecl = {
  sd_name  : A.longident;
  sd_state : bool;
  sd_ctors : ctordecl list;
  sd_init  : ident;
}

and ctordecl = A.lident * A.ptyp list

let get_ctor (x : ident) (ctors : ctordecl list) =
  List.Exn.find (fun (y, _) -> unloc y = x) ctors

(* -------------------------------------------------------------------- *)
type definitiondecl = {
  df_name  : A.longident;
  df_arg   : A.lident * A.ptyp;
  df_asset : A.lident;
  df_body  : A.pterm;
}

(* -------------------------------------------------------------------- *)
let pterm_arg_as_pterm = function A.AExpr e -> Some e | _ -> None

(* -------------------------------------------------------------------- *)
let core_types = [
  ("unit"         , A.vtunit             );
  ("string"       , A.vtstring           );
  ("nat"          , A.vtnat              );
  ("int"          , A.vtint              );
  ("rational"     , A.vtrational         );
  ("bool"         , A.vtbool             );
  ("address"      , A.vtaddress          );
  ("date"         , A.vtdate             );
  ("tez"          , A.vtcurrency         );
  ("duration"     , A.vtduration         );
  ("signature"    , A.vtsignature        );
  ("key"          , A.vtkey              );
  ("key_hash"     , A.vtkeyhash          );
  ("bytes"        , A.vtbytes            );
  ("chain_id"     , A.vtchainid          );
  ("operation"    , A.Toperation         );
  ("bls12_381_fr" , A.vtbls12_381_fr     );
  ("bls12_381_g1" , A.vtbls12_381_g1     );
  ("bls12_381_g2" , A.vtbls12_381_g2     );
  ("never"        , A.vtnever            );
  ("chest"        , A.vtchest            );
  ("chest_key"    , A.vtchest_key        );
  ("tx_rollup_l2_address", A.vttx_rollup_l2_address)
]

(* -------------------------------------------------------------------- *)
let ident_of_pname (x : ParseTree.pname) =
  match x with
  | PIdent x -> x
  | PCons    -> "$cons"
  | PNil     -> "$nil"
  | PSome    -> "$some"
  | PNone    -> "$none"
  | PLeft    -> "$left"
  | PRight   -> "$right"

(* -------------------------------------------------------------------- *)
let as_pre  = function `Pre  x -> x | _ -> assert false
let as_full = function `Full x -> x | _ -> assert false

(* -------------------------------------------------------------------- *)
module Env : sig
  type t

  type label_kind = [`Plain | `Code | `Loop of A.ptyp]

  type record = [`Pre of A.lident | `Full of recorddecl]
  type state  = [`Pre of A.lident | `Full of statedecl ]
  type asset  = [`Pre of A.lident | `Full of assetdecl ]

  type entry = [
    | `Label       of t * label_kind
    | `State       of state
    | `StateByCtor of statedecl * A.lident
    | `Type        of A.ptyp
    | `Local       of A.ptyp * locvarkind
    | `Global      of vardecl
    | `Asset       of asset
    | `Record      of record
    | `Event       of record
    | `Entry       of tentrydecl
    | `Function    of fundecl
    | `Field       of fullname * [`Asset | `Record | `Event]
    | `Context     of assetdecl * ident option
    | `Import      of t importdecl
  ]

  and locvarkind = [`Standard | `Const | `Argument | `Pattern | `LoopIndex]

  type cache

  type ecallback = error -> unit

  val create       : name:A.lident -> ?cache:cache -> ecallback -> t
  val emit_error   : t -> error -> unit
  val name_free    : t -> ident -> [`Free | `Clash of Location.t option]
  val lookup_entry : t -> longident -> (A.lident * entry) option
  val open_        : t -> t
  val close        : t -> t
  val inscope      : t -> (t -> t * 'a) -> t * 'a
  val name         : t -> A.lident
  val relative     : t -> fullname -> longident

  module Label : sig
    val lookup : t -> ident -> (t * label_kind) option
    val get    : t -> ident -> t * label_kind
    val exists : t -> ident -> bool
    val push   : t -> A.lident * label_kind -> t
  end

  module Type : sig
    val lookup  : t -> longident -> A.ptyp option
    val exists  : t -> longident -> bool
    val get     : t -> fullname -> A.ptyp
    val mem     : t -> fullname -> bool
    val push    : t -> (A.lident * A.ptyp) -> t
  end

  module Local : sig
    val lookup : t -> ident -> (ident * (A.ptyp * locvarkind)) option
    val get    : t -> ident -> (ident * (A.ptyp * locvarkind))
    val exists : t -> ident -> bool
    val push   : t -> ?kind:locvarkind -> A.lident * A.ptyp -> t
    val pushn  : t -> ?kind:locvarkind -> (A.lident * A.ptyp) list -> t
  end

  module Var : sig
    val lookup : t -> longident -> vardecl option
    val exists : t -> longident -> bool
    val get    : t -> fullname -> vardecl
    val mem    : t -> fullname -> bool
    val push   : t -> vardecl -> t
  end

  module Function : sig
    val lookup : t -> longident -> fundecl option
    val exists : t -> longident -> bool
    val get    : t -> fullname -> fundecl
    val mem    : t -> fullname -> bool
    val push   : t -> fundecl -> t
  end

  module State : sig
    val lookup : t -> longident -> state option
    val exists : t -> longident -> bool
    val get    : t -> fullname -> state
    val mem    : t -> fullname -> bool
    val byctor : t -> longident -> statedecl option
    val push   : t -> state -> t
  end

  module Record : sig
    val lookup  : t -> longident -> record option
    val exists  : t -> longident -> bool
    val get     : t -> fullname -> record
    val mem     : t -> fullname -> bool
    val byfield : t -> longident -> (recorddecl * rfielddecl) option
    val push    : t -> record -> t
  end

  module Event : sig
    val lookup  : t -> longident -> record option
    val exists  : t -> longident -> bool
    val get     : t -> fullname -> record
    val mem     : t -> fullname -> bool
    val byfield : t -> longident -> (recorddecl * rfielddecl) option
    val push    : t -> record -> t
  end

  module Asset : sig
    val lookup  : t -> longident -> asset option
    val exists  : t -> longident -> bool
    val get     : t -> fullname -> asset
    val mem     : t -> fullname -> bool
    val byfield : t -> longident -> (assetdecl * fielddecl) option
    val push    : t -> asset -> t
  end

  module Tentry : sig
    val lookup  : t -> longident -> tentrydecl option
    val exists  : t -> longident -> bool
    val get     : t -> fullname -> tentrydecl
    val mem     : t -> fullname -> bool
    val push    : t -> tentrydecl -> t
  end

  module Context : sig
    val the  : ident
    val push : t -> A.lident -> t
  end

  module Import : sig
    type key = int * int

    val lookup  : t -> ident -> t importdecl option
    val get     : t -> ident -> t importdecl
    val push    : t -> t importdecl -> t

    val get_in_cache  : t -> key -> (t importdecl) option
    val push_in_cache : t -> key -> t importdecl -> unit
    val get_cache     : t -> cache
  end
end = struct
  type ecallback = error -> unit

  type label_kind = [`Plain | `Code | `Loop of A.ptyp]

  type record = [`Pre of A.lident | `Full of recorddecl]
  type state  = [`Pre of A.lident | `Full of statedecl ]
  type asset  = [`Pre of A.lident | `Full of assetdecl ]

  module Mlib = Map.Make(struct
      type t = int * int

      let equal = Stdlib.(=)
      let compare = Stdlib.compare
    end)

  type entry = [
    | `Label       of t * label_kind
    | `State       of state
    | `StateByCtor of statedecl * A.lident
    | `Type        of A.ptyp
    | `Local       of A.ptyp * locvarkind
    | `Global      of vardecl
    | `Asset       of asset
    | `Record      of record
    | `Event       of record
    | `Entry       of tentrydecl
    | `Function    of fundecl
    | `Field       of fullname * [`Asset | `Record | `Event]
    | `Context     of assetdecl * ident option
    | `Import      of t importdecl
  ]

  and locvarkind = [`Standard | `Const | `Argument | `Pattern | `LoopIndex]

  and t = {
    env_error    : ecallback;
    env_bindings : components;
    env_loaded   : (t importdecl) Mlib.t ref;
    env_name     : A.lident;
    env_context  : assetdecl list;
    env_locals   : Sid.t;
    env_scopes   : Sid.t list;
  }

  and cache = (t importdecl) Mlib.t ref

  and components = (Location.t option * entry) Mid.t

  let ctxtname = "the"

  let create ~(name : A.lident) ?cache ecallback : t =
    { env_error    = ecallback;
      env_bindings = Mid.empty;
      env_loaded   = Option.get_fdfl (fun () -> ref Mlib.empty) cache;
      env_name     = name;
      env_context  = [];
      env_locals   = Sid.empty;
      env_scopes   = []; }

  let emit_error (env : t) (e : error) =
    env.env_error e (* ; assert false *)

  let name_free (env : t) (x : ident) =
    if x = ctxtname then `Clash None else

      Option.map fst (Mid.find_opt x env.env_bindings)
      |> Option.map_dfl (fun x -> `Clash x) `Free

  let lookup_entry (env : t) ((nm, name) : longident) : (A.lident * entry) option =
    let env =
      match nm with
      | Current ->
        Some env
      | Named nm -> begin
          match Mid.find_opt nm env.env_bindings with
          | Some (_, `Import { id_env = Some ienv }) ->
            Some ienv
          | _ ->
            None
        end
    in

    env |> Option.bind (fun env ->
        let lookup = Option.map snd (Mid.find_opt name env.env_bindings) in
        let lookup =
          if Option.is_none lookup && name = ctxtname then
            Option.map (fun x -> `Context (x, None)) (List.ohead env.env_context)
          else
            lookup
        in Option.map (fun entry -> (env.env_name, entry)) lookup
      )

  let lookup_gen (proj : A.lident -> entry -> 'a option) (env : t) (name : longident) : 'a option =
    lookup_entry env name |> Option.bind (fun (name, entry) -> proj name entry)

  let push (env : t) ?(loc : Location.t option) (name : ident) (entry : entry) =
    let env = { env with
                env_bindings = Mid.add name (loc, entry) env.env_bindings } in

    match entry with
    | `Local _ -> { env with env_locals = Sid.add name env.env_locals }
    | _        -> env

  let open_ (env : t) =
    { env with
      env_locals = Sid.empty;
      env_scopes = env.env_locals :: env.env_scopes; }

  let close (env : t) =
    let lc, sc =
      match env.env_scopes with lc :: sc -> lc, sc | _ -> assert false in

    let bds =
      Sid.fold
        (fun x bds -> Mid.remove x bds) env.env_locals env.env_bindings in

    { env with env_bindings = bds; env_locals = lc; env_scopes = sc; }

  let inscope (env : t) (f : t -> t * 'a) =
    let env, aout = f (open_ env) in (close env, aout)

  let name { env_name = name } =
    name

  let relative (env : t) ((nm, x) : fullname) : longident =
    let nm =
      if   unloc nm = unloc env.env_name
      then Current
      else Named (unloc nm)
    in (nm, unloc x)

  module Label = struct
    let proj (entry : entry) =
      match entry with
      | `Label x    -> Some x
      | _           -> None

    let lookup (env : t) (name : ident) =
      lookup_gen (fun _ -> proj) env (Current, name)

    let exists (env : t) (name : ident) =
      Option.is_some (lookup env name)

    let get (env : t) (name : ident) =
      Option.get (lookup env name)

    let push (env : t) ((name, kind) : A.lident * label_kind) =
      push env ~loc:(loc name) (unloc name) (`Label (env, kind))
  end

  module Type = struct
    let proj (nm : A.lident) (entry : entry) =
      match entry with
      | `Type  x -> Some x

      | `Asset decl -> begin
          match decl with
          | `Pre  name -> Some (A.Tasset (nm, name))
          | `Full decl -> Some (A.Tasset decl.as_name)
        end

      | `State decl -> begin
          match decl with
          | `Pre name  -> Some (A.Tenum (nm, name))
          | `Full decl -> Some (A.Tenum decl.sd_name)
        end

      | `Record decl -> begin
          match decl with
          | `Pre name  -> Some (A.Trecord (nm, name))
          | `Full decl -> Some (A.Trecord decl.rd_name)
        end

      | `Event decl -> begin
          match decl with
          | `Pre  name -> Some (A.Tevent (nm, name))
          | `Full decl -> Some (A.Tevent decl.rd_name)
        end
      | _ ->
        None

    let lookup (env : t) (name : longident) =
      lookup_gen proj env name

    let exists (env : t) (name : longident) =
      Option.is_some (lookup env name)

    let get (env : t) (name : fullname) =
      Option.get (lookup env (relative env name))

    let mem (env : t) (name : fullname) =
      exists env (relative env name)

    let push (env : t) ((name, ty) : A.lident * A.ptyp) =
      push env ~loc:(loc name) (unloc name) (`Type ty)
  end

  module State = struct
    let proj (entry : entry) =
      match entry with
      | `State x -> Some x
      | _        -> None

    let lookup (env : t) (name : longident) =
      lookup_gen (fun _ -> proj) env name

    let exists (env : t) (name : longident) =
      Option.is_some (lookup env name)

    let get (env : t) (name : fullname) =
      Option.get (lookup env (relative env name))

    let mem (env : t) (name : fullname) =
      exists env (relative env name)

    let byctor (env : t) (name : longident) =
      match lookup_entry env name with
      | Some (_, `StateByCtor (decl, _)) -> Some decl
      | _ -> None

    let push (env : t) (decl : state) =
      match decl with
      | `Pre nm ->
        push env ~loc:(loc nm) (unloc nm) (`State decl)
      | `Full sd ->
        (* FIXME: namespace = current namespace *)
        let _, id = sd.sd_name in
        let env = push env ~loc:(loc id) (unloc id) (`State decl) in
        List.fold_left
          (fun env (name, _) ->
             (push env ~loc:(loc name) (unloc name) (`StateByCtor (sd, name))))
          env sd.sd_ctors
  end

  module Local = struct
    let proj = function `Local x -> Some x | _ -> None

    let lookup (env : t) (name : ident) =
      Option.map
        (fun ty -> (name, ty))
        (lookup_gen (fun _ -> proj) env (Current, name))

    let exists (env : t) (name : ident) =
      Option.is_some (lookup env name)

    let get (env : t) (name : ident) =
      Option.get (lookup env name)

    let push (env : t) ?(kind = `Standard) ((x, ty) : A.lident * A.ptyp) =
      push env ~loc:(loc x) (unloc x) (`Local (ty, kind))

    let pushn (env : t) ?kind (xty : (A.lident * A.ptyp) list) =
      List.fold_left (push ?kind) env xty
  end

  module Var = struct
    let proj = function
      | `Global x ->
        Some x

      | `Asset (`Full a) ->
        Some { vr_name = a.as_name;
               vr_type = A.Tcontainer (A.Tasset a.as_name, A.Collection);
               vr_kind = `Constant;
               vr_core = None;
               vr_def  = None; }

      | `StateByCtor (enum, ctor) ->
        Some { vr_name = (fst enum.sd_name, ctor);
               vr_type = A.Tenum enum.sd_name;
               vr_kind = `Enum;
               vr_core = None;
               vr_def  = None; }

      | _ -> None

    let lookup (env : t) (name : longident) =
      lookup_gen (fun _ -> proj) env name

    let exists (env : t) (name : longident) =
      Option.is_some (lookup env name)

    let get (env : t) (name : fullname) =
      Option.get (lookup env (relative env name))

    let mem (env : t) (name : fullname) =
      exists env (relative env name)

    let push (env : t) (decl : vardecl) =
      (* FIXME: namespace = current namespace *)
      let _, id = decl.vr_name in
      push env ~loc:(loc id) (unloc id) (`Global decl)
  end

  module Function = struct
    let proj = function `Function x -> Some x | _ -> None

    let lookup (env : t) (name : longident) =
      lookup_gen (fun _ -> proj) env name

    let exists (env : t) (name : longident) =
      Option.is_some (lookup env name)

    let get (env : t) (name : fullname) =
      Option.get (lookup env (relative env name))

    let mem (env : t) (name : fullname) =
      exists env (relative env name)

    let push (env : t) (decl : fundecl) =
      push env ~loc:(loc decl.fs_name) (unloc decl.fs_name) (`Function decl)
  end

  module Asset = struct
    let proj = function `Asset x -> Some x | _ -> None

    let lookup (env : t) (name : longident) =
      lookup_gen (fun _ -> proj) env name

    let exists (env : t) (name : longident) =
      Option.is_some (lookup env name)

    let get (env : t) (name : fullname) =
      Option.get (lookup env (relative env name))

    let mem (env : t) (name : fullname) =
      exists env (relative env name)

    let byfield (env : t) (fname : longident) =
      Option.bind
        (function
          | _, `Field (fullname, `Asset) ->
            let decl  = as_full (get env fullname) in
            let field = get_field (snd fname) decl in
            Some (decl, Option.get field)
          | _, _ -> None)
        (lookup_entry env fname)

    let push (env : t) (decl : asset) : t =
      match decl with
      | `Pre nm ->
        push env ~loc:(loc nm) (unloc nm) (`Asset decl)
      | `Full decl ->
        let (_, id) as fullname  = decl.as_name in
        let env = push env ~loc:(loc id) (unloc id) (`Asset (`Full decl)) in
        List.fold_left
          (fun env fd ->
             push env ~loc:(loc fd.fd_name)
               (unloc fd.fd_name) (`Field (fullname, `Asset)))
          env decl.as_fields
  end

  module Record = struct
    let proj = function `Record x -> Some x | _ -> None

    let lookup (env : t) (name : longident) =
      lookup_gen (fun _ -> proj) env name

    let exists (env : t) (name : longident) =
      Option.is_some (lookup env name)

    let get (env : t) (name : fullname) =
      Option.get (lookup env (relative env name))

    let mem (env : t) (name : fullname) =
      exists env (relative env name)

    let byfield (env : t) (fname : longident) =
      Option.bind
        (function
          | _, `Field (recname, `Record) ->
            let decl  = as_full (get env recname) in
            let field = get_rfield (snd fname) decl in
            Some (decl, Option.get field)
          | _, _ -> None)
        (lookup_entry env fname)

    let push (env : t) (decl : record) : t =
      match decl with
      | `Pre nm ->
        push env ~loc:(loc nm) (unloc nm) (`Record decl)
      | `Full fd ->
        let (_, id) as fullname = fd.rd_name in
        let env = push env ~loc:(loc id) (unloc id) (`Record decl) in
        List.fold_left
          (fun env fd ->
             push env ~loc:(loc fd.rfd_name)
               (unloc fd.rfd_name) (`Field (fullname, `Record)))
          env fd.rd_fields
  end

  module Event = struct
    let proj = function `Event x -> Some x | _ -> None

    let lookup (env : t) (name : longident) =
      lookup_gen (fun _ -> proj) env name

    let exists (env : t) (name : longident) =
      Option.is_some (lookup env name)

    let get (env : t) (name : fullname) =
      Option.get (lookup env (relative env name))

    let mem (env : t) (name : fullname) =
      exists env (relative env name)

    let byfield (env : t) (fname : longident) =
      Option.bind
        (function
          | _, `Field (fullname, `Event) ->
            let decl  = as_full (get env fullname) in
            let field = get_rfield (snd fname) decl in
            Some (decl, Option.get field)
          | _, _ -> None)
        (lookup_entry env fname)

    let push (env : t) (decl : record) : t =
      match decl with
      | `Pre nm ->
        push env ~loc:(loc nm) (unloc nm) (`Event decl)
      | `Full fd ->
        let (_, id) as fullname = fd.rd_name in
        let env = push env ~loc:(loc id) (unloc id) (`Event decl) in
        List.fold_left
          (fun env fd ->
             push env ~loc:(loc fd.rfd_name)
               (unloc fd.rfd_name) (`Field (fullname, `Event)))
          env fd.rd_fields
  end

  module Tentry = struct
    let proj = function `Entry x -> Some x | _ -> None

    let lookup (env : t) (name : longident) =
      lookup_gen (fun _ -> proj) env name

    let exists (env : t) (name : longident) =
      Option.is_some (lookup env name)

    let get (env : t) (name : fullname) =
      Option.get (lookup env (relative env name))

    let mem (env : t) (name : fullname) =
      exists env (relative env name)

    let push (env : t) (act : tentrydecl) =
      push env ~loc:(loc act.ad_name) (unloc act.ad_name) (`Entry act)
  end

  module Context = struct
    let the : ident = ctxtname

    let push (env : t) (asset : A.lident) =
      let asset = as_full (Asset.get env (env.env_name, asset)) in
      { env with
        env_context  = asset :: env.env_context;
        env_bindings =
          List.fold_left (fun bds fd ->
              Mid.add (unloc fd.fd_name)
                (None, `Context (asset, Some (unloc fd.fd_name))) bds
            ) env.env_bindings asset.as_fields;
      }
  end

  module Import = struct
    type key   = int * int

    let proj = function `Import x -> Some x | _ -> None

    let lookup (env : t) (name : ident) : t importdecl option =
      lookup_gen (fun _ -> proj) env (Current, name)

    let get (env : t) (name : ident) : t importdecl =
      Option.get (lookup env name)

    let push (env : t) (ipt : t importdecl) : t =
      push env ~loc:(loc ipt.id_name) (unloc ipt.id_name) (`Import ipt)

    let get_in_cache (env : t) (key : key) : (t importdecl) option =
      Mlib.find_opt key !(env.env_loaded)

    let push_in_cache (env : t) (key : key) (ipt : t importdecl) =
      env.env_loaded := Mlib.add key ipt !(env.env_loaded)

    let get_cache (env : t) =
      env.env_loaded
  end

end

type env = Env.t

module Micheline : sig
  val parse      : string -> T.obj_micheline option
  val seek       : T.obj_micheline -> string -> T.obj_micheline option
  val seek_views : T.obj_micheline -> (string * T.obj_micheline * T.obj_micheline) list
  val split      : T.obj_micheline -> (string * T.obj_micheline) list
  val for_type   : T.obj_micheline -> A.ptyp

  val get_entrypoints  : T.obj_micheline -> (string * A.type_) list option
  val get_views        : T.obj_micheline -> (string * (A.type_ * A.type_)) list
  val get_storage_type : T.obj_micheline -> A.type_ option
end = struct

  let parse path =
    if Core.is_valid_path path
    then
      let ic = open_in path in
      let obj, _ = Gen_decompile.parse_micheline (FIChannel (path, ic)) in
      Some obj
    else None

  let seek (obj : T.obj_micheline) prim : T.obj_micheline option =
    match obj with
    | T.Oarray l -> begin
        let op = List.fold_left (fun accu x -> match x with | T.Oprim p when String.equal p.prim prim -> Some p | _ -> accu) None l in
        match op with
        | Some p -> Some (List.nth p.args 0)
        | _ -> None
      end
    | _ -> None

  let seek_views (obj : T.obj_micheline) : (string * T.obj_micheline * T.obj_micheline) list =
    match obj with
    | T.Oarray l ->
      List.fold_right (
        fun x accu ->
          match x with
          | T.Oprim {prim = "view"; args = Ostring id::i::r::_ } -> (id, i, r)::accu
          | _ -> accu
      ) l []
    | _ -> []

  let split (obj : T.obj_micheline) : (string * T.obj_micheline) list =
    let rec aux obj =
      match obj with
      | T.Oprim {prim = p; args = l} when String.equal p "or" -> List.map aux l |> List.flatten
      | T.Oprim {annots=[a]} -> [a, obj]
      | _ -> []
    in

    match obj with
    | T.Oprim {prim = p} when String.equal p "or" -> aux obj
    | T.Oprim p when not (List.is_empty p.annots) -> aux obj
    | _ -> ["%default", obj]

  let for_type (obj : T.obj_micheline) : A.ptyp =
    let normalize_type (t : A.ptyp) =
      let list_without_last l =
        match List.rev l with
        | _::t -> List.rev t
        | _ -> l
      in
      let rec aux t =
        match t with
        | A.Ttuple l ->
          let l = List.map aux l in
          let def = A.Ttuple l in
          if List.is_not_empty l
          then begin
            match List.last l with
            | A.Ttuple l2 -> A.Ttuple (list_without_last l @ l2)
            | _ -> def
          end
          else def
        | _ -> A.map_ptyp aux t
      in
      aux t
    in

    let rec aux (t : T.type_) =
      let f = aux in
      match t.node with
      | Tkey                   -> A.Tbuiltin VTkey
      | Tunit                  -> A.Tbuiltin VTunit
      | Tsignature             -> A.Tbuiltin VTsignature
      | Toption    t           -> A.Toption (f t)
      | Tlist      t           -> A.Tlist   (f t)
      | Tset       t           -> A.Tset    (f t)
      | Toperation             -> A.Toperation
      | Tcontract  t           -> A.Tcontract (f t)
      | Tpair      l           -> A.Ttuple (List.map f l)
      | Tor        (lt, rt)    -> A.Tor (f lt, f rt)
      | Tlambda    (at, rt)    -> A.Tlambda (f at, f rt)
      | Tmap       (kt, vt)    -> A.Tmap (f kt, f vt)
      | Tbig_map   (kt, vt)    -> A.Tbig_map (f kt, f vt)
      | Tchain_id              -> A.Tbuiltin VTchainid
      | Tint                   -> A.Tbuiltin VTint
      | Tnat                   -> A.Tbuiltin VTnat
      | Tstring                -> A.Tbuiltin VTstring
      | Tbytes                 -> A.Tbuiltin VTbytes
      | Tmutez                 -> A.Tbuiltin VTcurrency
      | Tbool                  -> A.Tbuiltin VTbool
      | Tkey_hash              -> A.Tbuiltin VTkeyhash
      | Ttimestamp             -> A.Tbuiltin VTdate
      | Taddress               -> A.Tbuiltin VTaddress
      | Tticket t              -> A.Tticket (f t)
      | Tsapling_transaction n -> A.Tsapling_transaction n
      | Tsapling_state       n -> A.Tsapling_state n
      | Tbls12_381_fr          -> A.Tbuiltin VTbls12_381_fr
      | Tbls12_381_g1          -> A.Tbuiltin VTbls12_381_g1
      | Tbls12_381_g2          -> A.Tbuiltin VTbls12_381_g2
      | Tnever                 -> A.Tbuiltin VTnever
      | Tchest                 -> A.Tbuiltin VTchest
      | Tchest_key             -> A.Tbuiltin VTchest_key
      | Ttx_rollup_l2_address  -> A.Tbuiltin VTtx_rollup_l2_address
    in
    aux (T.to_type obj) |> normalize_type

  let get_entrypoints content =
    match seek content "parameter" with
    | Some parameters -> Some (List.map (fun (i, t) -> (i, for_type t)) (split parameters))
    | None -> None

  let get_views content = List.map (fun (i, t, r) -> (i, (for_type t, for_type r))) (seek_views content)

  let get_storage_type content =
    match seek content "storage" with
    | Some v -> Some (for_type v)
    | None -> None

end

let coreloc = { Location.dummy with loc_fname = "<stdlib>" }

let empty ?cache (nm : A.lident) : env =
  let cb (lc, error) =
    let str : string = Format.asprintf "%a@." pp_error_desc error in
    let pos : Position.t list = [location_to_position lc] in
    Error.error_alert pos str (fun _ -> ());
  in

  let env = Env.create ~name:nm ?cache cb in

  let env =
    List.fold_left
      (fun env (name, ty) -> Env.Type.push env (mkloc coreloc name, ty))
      env core_types in

  let env =
    let mk vr_name vr_type vr_core =
      let def = A.Pconst vr_core in
      let def = A.mk_sp ~type_:vr_type  def in

      { vr_name; vr_type; vr_core = Some vr_core;
        vr_def  = Some (def, `Inline);
        vr_kind = `Constant; } in

    List.fold_left
      (fun env (name, const, ty) ->
         Env.Var.push env (mk (nm, mkloc L.dummy name) ty const))
      env globals in

  env

let empty0 : env =
  empty (mkloc Location.dummy "<top>")

let rec normalize_type (env : env) (ty : A.ptyp) : A.ptyp =
  let doit = normalize_type env in
  match ty with
  | A.Trecord rn -> begin
      let rv = as_full (Env.Record.get env rn) in
      match rv.rd_fields with
      | [ty] -> doit ty.rfd_type
      | _ -> begin
          match rv.rd_packing with
          | Some rp -> begin
              let idx : int ref = ref 0 in
              let l = List.mapi (fun i (x : rfielddecl) -> (i, x.rfd_type)) rv.rd_fields in
              let rec aux (a : rpacking) =
                match a with
                | RLeaf _ -> begin idx := !idx + 1; let a = List.assoc (!idx - 1) l in doit a  end
                | RNode l -> doit (A.Ttuple (List.map aux l))
              in
              aux rp
            end
          | None -> doit (A.Ttuple (List.map (fun (x : rfielddecl) -> (doit x.rfd_type)) rv.rd_fields))
        end
    end
  | A.Ttuple l when (match List.rev l with | (A.Ttuple _)::_ -> true | _ -> false) -> begin
      match List.rev l with
      | (A.Ttuple ll)::q -> doit (A.Ttuple (List.map doit (List.rev q) @ List.map doit ll))
      | _ -> assert false
    end
  | _ -> A.map_ptyp (normalize_type env) ty

(* --------------------------------------------------------------------- *)
let ty_of_init_ty (env : env) (ty : A.ptyp) =
  match ty with
  | A.Tcontainer (A.Tasset asset, ctn) when Env.Asset.mem env asset ->
    let asset = as_full (Env.Asset.get env asset) in
    let pk = List.map
        (fun x -> (Option.get (get_field (unloc x) asset)).fd_type) asset.as_pk in
    A.Tcontainer (Type.create_tuple pk, ctn)

  | _ -> ty

(* -------------------------------------------------------------------- *)
type prekind = [`Record | `Event | `Asset | `Enum]

let check_and_emit_name_free (env : env) ?(pre : prekind option) (x : A.lident) =
  let is_pre = function Some (`Pre _) -> true | _ -> false in

  let default () =
    match Env.name_free env (unloc x) with
    | `Free ->
      true
    | `Clash olc ->
      Env.emit_error env (loc x, NameIsAlreadyBound (unloc x, olc));
      false
  in

  match pre with
  | Some `Record when is_pre (Env.Record.lookup env (Current, unloc x)) ->
    true
  | Some `Event when is_pre (Env.Event.lookup env (Current, unloc x)) ->
    true
  | Some `Asset when is_pre (Env.Asset.lookup env (Current, unloc x)) ->
    true
  | Some `Enum when is_pre (Env.State.lookup env (Current, unloc x)) ->
    true
  | _ -> default ()

(* --------------------------------------------------------------------- *)
let select_operator env ?(asset = false) loc (op, tys) =
  match op with
  | PT.Cmp (PT.Equal | PT.Nequal) -> begin
      let module E = struct exception NoEq end in

      try
        match tys with
        | [t1; t2] ->
          if not (Type.support_eq t1) || not (Type.support_eq t2) then
            raise E.NoEq;

          if not (Type.compatible ~autoview:false ~for_eq:true ~from_:t1 ~to_:t2) &&
             not (Type.compatible ~autoview:false ~for_eq:true ~from_:t2 ~to_:t1) then
            raise E.NoEq;

          Some ({ osl_sig = [t1; t2]; osl_ret = A.Tbuiltin A.VTbool; })

        | _ ->
          raise E.NoEq

      with E.NoEq ->
        Env.emit_error env (loc, NoMatchingOperator (op, tys)); None
    end

  | _ -> begin
      let ops =
        let filter (sig_ : opsig) =
          Type.sig_compatible ~from_:tys ~to_:sig_.osl_sig
        in List.filter filter (List.assoc_all op opsigs) in

      let ops =
        let extra =
          match asset, op, tys with
          | true, PT.Arith PT.Plus,
            [Tcontainer ((Tasset _) as aty, Partition) as rty;
             Tcontainer ((Tasset _) as sty, Collection)]
            when Type.compatible ~autoview:false ~for_eq:false ~from_:sty ~to_:aty
            -> [{ osl_sig = tys; osl_ret = rty }]

          | true, PT.Arith PT.Plus,
            [Tcontainer (Tasset aty, Aggregate) as rty; Tlist sty]

          | true, PT.Arith PT.Minus,
            [Tcontainer (Tasset aty, (Aggregate | Partition)) as rty; Tlist sty] ->

            let asset = as_full (Env.Asset.get env aty) in

            if Type.compatible ~autoview:false ~for_eq:false ~from_:sty ~to_:asset.as_pkty then
              [{ osl_sig = tys; osl_ret = rty }]
            else []

          | true, PT.Arith PT.Plus,
            [Tmap (kt, vt) as rty; (Tlist (Ttuple [kty; vty]) | Tset (Ttuple [kty; vty]))]
            when Type.compatible ~autoview:false ~for_eq:false ~from_:kty ~to_:kt
              && Type.compatible ~autoview:false ~for_eq:false ~from_:vty ~to_:vt ->
            [{ osl_sig = tys; osl_ret = rty }]

          | true, PT.Arith PT.Plus,
            [Tset kt as rty; (Tlist kty | Tset kty)]
            when Type.compatible ~autoview:false ~for_eq:false ~from_:kty ~to_:kt ->
            [{ osl_sig = tys; osl_ret = rty }]

          | true, PT.Arith PT.Minus,
            [(Tset kt | Tmap (kt, _)) as rty; (Tlist kty | Tset kty)]
            when Type.compatible ~autoview:false ~for_eq:false ~from_:kty ~to_:kt ->
            [{ osl_sig = tys; osl_ret = rty }]

          | _, _, _ -> []

        in ops @ extra
      in

      match ops with
      | [] ->
        Env.emit_error env
          (loc, NoMatchingOperator (op, tys));
        None

      | _::_::_ as sigs -> begin
          let module E = struct exception Bailout end in

          let mind =
            let ds =
              List.pmap (fun sig_ -> Type.sig_distance ~to_:sig_.osl_sig ~from_:tys) ops
            in if List.is_empty ds then None else Some (List.fold_left min max_int ds) in

          let ops =
            List.filter
              (fun sig_ ->
                 let d = Type.sig_distance ~to_:sig_.osl_sig ~from_:tys in
                 d = mind || Option.is_none d)
              ops in

          try
            let sig_ = match ops with [sig_] -> sig_ | _ -> raise E.Bailout in

            List.iter (fun sig2 ->
                if not (Type.sig_compatible ~from_:sig_.osl_sig ~to_:sig2.osl_sig) then
                  raise E.Bailout
              ) sigs;

            Some sig_

          with E.Bailout ->
            Env.emit_error env
              (loc, MultipleMatchingOperator (op, tys, sigs));
            None
        end

      | [sig_] ->
        Some sig_
    end

(* -------------------------------------------------------------------- *)
let rec valid_var_or_arg_type (ty : A.ptyp) =
  match ty with
  | Tnamed    _     -> assert false
  | Tasset    _     -> false
  | Trecord   _     -> true
  | Tenum     _     -> true
  | Tevent    _     -> true
  | Tbuiltin  _     -> true
  | Tset      ty    -> valid_var_or_arg_type ty
  | Tlist     ty    -> valid_var_or_arg_type ty
  | Tmap     (k, v) -> List.for_all valid_var_or_arg_type [k; v]
  | Tbig_map (k, v) -> List.for_all valid_var_or_arg_type [k; v]
  | Titerable_big_map (k, v) -> List.for_all valid_var_or_arg_type [k; v]
  | Tor      (l, r) -> List.for_all valid_var_or_arg_type [l; r]
  | Tlambda  (a, r) -> List.for_all valid_var_or_arg_type [a; r]
  | Ttuple    ty    -> List.for_all valid_var_or_arg_type ty
  | Toption   ty    -> valid_var_or_arg_type ty
  | Tcontract  _    -> true
  | Toperation      -> true

  | Tcontainer (_, A.AssetView)      -> true
  | Tcontainer (_, A.AssetKey)       -> true
  | Tcontainer (_, A.AssetValue)     -> true
  | Tcontainer (_, A.AssetContainer) -> true
  | Tcontainer (_,      _)           -> false

  | Tticket             ty -> valid_var_or_arg_type ty
  | Tsapling_state       _ -> true
  | Tsapling_transaction _ -> true

(* -------------------------------------------------------------------- *)
let for_container (_ : env) = function
  | PT.Aggregate       -> A.Aggregate
  | PT.Partition       -> A.Partition
  | PT.AssetContainer  -> A.AssetContainer
  | PT.AssetKey        -> A.AssetKey
  | PT.AssetValue      -> A.AssetValue
  | PT.AssetView       -> A.AssetView

(* -------------------------------------------------------------------- *)
let for_assignment_operator = function
  | PT.ValueAssign  -> A.ValueAssign
  | PT.PlusAssign   -> A.PlusAssign
  | PT.MinusAssign  -> A.MinusAssign
  | PT.MultAssign   -> A.MultAssign
  | PT.DivAssign    -> A.DivAssign
  | PT.AndAssign    -> A.AndAssign
  | PT.OrAssign     -> A.OrAssign

(* -------------------------------------------------------------------- *)
let tt_logical_operator (op : PT.logical_operator) =
  match op with
  | And   -> A.And
  | Or    -> A.Or
  | Xor   -> A.Xor

(* -------------------------------------------------------------------- *)
let tt_arith_operator (op : PT.arithmetic_operator) =
  match op with
  | Plus   -> A.Plus
  | Minus  -> A.Minus
  | Mult   -> A.Mult
  | DivEuc -> A.DivEuc
  | DivRat -> A.DivRat
  | Modulo -> A.Modulo
  | DivMod -> A.DivMod
  | ThreeWayCmp -> A.ThreeWayCmp
  | ShiftLeft  -> A.ShiftLeft
  | ShiftRight -> A.ShiftRight

(* -------------------------------------------------------------------- *)
let tt_cmp_operator (op : PT.comparison_operator) =
  match op with
  | Equal  -> A.Equal
  | Nequal -> A.Nequal
  | Gt     -> A.Gt
  | Ge     -> A.Ge
  | Lt     -> A.Lt
  | Le     -> A.Le

(* -------------------------------------------------------------------- *)
exception InvalidType

let for_type_exn ?pkey (env : env) =
  let rec doit ?(canasset = false) ((ty, _) : PT.type_t) : A.ptyp =
    match unloc ty with
    | Tref x -> begin
        match Env.Type.lookup env (unloc_nmid x) with
        | None ->
          Env.emit_error env (loc_nmid x, UnknownTypeName (unloc_nmid x));
          raise InvalidType
        | Some (A.Tasset _) when not canasset && Option.is_some pkey ->
          Env.emit_error env (loc_nmid x, UsePkeyOfInsteadOfAsset);
          raise InvalidType
        | Some ty -> ty
      end

    | Tcontainer (ty, AssetKey) -> begin
        match doit ~canasset:true ty with
        | A.Tasset asset -> begin
            let decl = as_full (Env.Asset.get env asset) in

            match pkey with
            | Some map when List.mem (unloc (snd asset)) map -> (* FIXME: namespaces *)
              Tnamed (List.index_of ((=) (unloc (snd asset))) map)

            | _ ->
              decl.as_pkty
          end

        | _ ->
          Env.emit_error env (loc (fst ty), NotAnAssetType);
          raise InvalidType
      end

    | Tcontainer (pty, ctn) ->
      let ty = doit ~canasset:true pty in

      if not (Type.is_asset ty) then
        Env.emit_error env (loc (fst pty), ContainerOfNonAsset);
      A.Tcontainer (ty, for_container env ctn)

    | Tset ty ->
      let t = doit ty in

      if not (Type.Michelson.is_comparable t) then
        Env.emit_error env (loc (fst ty), InvalidTypeForSet);

      A.Tset (doit ty)

    | Tlist ty ->
      A.Tlist (doit ty)

    | Tmap (k, v) ->
      let nk, nv = doit k, doit v in

      if not (Type.Michelson.is_comparable nk) then
        Env.emit_error env (loc (fst k), InvalidTypeForMapKey);

      if not (Type.Michelson.is_type nv) then
        Env.emit_error env (loc (fst v), InvalidTypeForMapValue);

      A.Tmap (nk, nv)

    | Tbig_map (k, v) ->
      let nk, nv = doit k, doit v in

      if not (Type.Michelson.is_comparable nk) then
        Env.emit_error env (loc (fst k), InvalidTypeForBigMapKey);

      if not (Type.Michelson.is_big_map_value nv) then
        Env.emit_error env (loc (fst v), InvalidTypeForBigMapValue);

      A.Tbig_map (nk, nv)

    | Titerable_big_map (k, v) ->
      let nk, nv = doit k, doit v in

      if not (Type.Michelson.is_comparable nk) then
        Env.emit_error env (loc (fst k), InvalidTypeForBigMapKey);

      if not (Type.Michelson.is_big_map_value nv) then
        Env.emit_error env (loc (fst v), InvalidTypeForBigMapValue);

      A.Titerable_big_map (nk, nv)

    | Tor (l, r) ->
      let nl, nr = doit l, doit r in

      if not (Type.Michelson.is_type nl) then
        Env.emit_error env (loc (fst l), InvalidTypeForOrLeft);

      if not (Type.Michelson.is_type nr) then
        Env.emit_error env (loc (fst r), InvalidTypeForOrRight);

      A.Tor (nl, nr)

    | Tlambda (a, r) ->
      let na, nr = doit a, doit r in

      if not (Type.Michelson.is_type na) then
        Env.emit_error env (loc (fst a), InvalidTypeForLambdaArgument);

      if not (Type.Michelson.is_type nr) then
        Env.emit_error env (loc (fst r), InvalidTypeForLambdaReturn);

      A.Tlambda (na, nr)

    | Ttuple tys ->
      A.Ttuple (List.map doit tys)

    | Toption ty ->
      A.Toption (doit ty)

    | Tcontract ty ->
      A.Tcontract (doit ty)

    | Tticket ty ->
      A.Tticket (doit ty)

    | Tsapling_state n -> begin
        if (Big_int.lt_big_int n Big_int.zero_big_int) || (Big_int.ge_big_int n (Big_int.big_int_of_int 65536))
        then (Env.emit_error env (loc ty, InvalidValueForMemoSize));
        A.Tsapling_state (Big_int.int_of_big_int n)
      end

    | Tsapling_transaction n -> begin
        if (Big_int.lt_big_int n Big_int.zero_big_int) || (Big_int.ge_big_int n (Big_int.big_int_of_int 65536))
        then (Env.emit_error env (loc ty, InvalidValueForMemoSize));
        A.Tsapling_transaction (Big_int.int_of_big_int n)
      end


  in fun ty -> doit ty

let for_type ?pkey (env : env) (ty : PT.type_t) : A.ptyp option =
  try Some (for_type_exn ?pkey env ty) with InvalidType -> None

(* -------------------------------------------------------------------- *)
let for_asset_type (env : env) (ty : PT.type_t) : A.longident option =
  match Option.map Type.as_asset (for_type env ty) with
  | None ->
    None
  | Some None ->
    Env.emit_error env (loc (fst ty), NotAnAssetType);
    None
  | Some (Some x) ->
    Some x

(* -------------------------------------------------------------------- *)
let for_asset_keyof_type (env : env) (ty : PT.type_t) : A.longident option =
  match unloc (fst ty) with
  | PT.Tcontainer(t, AssetKey) ->
    for_asset_type env t
  | _ ->
    Env.emit_error env (loc (fst ty), NotAKeyOfType);
    None

(* -------------------------------------------------------------------- *)
let for_literal (env : env) (_ety : A.type_ option) (topv : PT.literal loced) : A.bval =
  let mk_sp type_ node = A.mk_sp ~loc:(loc topv) ~type_ node in

  let get_tz_value k tz =
    try
      let res = Core.string_to_big_int_tz k tz in
      let max = Big_int.big_int_of_string "9223372036854775807" in
      if Big_int.gt_big_int res max
      then Env.emit_error env (loc topv, InvalidTezValueOverflow);
      res
    with _
      -> Env.emit_error env (loc topv, InvalidValueForCurrency);
      Big_int.zero_big_int
  in

  match unloc topv with
  | Lbool b ->
    mk_sp A.vtbool (A.BVbool b)

  | Lint i -> mk_sp A.vtint (A.BVint i)

  | Lnat i -> mk_sp A.vtnat (A.BVnat i)

  | Ldecimal str -> begin
      let n, d = Core.decimal_string_to_rational str in
      mk_sp A.vtrational (A.BVrational (n, d))
    end

  | Lstring s ->
    if (not (Core.is_valid_string s))
    then  Env.emit_error env (loc topv, InvalidStringValue);
    mk_sp A.vtstring (A.BVstring s)

  | Ltz tz ->
    mk_sp (A.vtcurrency) (A.BVcurrency (A.Utz, get_tz_value Ktz tz))

  | Lmtz tz ->
    mk_sp (A.vtcurrency) (A.BVcurrency (A.Utz, get_tz_value Kmtz tz))

  | Lutz tz ->
    mk_sp (A.vtcurrency) (A.BVcurrency (A.Utz, get_tz_value Kutz tz))

  | Laddress a ->
    mk_sp A.vtaddress (A.BVaddress a)

  | Ltx_rollup_l2_address a ->
    mk_sp A.vttx_rollup_l2_address (A.BVtx_rollup_l2_address a)

  | Lduration d ->
    mk_sp A.vtduration (A.BVduration (Core.string_to_duration d))

  | Ldate d ->
    mk_sp A.vtdate (A.BVdate (Core.string_to_date d))

  | Lbytes s ->
    mk_sp A.vtbytes (A.BVbytes (s))

  | Lpercent n -> begin
      let n, d = Core.string_to_big_int_percent n in
      mk_sp A.vtrational (A.BVrational (n, d))
    end

(* -------------------------------------------------------------------- *)
type ekind = [`Init | `Entry | `Function | `View ]

type emode_t = {
  em_kind : ekind;
  em_pred : bool;
}

(* -------------------------------------------------------------------- *)
let decompile_match_with kd (bsm : (A.pattern * 'a) list) =
  let find (name : string) (n : int) =
    List.find_map (fun ((ptn, v) : A.pattern * _) ->
        match ptn.A.node with
        | A.Mconst (x, args) when unloc x = name && n = List.length args ->
          Some (args, v)
        | A.Mwild ->
          Some (List.init n (fun _ -> Location.mkloc dummy "_"), v)
        | _ -> None)
      bsm in

  let module E = struct exception Bailout end in

  let find (name : string) (n : int) =
    Option.get_exn E.Bailout (find name n) in

  try
    match kd with
    | `List _ ->
      let (x, xs), bcons = fst_map (List.as_seq2 %> Option.get) (find "$cons" 2) in
      let _, bnil        = find "$nil" 0 in

      Some (`List ((x, xs, bcons), bnil))

    | `Option _ ->
      let x, bsome = fst_map (List.as_seq1 %> Option.get) (find "$some" 1) in
      let _, bnone = find "$none" 0 in

      Some (`Option ((x, bsome), bnone))

    | `Or _ ->
      let (xl, bl) = fst_map (List.as_seq1 %> Option.get) (find "$left"  1) in
      let (xr, br) = fst_map (List.as_seq1 %> Option.get) (find "$right" 1) in

      Some (`Or ((xl, bl), (xr, br)))

    | `Enum -> raise E.Bailout

  with E.Bailout -> None

(* -------------------------------------------------------------------- *)
type capture = {
  cp_global : bool;
  cp_local  : [
    | `Only of Sid.t
    | `Yes  of ((L.t * A.ptyp) Mid.t ref) option
  ];
}

let capture0 : capture = {
  cp_global = true; cp_local = `Yes None;
}

let extend_capture (capture : capture) (xs : ident list) =
  let cp_local =
    match capture.cp_local with
    | `Yes _ -> capture.cp_local
    | `Only ids -> `Only (List.fold_right Sid.add xs ids)
  in { capture with cp_local; }

(* -------------------------------------------------------------------- *)
type pattern = [
  | `Enum
  | `List   of A.ptyp
  | `Option of A.ptyp
  | `Or     of A.ptyp * A.ptyp
]

(* -------------------------------------------------------------------- *)
let rec for_xexpr
    (mode : emode_t) ?autoview ?(capture = capture0)
    (env : env) ?(ety : A.ptyp option) (tope : PT.expr)
  =
  let for_xexpr ?(capture = capture) e =
    for_xexpr mode ~capture e in

  let module E = struct exception Bailout end in

  let bailout = fun () -> raise E.Bailout in

  let mk_sp type_ node = A.mk_sp ~loc:(loc tope) ?type_ node in
  let dummy type_ : A.pterm =
    mk_sp type_ (A.Pvar (mkloc (loc tope) "", mkloc (loc tope) "<error>")) in

  let require_literal_string (a : PT.expr) : A.lident =
    match unloc a with
    | Eliteral Lstring str -> mkloc (loc a) str
    | _ -> (Env.emit_error env (loc a, StringLiteralExpected); bailout ())
  in

  let doit () =
    match unloc tope with
    | Eterm x -> begin
        let lk = Env.lookup_entry env (unloc_nmid x) in

        match Option.map snd lk with
        | Some (`Local (xty, _)) ->
          assert (fst x = SINone);

          let x = snd x in

          begin match capture.cp_local with
            | `Only m when not (Sid.mem (unloc x) m)  ->
              Env.emit_error env (loc tope, CannotCaptureVariables);
            | `Yes (Some lmap) ->
              lmap := Mid.add (unloc x) (loc x, xty) !lmap
            | `Only _ | `Yes None ->
              () end;

          mk_sp (Some xty) (A.Pvar (mkloc (loc tope) "", x))

        | Some (`Global decl) -> begin
            if not capture.cp_global then
              Env.emit_error env (loc tope, CannotCaptureVariables);

            match decl.vr_def with
            | Some (body, `Inline) ->
              { body with loc = loc tope }
            | _ ->
              mk_sp (Some decl.vr_type) (A.Pvar decl.vr_name)
          end

        | Some (`Asset decl) ->
          let decl = as_full decl in
          let typ = A.Tcontainer ((A.Tasset decl.as_name), A.Collection) in
          mk_sp (Some typ) (A.Pvar decl.as_name)

        | Some (`StateByCtor (decl, ctor)) ->
          let ctor = Option.get (get_ctor (unloc ctor) decl.sd_ctors) in

          if not (List.is_empty (snd ctor)) then begin
            Env.emit_error env
              (loc (snd x), InvalidNumberOfArguments (0, List.length (snd ctor)));
            bailout ()
          end;

          let name = (fst decl.sd_name, snd x) in
          let typ = A.Tenum decl.sd_name in
          mk_sp (Some typ) (A.Pvar name)

        | Some (`Context (asset, ofield)) -> begin
            let atype = A.Tasset asset.as_name in
            let var   = mkloc (loc tope) Env.Context.the in
            let the   = mk_sp (Some atype) (A.Pvar (mkloc (loc tope) "", var)) in

            match ofield with
            | None ->
              the
            | Some fname ->
              let fty = (Option.get (get_field fname asset)).fd_type in
              mk_sp (Some fty) (A.Pdot (the, mkloc (loc tope) fname))
          end

        | _ ->
          Env.emit_error env (loc_nmid x, UnknownLocalOrVariable (unloc_nmid x));
          bailout ()
      end

    | Eliteral v ->
      let v = for_literal env ety (mkloc (loc tope) v) in
      mk_sp v.A.type_ (A.Plit v)

    | Earray (_, []) -> begin
        match ety with
        | Some (A.Tcontainer (_, _))
        | Some (A.Tset _ | A.Tlist _ | A.Tmap _ | A.Tbig_map _ | A.Titerable_big_map _) ->
          mk_sp ety (A.Parray [])

        | _ ->
          Env.emit_error env (loc tope, CannotInferCollectionType);
          bailout ()
      end

    | Earray (_, (e :: es)) -> begin
        let elty = Option.bind Type.as_content_array ety in
        let e    = for_xexpr env ?ety:elty e in
        let elty = if Option.is_some e.A.type_ then e.A.type_ else elty in
        let es   = List.map (fun e -> for_xexpr env ?ety:elty e) es in

        match ety, elty with
        | Some (A.Tcontainer (_, k)), Some ty ->
          mk_sp (Some (A.Tcontainer (ty, k))) (A.Parray (e :: es))

        | None, Some ((A.Tasset _) as ty) ->
          mk_sp (Some (A.Tcontainer (ty, A.Collection))) (A.Parray (e :: es))

        | Some Tset _, Some ty ->
          mk_sp (Some (A.Tset ty)) (A.Parray (e :: es))

        | Some Tmap _, Some ty ->
          let k, v  =
            match ty with
            | Ttuple [k; v] -> (k, v)
            | _ -> (Env.emit_error env (loc tope, InvalidMapType); bailout ())
          in
          mk_sp (Some (A.Tmap (k, v))) (A.Parray (e :: es))

        | Some Tbig_map _, Some ty ->
          let k, v  =
            match ty with
            | Ttuple [k; v] -> (k, v)
            | _ -> (Env.emit_error env (loc tope, InvalidMapType); bailout ())
          in
          mk_sp (Some (A.Tbig_map (k, v))) (A.Parray (e :: es))

        | Some Titerable_big_map _, Some ty ->
          let k, v  =
            match ty with
            | Ttuple [k; v] -> (k, v)
            | _ -> (Env.emit_error env (loc tope, InvalidMapType); bailout ())
          in
          mk_sp (Some (A.Titerable_big_map (k, v))) (A.Parray (e :: es))

        | _, Some ty ->
          mk_sp (Some (A.Tlist ty)) (A.Parray (e :: es))

        | _ ->
          Env.emit_error env (loc tope, CannotInferCollectionType);
          bailout ()
      end

    | Erecord (nm, fields) -> begin
        let nm = unloc_nm nm in

        let module E = struct
          type state = {
            hasupdate : bool;
            fields    : ident list;
            anon      : bool;
          }

          let state0 = {
            hasupdate = false; fields = []; anon = false;
          }
        end in

        let is_update = function
          | (None | Some (PT.ValueAssign, _)) -> false
          |  _ -> true in

        let infos = List.fold_left (fun state (fname, _) ->
            E.{ hasupdate = state.hasupdate || is_update fname;
                fields    =
                  Option.fold
                    (fun names (_, name)-> unloc name :: names)
                    state.fields fname;
                anon      = state.anon || Option.is_none fname; })
            E.state0 fields in

        let get_target_field_type = function
          | A.Tcontainer (Tasset an, Aggregate) -> begin
              let asset = as_full (Env.Asset.get env an) in
              A.Tlist asset.as_pkty
            end
          | t -> t
        in

        if infos.E.hasupdate then
          Env.emit_error env (loc tope, OpInRecordLiteral);

        if infos.E.anon && not (List.is_empty (infos.E.fields)) then begin
          Env.emit_error env (loc tope, MixedAnonInAssetOrRecordLiteral);
          bailout ()
        end;

        if infos.E.anon || List.is_empty fields then
          let dfields =
            match ety with
            | Some (A.Tasset asset) ->
              let asset = as_full (Env.Asset.get env asset) in
              List.map (fun fd -> fd.fd_type) asset.as_fields

            | Some (A.Trecord record) ->
              let record = as_full (Env.Record.get env record) in
              List.map (fun fd -> fd.rfd_type) record.rd_fields

            | Some (A.Tevent record) ->
              let event = as_full (Env.Event.get env record) in
              List.map (fun fd -> fd.rfd_type) event.rd_fields

            | _ ->
              Env.emit_error env (loc tope, CannotInferAnonAssetOrRecord);
              bailout () in

          let ne = List.length fields in
          let ng = List.length dfields in

          if ne <> ng then begin
            Env.emit_error env (loc tope, InvalidFieldsCountInAssetOrRecordLiteral);
            bailout ()
          end;

          let fields =
            List.map2 (fun (_, fe) ty ->
                for_xexpr env ~ety:(get_target_field_type ty) fe
              ) fields dfields;
          in mk_sp ety (A.Precord fields)

        else begin
          let fmap =
            List.fold_left (fun fmap (fname, e) ->
                let fname = unloc (snd (Option.get fname)) in

                Mid.update fname (function
                    | None when Option.is_some (Env.Asset.byfield env (nm, fname)) -> begin
                        let asset, fd = Option.get (Env.Asset.byfield env (nm, fname)) in
                        Some ((Some (`Asset asset.as_name, fd.fd_type), [e]))
                      end

                    | None when Option.is_some (Env.Record.byfield env (nm, fname)) -> begin
                        let record, fd = Option.get (Env.Record.byfield env (nm, fname)) in
                        Some ((Some (`Record record.rd_name, fd.rfd_type), [e]))
                      end

                    | None when Option.is_some (Env.Event.byfield env (nm, fname)) -> begin
                        let record, fd = Option.get (Env.Event.byfield env (nm, fname)) in
                        Some ((Some (`Event record.rd_name, fd.rfd_type), [e]))
                      end

                    | None ->
                      Env.emit_error env (loc tope, UnknownFieldName fname);
                      Some (None, [e])

                    | Some (src, es) ->
                      if List.length es = 1 then begin
                        let err = DuplicatedFieldInAssetOrRecordLiteral fname in
                        Env.emit_error env (loc tope, err)
                      end; Some (src, e :: es)) fmap
              ) Mid.empty fields
          in

          let sources =
            List.pmap
              (fun (_, (src, _)) -> Option.map fst src)
              (Mid.bindings fmap) in
          let sources = List.undup (fun x -> x) sources in

          let fields =
            fmap |> Mid.map (fun (src, es) ->
                let ety = Option.map (snd %> get_target_field_type) src in
                es |> List.map (fun e -> for_xexpr env ?ety e)) in

          let record =
            match sources with
            | [] ->
              bailout ()

            | _ :: _ :: _ ->
              let err =
                let for1 = function `Record x | `Event x | `Asset x ->
                  Env.relative env x
                in MixedFieldNamesInAssetOrRecordLiteral (List.map for1 sources) in
              Env.emit_error env (loc tope, err); bailout ()

            | [src] ->
              let sfields, rty =
                match src with
                | `Asset aname ->
                  let asset   = as_full (Env.Asset.get env (aname)) in
                  let sfields =
                    List.map
                      (fun fd -> fd.fd_name, fd.fd_type, fd.fd_dfl)
                      asset.as_fields
                  in (sfields, A.Tasset asset.as_name)

                | `Record rname ->
                  let record = as_full (Env.Record.get env rname) in
                  let sfields =
                    List.map
                      (fun fd -> fd.rfd_name, fd.rfd_type, fd.rfd_dfl)
                      record.rd_fields
                  in (sfields, A.Trecord record.rd_name)

                | `Event rname ->
                  let record = as_full (Env.Event.get env rname) in
                  let sfields =
                    List.map
                      (fun fd -> fd.rfd_name, fd.rfd_type, fd.rfd_dfl)
                      record.rd_fields
                  in (sfields, A.Tevent record.rd_name)
              in

              let fields =
                List.map (fun ({ pldesc = fd_name }, fd_type, fd_dfl) ->
                    match Mid.find_opt fd_name fields with
                    | None -> begin
                        match fd_dfl with
                        | None ->
                          let err = MissingFieldInAssetOrRecordLiteral fd_name in
                          Env.emit_error env (loc tope, err); dummy (Some fd_type)
                        | Some dfl -> dfl
                      end
                    | Some thisf ->
                      List.hd (List.rev thisf)
                  ) sfields
              in mk_sp (Some rty) (A.Precord fields)

          in record
        end
      end

    | Erecupdate (e, upd) -> begin
        let e = for_xexpr env e in

        let fields, isasset =
          match e.A.type_ with
          | Some (Trecord rname) -> begin
              let recd = as_full (Env.Record.get env rname) in
              let fields = List.map
                  (fun fd -> unloc fd.rfd_name, fd.rfd_type) recd.rd_fields in
              (fields, None)
            end

          | Some (Tevent rname) -> begin
              let recd = as_full (Env.Event.get env rname) in
              let fields = List.map
                  (fun fd -> unloc fd.rfd_name, fd.rfd_type) recd.rd_fields in
              (fields, None)
            end

          | Some (Tasset aname) -> begin
              let asset = as_full (Env.Asset.get env aname) in
              let fields = List.map
                  (fun fd -> unloc fd.fd_name, fd.fd_type) asset.as_fields in
              (fields, Some (List.map unloc asset.as_pk))
            end

          | _ ->
            if Option.is_some e.A.type_ then
              Env.emit_error env (loc tope, RecordUpdateOnNonRecordOrAsset);
            List.iter (fun (_, e) -> ignore (for_xexpr env e : A.pterm)) upd;
            bailout () in

        let upd =
          let seen = ref Sstr.empty in

          let for1 (x, ue) =
            if Sstr.mem (unloc x) !seen then
              Env.emit_error env (loc x, RecordUpdateDuplicatedFieldName (unloc x));

            if Option.get_dfl false (Option.map (List.mem (unloc x)) isasset) then
              Env.emit_error env (loc x, RecordUpdateOnPKey);

            let aout =
              match List.assoc_opt (unloc x) fields with
              | None ->
                Env.emit_error env (loc x, RecordUpdateWithInvalidFieldName);
                ignore (for_xexpr env ue : A.pterm);
                None
              | Some ety ->
                let ue = for_xexpr env ~ety ue in
                if Sstr.mem (unloc x) !seen then None else Some (x, ue) in

            seen := Sstr.add (unloc x) !seen; aout

          in List.pmap for1 upd in

        mk_sp e.A.type_ (A.Precupdate (e, upd))
      end

    | Etuple es -> begin
        let etys =
          match Option.bind Type.as_tuple ety with
          | Some etys when List.length etys = List.length es ->
            List.map Option.some etys
          | _ ->
            List.make (fun _ -> None) (List.length es) in

        let es = List.map2 (fun ety e -> for_xexpr env ?ety e) etys es in
        let ty = Option.get_all (List.map (fun x -> x.A.type_) es) in
        let ty = Option.map (fun x -> A.Ttuple x) ty in

        mk_sp ty (A.Ptuple es)
      end

    | Esqapp (e, pk) -> begin
        let ee = for_xexpr env e in
        match ee.type_ with
        | Some (A.Ttuple lt) -> begin
            let pk = for_xexpr ?ety:(Some A.vtnat) env pk in
            let idx : Core.big_int =
              match pk.node with
              | A.Plit ({node = A.BVnat idx}) -> idx
              | _ -> Env.emit_error env (pk.loc, InvalidExprressionForTupleAccess); Big_int.zero_big_int
            in
            let i =
              if      Big_int.lt_big_int idx Big_int.zero_big_int
                   || Big_int.ge_big_int idx (Big_int.big_int_of_int (List.length lt))
              then (Env.emit_error env (pk.loc, IndexOutOfBoundForTuple); 0)
              else (Big_int.int_of_big_int idx)
            in
            mk_sp (Some (List.nth lt i)) (A.Ptupleaccess (ee, idx))
          end
        | Some (A.Tmap     (kt, vt))
        | Some (A.Tbig_map (kt, vt))
        | Some (A.Titerable_big_map (kt, vt)) -> begin
            let pk = for_xexpr ?ety:(Some kt) env pk in
            let rty = Some (A.Toption vt) in
            mk_sp
              rty
              (A.Pcall (None, A.Cconst A.Cmgetopt, [], [A.AExpr ee; A.AExpr pk]))
          end
        | _ -> begin
            let e, asset = for_asset_collection_expr mode env (`Parsed e) in
            let pkty = asset |> Option.map (fun (asset, _) -> asset.as_pkty) in
            let pk = for_xexpr ?ety:pkty env pk in

            let aoutty = asset |> Option.map (fun (asset, _) ->
                let asset = A.Tasset asset.as_name in
                A.Toption (A.Tcontainer (asset, AssetValue))) in

            asset |> Option.iter (fun x ->
                match snd x with
                | A.Collection -> ()
                | c -> Env.emit_error env (loc tope, InvalidAssetGetContainer c));

            mk_sp
              aoutty
              (A.Pcall (Some e, A.Cconst A.Cgetopt, [], [A.AExpr pk]))
          end
      end

    | Edot (pe, (_, x)) -> begin (* FIXME: no namespace here *)
        let rec aux (e : A.pterm) =
          match e with
          | {type_ = None} ->
            bailout ()

          | { type_ = Some (A.Tasset asset) } -> begin
              let asset = as_full (Env.Asset.get env asset) in

              match get_field (unloc x) asset with
              | None ->
                let err = UnknownField (Env.relative env asset.as_name, unloc x) in
                Env.emit_error env (loc x, err); bailout ()

              | Some { fd_type = fty } ->
                mk_sp (Some fty) (A.Pdot (e, x))
            end

          | {type_ = Some (A.Trecord record)} -> begin
              let record = as_full (Env.Record.get env record) in

              match get_rfield (unloc x) record with
              | None ->
                let err = UnknownField (Env.relative env record.rd_name, unloc x) in
                Env.emit_error env (loc x, err); bailout ()

              | Some { rfd_type = fty } ->
                mk_sp (Some fty) (A.Pdot (e, x))
            end

          | {type_ = Some (A.Toption (A.Tcontainer (A.Tasset asset, AssetValue))); node = A.Pcall (Some e, A.Cconst A.Cgetopt, [], [A.AExpr pk])} -> begin
              mk_sp
                (Some (A.Tcontainer (A.Tasset asset, AssetValue)))
                (A.Pcall (Some e, A.Cconst A.Cget, [], [A.AExpr pk]))
              |> aux
            end

          | {type_ = Some (A.Tcontainer (A.Tasset asset, AssetValue))} -> begin
              (* TODO: reject if the field is or contains pk *)
              let asset = as_full (Env.Asset.get env asset) in

              match get_field (unloc x) asset with
              | None ->
                let err = UnknownField (Env.relative env asset.as_name, unloc x) in
                Env.emit_error env (loc x, err); bailout ()

              | Some { fd_type = fty } ->
                if List.exists (fun v -> String.equal (unloc x) (unloc v)) asset.as_pk then
                  Env.emit_error env (loc x, InvalidKeyFieldInAssetValueType);
                mk_sp (Some fty) (A.Pdot (e, x))
            end

          | {type_ = Some ty} ->
            Env.emit_error env (loc pe, AssetOrRecordExpected ty);
            bailout ()
        in
        let e = for_xexpr env pe in
        aux e
      end

    | Equestiondot (pe, (_, x)) -> begin
        let rec aux (e : A.pterm) =
          match e with
          | {type_ = None} ->
            bailout ()

          | {type_ = Some (A.Tasset asset)} -> begin
              let asset = as_full (Env.Asset.get env asset) in

              match get_field (unloc x) asset with
              | None ->
                let err = UnknownField (Env.relative env asset.as_name, unloc x) in
                Env.emit_error env (loc x, err); bailout ()

              | Some { fd_type = fty } ->
                mk_sp (Some (A.Toption fty)) (A.Pquestiondot (e, x))
            end

          | {
            type_ = Some (A.Toption (A.Tcontainer (A.Tasset asset, AssetValue)));
            node  = A.Pcall (Some e, A.Cconst A.Cgetopt, [], [A.AExpr pk]);
          } -> begin
              mk_sp
                (Some (A.Tcontainer (A.Tasset asset, AssetValue)))
                (A.Pcall (Some e, A.Cconst A.Cget, [], [A.AExpr pk]))
              |> aux
            end

          | {type_ = Some (A.Tcontainer (A.Tasset asset, AssetValue))} -> begin
              (* TODO: reject if the field is or contains pk *)
              let asset = as_full (Env.Asset.get env asset) in

              match get_field (unloc x) asset with
              | None ->
                let err = UnknownField (Env.relative env asset.as_name, unloc x) in
                Env.emit_error env (loc x, err); bailout ()

              | Some { fd_type = fty } ->
                if List.exists (fun v -> String.equal (unloc x) (unloc v)) asset.as_pk then
                  Env.emit_error env (loc x, InvalidKeyFieldInAssetValueType);
                mk_sp (Some (A.Toption fty)) (A.Pquestiondot (e, x))
            end

          | {type_ = Some ty} ->
            Env.emit_error env (loc pe, AssetOrRecordExpected ty);
            bailout ()
        in
        let e = for_xexpr env pe in
        aux e
      end

    | Eternary (c, a, b) -> begin
        let c = for_xexpr env c in
        let env_a = match c with
          | {
            node  = A.Pcall (Some _, A.Cconst (A.Cget), [], [AExpr _]);
            type_ = Some (A.Tcontainer (Tasset an, AssetValue))
          } ->
            Some (Env.Context.push env (snd an)) (* FIXME: context *)
          | { type_ = Some (A.Tbuiltin VTbool)} -> Some env
          | { type_ = Some (A.Toption xty)} -> Some (Env.Local.push env (dumloc "the", xty))
          | _ -> None
        in
        let a = for_xexpr (match env_a with | Some env -> env | _ -> env) a in
        let b = for_xexpr env b ?ety:a.type_ in
        let ty, es = join_expr ?autoview env ety [a; b] in
        let a, b = Option.get (List.as_seq2 es) in
        mk_sp ty (A.Pternary (c, a, b))
      end

    | Emulticomp (e, l) ->
      let e = for_xexpr env e in
      let l = List.map (snd_map (for_xexpr env)) l in

      let _, aout =
        List.fold_left_map (fun e ({ pldesc = op }, e') ->
            match e.A.type_, e'.A.type_ with
            | Some ty, Some ty' -> begin
                let aout =
                  Option.map (fun sig_ ->
                      let e, e' =
                        Option.get
                          (List.as_seq2
                             (List.map2
                                (fun ty e -> cast_expr env (Some ty) e)
                                sig_.osl_sig [e; e'])) in
                      let term = A.Pcomp (tt_cmp_operator op, e, e') in
                      mk_sp (Some sig_.osl_ret) term
                    ) (select_operator env (loc tope) (PT.Cmp op, [ty; ty']))
                in (e', aout)
              end

            | _, _ ->
              e', None)
          e l in

      begin match List.pmap (fun x -> x) aout with
        | [] ->
          let lit = A.mk_sp ~type_:A.vtbool ~loc:(loc tope) (A.BVbool true) in
          mk_sp (Some A.vtbool) (A.Plit lit)

        | e :: es ->
          List.fold_left (fun e e' ->
              (mk_sp (Some A.vtbool) (A.Plogical (tt_logical_operator And, e, e'))))
            e es
      end

    | Eapp (Foperator { pldesc = op }, args) -> begin
        let args = List.map (for_xexpr env) args in

        if List.exists (fun arg -> Option.is_none arg.A.type_) args then
          bailout ();

        let aty = List.map (fun a -> Option.get a.A.type_) args in
        let sig_ =
          Option.get_fdfl
            (fun () -> bailout ())
            (select_operator env (loc tope) (op, aty)) in

        let args =
          List.map2
            (fun ty e -> cast_expr ~autoview:false env (Some ty) e)
            sig_.osl_sig args in

        let aout =
          match op with
          | Logical op ->
            let a1, a2 = Option.get (List.as_seq2 args) in
            A.Plogical (tt_logical_operator op, a1, a2)

          | Unary op -> begin
              let a1 = Option.get (List.as_seq1 args) in

              match
                match op with
                | PT.Not    -> `Not
                | PT.Uminus -> `UArith (A.Uminus)
              with
              | `Not ->
                A.Pnot a1

              | `UArith op ->
                A.Puarith (op, a1)
            end

          | Arith op ->
            let a1, a2 = Option.get (List.as_seq2 args) in
            A.Parith (tt_arith_operator op, a1, a2)

          | Cmp op ->
            let a1, a2 = Option.get (List.as_seq2 args) in
            A.Pcomp (tt_cmp_operator op, a1, a2)

        in mk_sp (Some (sig_.osl_ret)) aout
      end

    | Eapp (Fident {pldesc = "create_contract"}, [path; okh; amount; arg_storage]) -> begin
        let okh = for_xexpr ~ety:(A.Toption A.vtkeyhash) env okh in
        let amount = for_xexpr ~ety:(A.vtcurrency) env amount in

        let content =
          match path with
          | {pldesc = PT.Eterm (_, id) } when Option.is_some (Env.Import.lookup env (unloc id))-> begin
              (* FIXME: error if the namespace is not empty *)
              let importdecl = Env.Import.get env (unloc id) in
              match importdecl.id_content with
              | Some v -> v
              | None -> Env.emit_error env (loc path, TODO) ; bailout ()
            end
          | {pldesc = PT.Eliteral(Lstring v) } -> begin
              let ext = Filename.extension v in
              match ext with
              | ".tz" -> begin
                  match Micheline.parse v with
                  | Some v -> v
                  | None -> (Env.emit_error env (loc path, FileNotFound v); bailout ())
                end
              | _ -> Env.emit_error env (loc path, UnknownCreateContractExtension ext) ; bailout ()
            end
          | _ -> (Env.emit_error env (loc path, InvalidContractValueForCreateContract) ; bailout ())
        in

        let storage_type =
          match Micheline.get_storage_type content with
          | Some v -> v
          | None -> (Env.emit_error env (loc path, InvalidTzFile) ; bailout ())
        in

        let arg_storage = for_xexpr env arg_storage in

        let from_type : A.ptyp = normalize_type env (Option.get arg_storage.type_) in
        let to_type : A.ptyp = normalize_type env storage_type in

        if not (Type.compatible ~autoview:false ~for_eq:false ~from_:from_type ~to_:to_type)
        then Env.emit_error env (arg_storage.loc, InvalidStorageType(from_type, to_type));

        mk_sp
          (Some (A.Ttuple [A.Toperation; A.vtaddress]))
          (A.Pcreatecontract ({ms_content = content }, okh, amount, arg_storage))
      end

    | Eapp (Fident f, args) when Env.Function.exists env (Current, unloc f) ->
      let fun_ = Option.get (Env.Function.lookup env (Current, unloc f)) in
      let args = match args with [{ pldesc = Etuple args }] -> args | _ -> args in

      begin
        match mode.em_kind with
        | `View -> Env.emit_error env (loc tope, CannotCallFunctionInView)
        | _ -> ()
      end;

      let tyargs =
        if List.length args <> List.length fun_.fs_args then begin
          let na = List.length args and ne = List.length fun_.fs_args in
          Env.emit_error env (loc tope, InvalidNumberOfArguments (ne, na));
          List.make (fun _ -> None) na
        end else List.map (fun (_, ty) -> Some ty) fun_.fs_args in

      let args = List.map2 (fun ety e -> for_xexpr env ?ety e) tyargs args in
      let args = List.map  (fun x -> A.AExpr x) args in

      mk_sp (Some fun_.fs_retty) (A.Pcall (None, A.Cid f, [], args))

    (* FIXME:NM: WTF? *)
    | Eapp (Fident f, args) when Option.is_some (Env.State.byctor env (uknm, unloc f)) ->
      let decl = Option.get (Env.State.byctor env (uknm, unloc f)) in
      let _, cty = Option.get (get_ctor (unloc f) decl.sd_ctors) in
      let args = match args with [{ pldesc = Etuple args }] -> args | _ -> args in

      let tyargs =
        if List.length args <> List.length cty then begin
          let na = List.length args and ne = List.length cty in
          Env.emit_error env (loc tope, InvalidNumberOfArguments (ne, na));
          List.make (fun _ -> None) na
        end else List.map Option.some cty in

      let args = List.map2 (fun ety e -> for_xexpr env ?ety e) tyargs args in
      let args = List.map  (fun x -> A.AExpr x) args in

      let typ = A.Tenum decl.sd_name in
      mk_sp (Some typ) (A.Pcall (None, A.Cid f, [], args))

    | Eapp (Fident f, args) -> begin
        let args = List.map (for_xexpr env) args in

        if List.exists (fun arg -> Option.is_none arg.A.type_) args then
          bailout ();

        let aty = List.map (fun a -> Option.get a.A.type_) args in

        match unloc f with
        | "sapling_empty_state" -> begin
            match aty, args with
            | [A.Tbuiltin VTnat], [ { node = A.Plit {node = A.BVnat n; _} } as arg ] ->
              if (Big_int.lt_big_int n Big_int.zero_big_int) || (Big_int.ge_big_int n (Big_int.big_int_of_int 65536))
              then (Env.emit_error env (loc tope, InvalidValueForMemoSize); bailout ());
              let i = Big_int.int_of_big_int n in
              mk_sp (Some (A.Tsapling_state i)) (A.Pcall (None, A.Cconst A.Csapling_empty_state, [], [A.AExpr arg]))
            | [A.Tbuiltin VTnat], _ ->
              Env.emit_error env (loc tope, InvalidSaplingEmptyStateArg);
              bailout ()
            | _ ->
              Env.emit_error env (loc tope, NoMatchingFunction (unloc f, aty));
              bailout ()
          end

        | "sapling_verify_update" -> begin
            match aty, args with
            | [A.Tsapling_transaction n1; A.Tsapling_state n2], [arg1; arg2] ->
              if n1 <> n2
              then (Env.emit_error env (loc tope, DifferentMemoSizeForSaplingVerifyUpdate(n1, n2)); bailout ());
              mk_sp (Some (A.Toption (A.Ttuple [A.vtbytes; A.vtint; A.Tsapling_state n1]))) (A.Pcall (None, A.Cconst A.Csapling_verify_update, [], [A.AExpr arg1; A.AExpr arg2]))
            | _ ->
              Env.emit_error env (loc tope, NoMatchingFunction (unloc f, aty));
              bailout ()
          end
        | _ -> begin
            let cd = List.pmap (select_mop (unloc f) aty args) allops in
            let cd = List.sort (fun (i, _) (j, _) -> compare i j) cd in
            let cd =
              let i0 = Option.get_dfl (-1) (Option.map fst (List.ohead cd)) in
              List.map snd (List.filter (fun (i, _) -> i = i0) cd) in

            match cd with
            | [] ->
              Env.emit_error env (loc tope, NoMatchingFunction (unloc f, aty));
              bailout ()
            | _::_::_ ->
              Env.emit_error env
                (loc tope, MultipleMatchingFunction (unloc f, aty, List.map proj3_3 cd));
              bailout ()
            | [cname, _, (_, rty)] ->
              let args = List.map (fun x -> A.AExpr x) args in
              mk_sp (Some rty) (A.Pcall (None, A.Cconst cname, [], args))
          end
      end

    | Eappt (Foperator _, _, _) -> assert false

    | Eappt (Fident id, ts, args) -> begin
        match unloc id, ts, args with
        | "address_to_contract", [t], [a] -> begin
            let ety = for_type env t in
            let ty = match ety with | Some ty -> ty | None -> Env.emit_error env (loc tope, InvalidTypeForAddressToContract); bailout() in
            let a = for_xexpr env ~ety:(A.vtaddress) a in
            mk_sp (Some (A.Toption (A.Tcontract ty))) (A.Pcall (None, A.Cconst Caddresstocontract, [ty], [AExpr a]))
          end

        | "make_set", [t], [a] -> begin
            let ety = for_type env t in
            let ty = match ety with | Some ty -> ty | None -> Env.emit_error env (loc tope, InvalidTypeForMake); bailout() in
            for_xexpr env ~ety:(A.Tset ty) a
          end
        | "make_list", [t], [a] -> begin
            let ety = for_type env t in
            let ty = match ety with | Some ty -> ty | None -> Env.emit_error env (loc tope, InvalidTypeForMake); bailout() in
            for_xexpr env ~ety:(A.Tlist ty) a
          end
        | "make_map", [kt; vt], [a] -> begin
            let ekty = for_type env kt in
            let kty = match ekty with | Some ty -> ty | None -> Env.emit_error env (loc tope, InvalidTypeForMake); bailout() in
            let evty = for_type env vt in
            let vty = match evty with | Some ty -> ty | None -> Env.emit_error env (loc tope, InvalidTypeForMake); bailout() in
            for_xexpr env ~ety:(A.Tmap (kty, vty)) a
          end
        | "make_big_map", [kt; vt], [a] -> begin
            let ekty = for_type env kt in
            let kty = match ekty with | Some ty -> ty | None -> Env.emit_error env (loc tope, InvalidTypeForMake); bailout() in
            let evty = for_type env vt in
            let vty = match evty with | Some ty -> ty | None -> Env.emit_error env (loc tope, InvalidTypeForMake); bailout() in
            for_xexpr env ~ety:(A.Tbig_map (kty, vty)) a
          end
        | "make_asset", [ta], [k; v] -> begin
            let eta = for_type env ta in
            let asset =
              match eta with
              | Some (A.Tasset an) -> as_full (Env.Asset.get env an)
              | _ -> Env.emit_error env (loc tope, InvalidTypeForMake); bailout()
            in
            let vk = for_xexpr ~ety:asset.as_pkty env k in
            let vv = for_xexpr env v in
            mk_sp eta (A.Pcall (None, A.Cconst CmakeAsset, [Option.get eta], [AExpr vk; AExpr vv]))
          end
        | "make_event", [ty], [id; v] -> begin
            let ty = (match for_type env ty with | Some ty -> ty | None -> Env.emit_error env (loc tope, InvalidTypeForMakeEvent); bailout()) in
            let vv = for_xexpr ~ety:ty env v in
            let id = require_literal_string id in
            mk_sp (Some A.Toperation) (A.Pcall (None, A.Cconst Cmakeevent, [ty], [AIdent id; AExpr vv]))
          end
        | "global_constant", [ty], [v] -> begin
<<<<<<< HEAD
            let ty = (match for_type env ty with | Some ty -> ty | None -> Env.emit_error env (loc tope, InvalidArgForGlobalConstant); bailout()) in
=======
            let ty = (match for_type env ty with | Some ty -> ty | None -> Env.emit_error env (loc tope, InvalidTypeForGlobalConstant); bailout()) in
>>>>>>> 70fb6e5d
            let v = for_xexpr env v in
            mk_sp (Some ty) (A.Pcall (None, A.Cconst Cglobalconstant, [ty], [AExpr v]))
          end
        | _ -> Env.emit_error env (loc tope, NoMatchingFunction (unloc id, [])); bailout ()
      end

    | Emethod (the, m, args) -> begin
        match unloc the, args with
        | Eapp (Fident cn, [a]), [arg] when Option.is_some (Env.Import.lookup env (unloc cn)) -> begin
            let view_id = unloc m in
            let importdecl = Env.Import.get env (unloc cn) in
            let a = for_xexpr ~ety:A.vtaddress env a in

            let at, rt =
              match List.assoc_opt view_id importdecl.id_views with
              | None ->
                Env.emit_error env (loc m, UnknownView view_id);
                bailout ()
              | Some (at, rt) -> (at, rt) in

            let arg = for_xexpr ~ety:at env arg in

            mk_sp
              (Some (A.Toption rt))
              (A.Pcall (None, A.Cconst CimportCallView, [rt], [AIdent m; AExpr a; AExpr arg]))
          end

        | _ -> begin
            let type_of_mthtype asset amap = function
              | `T typ     -> Some typ
              | `The       -> Some (A.Tasset asset.as_name)
              | `Asset     -> Some (A.Tasset asset.as_name)
              | `Coll      -> Some (A.Tcontainer (A.Tasset asset.as_name, A.Collection))
              | `SubColl   -> Some (A.Tcontainer (A.Tasset asset.as_name, A.AssetView))
              | `Container -> Some (A.Tcontainer (A.Tasset asset.as_name, A.AssetContainer))
              | `OptVal    -> Some (A.Toption (A.Tcontainer (A.Tasset asset.as_name, A.AssetValue)))
              | `Ref i     -> Mint.find_opt i amap
              | `Pk        -> Some (asset.as_pkty)
              | `OPk       -> Some (A.Toption asset.as_pkty)
              | `PkOrAsset -> Some (asset.as_pkty)
              | _          -> assert false in

            let the = for_xexpr env the in

            match the.A.type_ with
            | None ->
              bailout ()

            | Some ty ->
              match Type.as_asset_collection ty with
              | Some _ -> begin
                  let infos = for_gen_method_call mode env (loc tope) (`Typed the, m, args) in
                  let the, (asset, c), method_, args, amap = Option.get_fdfl bailout infos in
                  let rty = Option.bind (type_of_mthtype asset amap) (snd method_.mth_sig) in


                  if Option.is_none rty then
                    Env.emit_error env (loc tope, VoidMethodInExpr);

                  begin
                    match method_.mth_purity with
                    | `Effect allowed when not (List.mem c allowed) ->
                      Env.emit_error env (loc tope, InvalidEffectForCtn (c, allowed))
                    | _ ->
                      ()
                  end;

                  begin
                    match method_.mth_map_type, ty, asset.as_bm with
                    | `Standard, Tcontainer (Tasset _, Collection), A.MKBigMap ->
                      Env.emit_error env (loc tope, InvalidMethodWithBigMap (unloc m))
                    | _ -> ()
                  end;

                  mk_sp rty (A.Pcall (Some the, A.Cconst method_.mth_name, [], args))
                end

              | None ->
                let infos =
                  for_api_call ~mode ~capture ?autoview env (`Typed the, m, args) in
                let the, (name, _, sig_), args = Option.get_fdfl bailout infos in
                let args = List.map (fun x -> A.AExpr x) args in
                mk_sp (Some (snd sig_)) (A.Pcall (None, A.Cconst name, [], A.AExpr the :: args))
          end
      end

    | Eif (c, et, Some ef) ->
      let c      = for_xexpr env ~ety:A.vtbool c in
      let et     = for_xexpr env et in
      let ef     = for_xexpr env ef in
      let ty, es = join_expr ?autoview env ety [et; ef] in
      let et, ef = Option.get (List.as_seq2 es) in
      mk_sp ty (A.Pif (c, et, ef))

    | Eletin (x, ty, e1, e2, oe) ->
      let ty  = Option.bind (for_type env) ty in
      let e   = for_xexpr env ?ety:ty e1 in
      let bty =
        if Option.is_some oe then
          Option.bind (fun bty ->
              match bty with
              | A.Toption bty -> Some bty
              | _ -> Env.emit_error env (loc tope, LetInElseOnNonOption); None
            ) e.A.type_
        else e.A.type_ in

      let env, body =
        let _ : bool = check_and_emit_name_free env x in
        Env.inscope env (fun env ->
            let env =
              Option.fold (fun env bty ->
                  Env.Local.push env (x, bty)) env bty
            in env, for_xexpr env e2) in

      let oe = Option.map (fun oe -> for_xexpr env ?ety:body.A.type_ oe) oe in

      mk_sp body.A.type_ (A.Pletin (x, e, ty, body, oe))

    | Eoption oe -> begin
        match oe with
        | ONone None ->
          let ty = Option.bind Type.as_option ety in

          if Option.is_none ty then
            Env.emit_error env (loc tope, CannotInfer);
          mk_sp (Option.map (fun ty -> A.Toption ty) ty) A.Pnone

        | ONone (Some ty) ->
          let ty = for_type env ty in
          mk_sp (Option.map (fun ty -> A.Toption ty) ty) A.Pnone

        | OSome oe ->
          let oe = for_xexpr env oe in
          mk_sp
            (Option.map (fun ty -> A.Toption ty) oe.A.type_)
            (A.Psome oe)
      end

    | Eor (Oleft (_, t, x)) ->
      let x  = for_xexpr env x in
      let ty = for_type_exn env t in

      mk_sp
        (Some (A.Tor (Option.get_dfl A.vtunit x.type_, ty)))
        (A.Pleft (ty, x))

    | Eor (Oright (t, _, x)) ->
      let x  = for_xexpr env x in
      let ty = for_type_exn env t in
      mk_sp
        (Some (A.Tor (ty, Option.get_dfl A.vtunit x.type_)))
        (A.Pright (ty, x))

    | Elambda (prt, pid, pat, pe) -> begin
        let rt, at =
          match Option.bind Type.as_lambda ety with
          | None -> None, None
          | Some (at, rt) -> Some rt, Some at in

        let rt =
          match Option.bind (for_type env) prt with
          | Some _ as rt -> rt
          | _ -> rt in

        let at =
          match Option.bind (for_type env) pat with
          | Some _ as at -> at
          | _ -> at in

        let capture = {
          cp_global = false;
          cp_local  = `Only (Sid.singleton (unloc pid));
        } in

        let _, e = Env.inscope env (fun env ->
            let env =
              match at with
              | None ->
                Env.emit_error env (loc pid, CannotInfer);
                env
              | Some at ->
                Env.Local.push env (pid, at) in
            env, for_xexpr env ~capture ?ety:rt pe) in

        let oty =
          match rt, at with
          | Some rt, Some at -> Some (A.Tlambda (at, rt))
          | _, _ -> None in

        mk_sp oty
          (A.Plambda (Option.get_dfl A.vtunit at, pid, Option.get_dfl A.vtunit rt, e))
      end

    | Ematchwith (e, bs) -> begin
        match for_gen_matchwith mode capture env (loc tope) e bs with
        | None -> bailout () | Some (kd, ctors, me, (wd, bsm, args), es) ->
          let es = List.map2 (fun e xs ->
              let env = Env.Local.pushn ~kind:`Pattern env xs in
              let capture =
                extend_capture capture (List.map (fun (x, _) -> unloc x) xs)
              in for_xexpr ~capture env e) es args in
          let bty, es = join_expr env ety es in

          let aout = List.pmap (fun (cname, _) ->
              let bse  =
                match Mstr.find (unloc cname) bsm, wd with
                | Some i, _ ->
                  Some (List.nth es i, List.map fst (List.nth args i))
                | None, Some _ ->
                  None
                | None, None ->
                  Some (dummy bty, [])
              in bse |> Option.map (fun (bse, args) ->
                  (A.mk_sp (A.Mconst (cname, args)), bse))
            ) ctors in

          let aout =
            Option.fold
              (fun aout extra -> aout @ [A.mk_sp A.Mwild, extra])
              aout (Option.map (List.nth es) wd) in

          let aout =
            match decompile_match_with kd aout with
            | Some (`List ((x, xs, bcons), bnil)) ->
              A.Pmatchlist (me, x, xs, bcons, bnil)

            | Some (`Or ((xl, bl), (xr, br))) ->
              A.Pmatchor (me, xl, bl, xr, br)

            | Some (`Option ((x, bsome), bnone)) ->
              A.Pmatchoption (me, x, bsome, bnone)

            | None -> A.Pmatchwith (me, aout)

          in mk_sp bty aout
      end

    | Efold (pinit, x, pe)-> begin
        let init = for_xexpr env pinit in

        let oty = init.type_ |> Option.bind (fun ty ->
            let oty = Type.as_or ty in
            if Option.is_none oty then
              Env.emit_error env (loc pinit, InvalidFoldInit ty);
            oty) in

        let ety = Option.map (fun (lt, rt) -> A.Tor (lt, rt)) oty in
        let lt, rt = Option.map fst oty, Option.map snd oty in

        let e =
          let env =
            Option.fold
              (fun env lt -> Env.Local.push ~kind:`LoopIndex env (x, lt))
              env lt
          in
          let capture =
            extend_capture capture (List.map (fun (x, _) -> unloc x) [(x, lt)])
          in
          for_xexpr ~capture env ?ety pe in

        mk_sp rt (A.Pfold (init, x, e))
      end

    | Emap (plst, x, pbody) -> begin
        let lst = for_xexpr env plst in

        let f_as, f_ty =
          match lst.type_ with
          | Some (A.Tlist _)      -> (fun t -> Type.as_list t), (fun ty -> A.Tlist ty)
          | Some (A.Toption _)    -> (fun t -> Type.as_option t), (fun ty -> A.Toption ty)
          | Some (A.Tmap (kt, _)) -> (fun t -> Type.as_map t |> Option.map (fun (x, y) -> A.Ttuple [x; y])), (fun ty -> A.Tmap (kt, ty))
          | _ -> (fun _ -> None), (fun ty -> ty)
        in

        let oty = lst.type_ |> Option.bind (fun ty ->
            let oty = f_as ty in
            if Option.is_none oty then
              Env.emit_error env (loc plst, InvalidTypeForMapOperator ty);
            oty) in

        let body =
          let env =
            Option.fold
              (fun env ty -> Env.Local.push ~kind:`LoopIndex env (x, ty))
              env oty
          in for_xexpr env pbody in

        let rty = Option.map f_ty body.type_ in

        mk_sp rty (A.Pmap (lst, x, body))
      end

    | Eunpack (ty, e) ->
      let ty = for_type env ty in
      let e  = for_xexpr env ~ety:A.vtbytes e in

      Option.iter (fun ty ->
          if not (Type.Michelson.is_packable ty) then
            Env.emit_error env (loc tope, PackUnpackOnNonPrimitive)) ty;

      mk_sp
        (Option.map (fun ty -> A.Toption ty) ty)
        (A.Pcall (None, A.Cconst A.Cunpack, [], [AExpr e]))

    | Enothing
    | Eunit ->
      let lit = A.mk_sp ~type_:A.vtunit ~loc:(loc tope) (A.BVunit) in
      mk_sp (Some A.vtunit) (A.Plit lit)
    | Etz_expr v ->
      mk_sp (Some A.vtunit) (A.Ptz_expr v)
<<<<<<< HEAD
    | Eself name when is_expr_kind mode.em_kind -> begin
=======
    | Eself name -> begin
>>>>>>> 70fb6e5d
        let decl =
          match Env.Tentry.lookup env (uknm, unloc name) with
          | None ->
            Env.emit_error env (loc name, UnknownEntry (unloc name));
            bailout ()
          | Some decl -> decl in

        let rty = Type.create_tuple (List.map snd decl.ad_args) in

        mk_sp (Some (A.Tcontract rty)) (A.Pself name)
      end

    | Eentrypoint (ty, a, b, c) -> begin
        let ty = for_type_exn env ty in
        let a  = for_xexpr env ~ety:A.vtstring a in
        let b  = for_xexpr env ~ety:A.vtaddress b in
        let c  = Option.map (for_xexpr env) c in

        if not (Type.Michelson.is_type ty) then
          Env.emit_error env (loc tope, InvalidTypeForEntrypoint);

        let id =
          match a.node with
          | A.Plit { node = (BVstring str); _ } -> mkloc a.loc str
          | _ -> (Env.emit_error env (a.loc, StringLiteralExpected); bailout ())
        in

        match c with
        | Some c ->
          mk_sp
            (Some (A.Tcontract ty))
            (A.Pcall (None, A.Cconst CrequireEntrypoint, [ty], [AIdent id; AExpr b; AExpr c]))
        | None ->
          mk_sp
            (Some (A.Toption (A.Tcontract ty)))
            (A.Pcall (None, A.Cconst CgetEntrypoint, [ty], [AIdent id; AExpr b]))
      end

    | Ecallview (ty, a, b, c) -> begin
        let ty = for_type_exn env ty in
        let a  = for_xexpr env ~ety:A.vtaddress a in
        let b  = for_xexpr env ~ety:A.vtstring b in
        let c  = for_xexpr env c in

        if not (Type.Michelson.is_type ty) then
          Env.emit_error env (loc tope, InvalidTypeForCallview);

        let id =
          match b.node with
          | A.Plit { node = (BVstring str); _ } -> mkloc b.loc str
          | _ -> (Env.emit_error env (b.loc, StringLiteralExpected); bailout ())
        in

        let rt = A.Toption ty in
        mk_sp
          (Some rt)
          (A.Pcall (None, A.Cconst CcallView, [ty], [AIdent id; AExpr a; AExpr c]))
      end
    | Evar       _
    | Evaropt    _
    | Efail      _
    | Efailsome  _
    | Eassign    _
    | Eassignopt _
    | Edofailif  _
    | Efor       _
    | Eiter      _
    | Ewhile     _
    | Eif        _
    | Edorequire _
    | Ereturn    _
    | Eseq       _
    | Etransfer  _
    | Edetach    _
    | Eemit      _
    | Eany
    | Einvalid ->
      Env.emit_error env (loc tope, InvalidExpression);
      bailout ()

  in

  try
    cast_expr ?autoview env ety (doit ())

  with E.Bailout -> dummy ety

(* -------------------------------------------------------------------- *)
and cast_expr ?(autoview = false) (env : env) (to_ : A.ptyp option) (e : A.pterm) =
  let to_ =
    if not autoview then to_ else begin
      match e.A.type_, to_ with
      | Some (A.Tcontainer (asset, ctn)), None when ctn <> A.AssetView ->
        Some (A.Tcontainer (asset, A.AssetView))
      | _, _ -> to_
    end
  in

  match to_, e with
  | Some (A.Tlist xty as to_),
    { type_ = Some (A.Tcontainer (A.Tasset asset, A.AssetView) as from_) } ->

    let decl = as_full (Env.Asset.get env asset) in

    if not (Type.equal xty decl.as_pkty) then
      Env.emit_error env (e.loc, IncompatibleTypes (from_, to_));
    A.mk_sp ~loc:e.loc ~type_:to_ (A.Pcast (from_, to_, e))

  | Some to_, { type_ = Some from_ } ->
    if not (Type.compatible ~autoview ~for_eq:false ~from_ ~to_) then
      Env.emit_error env (e.loc, IncompatibleTypes (from_, to_));
    if not (Type.equal from_ to_) then
      A.mk_sp ~loc:e.loc ~type_:to_ (A.Pcast (from_, to_, e))
    else e

  | _, _ ->
    e

(* -------------------------------------------------------------------- *)
and join_expr ?autoview (env : env) (ety : A.ptyp option) (es : A.pterm list) =
  match ety with
  | Some _ ->
    (ety, List.map (cast_expr ?autoview env ety) es)

  | _ -> begin
      match Type.join (List.pmap (fun e -> e.A.type_) es) with
      | None ->
        (None, es)
      | Some _ as ty ->
        (ty, List.map (cast_expr ?autoview env ty) es)
    end

(* -------------------------------------------------------------------- *)
and for_gen_matchwith
    (mode : emode_t) (capture : capture) (env : env) theloc pe bs
  : (    pattern
         * ctordecl list
         * A.pterm
         * (int option * int option Mstr.t * (A.lident * A.ptyp) list list)
         * PT.expr list
    ) option
  =
  let me = for_xexpr mode ~capture env pe in

  let ctors =
    match me.A.type_ with
    | None ->
      None

    | Some (A.Tenum x) ->
      Some (`Enum, (as_full (Env.State.get env x)).sd_ctors)

    | Some (A.Tlist ty) ->
      Some (`List ty, [
          (mkloc Location.dummy (ident_of_pname PCons), [ty; A.Tlist ty]);
          (mkloc Location.dummy (ident_of_pname PNil ), []);
        ])

    | Some (A.Toption ty) ->
      Some (`Option ty, [
          (mkloc Location.dummy (ident_of_pname PSome), [ty]);
          (mkloc Location.dummy (ident_of_pname PNone), []  );
        ])

    | Some (A.Tor (ty1, ty2)) ->
      Some (`Or (ty1, ty2), [
          (mkloc Location.dummy (ident_of_pname PLeft ), [ty1]);
          (mkloc Location.dummy (ident_of_pname PRight), [ty2]);
        ])

    | Some _ ->
      Env.emit_error env (loc pe, NotAnEnumType); None in

  match ctors with
  | None ->
    None

  | Some (kd, ctors) ->
    let bsm  = List.map (fun (ct, _) -> (unloc ct, None)) ctors in
    let bsm  = Mstr.of_list bsm in

    let module E = struct exception Bailout end in

    let (wd, bsm), args = List.fold_left_mapi (fun bse ((_, bsm0) as bsm) (pts, _) ->
        let (wd, bsm), args =
          List.fold_left_map (fun (wd, bsm) pt ->
              try
                match unloc pt with
                | PT.Pref (pid, args) -> begin
                    let pid = ident_of_pname (unloc pid) in

                    match Mstr.find_opt pid bsm with
                    | None ->
                      Env.emit_error env (loc pt, AlienPattern);
                      raise E.Bailout

                    | Some bd -> begin
                        let _, cargs =
                          List.find (fun (ct, _) -> unloc ct = pid) ctors in

                        let ng = List.length args in
                        let ne = List.length cargs in

                        if ng <> ne then begin
                          Env.emit_error env (loc pt, InvalidNumberOfArguments (ne, ng));
                          raise E.Bailout
                        end;
                        if Option.is_some bd || Option.is_some wd then begin
                          Env.emit_error env (loc pt, UselessPattern);
                          raise E.Bailout
                        end;
                        (wd, Mstr.add pid (Some bse) bsm), Some (List.combine args cargs)
                      end
                  end

                | PT.Pwild -> begin
                    match wd with
                    | None when Mstr.exists (fun _ v -> Option.is_none v) bsm ->
                      (Some bse, bsm), Some []

                    | _ ->
                      Env.emit_error env (loc pt, UselessPattern);
                      raise E.Bailout
                  end

              with E.Bailout -> (wd, bsm), None) bsm pts in

        let bsm, args =
          try
            let args =
              match List.pmap (fun x -> x) args with
              | [] -> [] | [xtys] -> xtys | xtys :: rem ->
                let xtymap = List.map (fun (x, ty) -> (unloc x, (loc x, ty))) xtys in
                let xtymap = Mstr.of_list xtymap in

                List.iter (fun xtys' ->
                    let xtymap' = List.map (fun (x, ty) -> (unloc x, (loc x, ty))) xtys' in
                    let xtymap' = Mstr.of_list xtymap' in
                    let vars    = Sstr.of_list (List.map fst (Mstr.bindings xtymap ) @
                                                List.map fst (Mstr.bindings xtymap') ) in

                    Sstr.iter (fun x ->
                        match Mstr.find_opt x xtymap, Mstr.find_opt x xtymap' with
                        | Some (_, ty), Some (lc', ty') ->
                          if not (Type.equal ty ty') then begin
                            Env.emit_error env (lc', IncompatibleTypes (ty, ty'));
                            raise E.Bailout
                          end
                        | None, Some (lc, _)
                        | Some (lc, _), None ->
                          Env.emit_error env (lc, NonHomogeneousPattern x)
                        | None, None -> assert false) vars
                  ) rem; xtys
            in (bsm, args)

          with E.Bailout -> (bsm0, []) in
        (wd, bsm), args

      ) (None, bsm) bs in

    if Option.is_none wd then begin
      let missing = Mstr.bindings bsm in
      let missing = List.filter (fun (_, v) -> Option.is_none v) missing in
      let missing = List.sort String.compare (List.map fst missing) in

      if not (List.is_empty missing) then
        Env.emit_error env (theloc, PartialMatch missing)
    end;

    Some (kd, ctors, me, (wd, bsm, args), (List.map snd bs))

(* -------------------------------------------------------------------- *)
and for_asset_expr mode (env : env) (tope : PT.expr) =
  let ast = for_xexpr mode env tope in
  let typ =
    match Option.map Type.as_asset ast.A.type_ with
    | None ->
      None

    | Some None ->
      Env.emit_error env (loc tope, InvalidAssetExpression);
      None

    | Some (Some asset) ->
      Some (Env.Asset.get env asset)

  in (ast, typ)

(* -------------------------------------------------------------------- *)
and for_asset_collection_expr mode (env : env) tope =
  let ast =
    match tope with
    | `Typed   ast -> ast
    | `Parsed tope -> for_xexpr mode env tope
  in

  let typ =
    match Option.map Type.as_asset_collection ast.A.type_ with
    | None ->
      None

    | Some None ->
      Env.emit_error env
        (ast.A.loc, InvalidAssetCollectionExpr (Option.get ast.A.type_));
      None

    | Some (Some (asset, c)) ->
      Some (as_full (Env.Asset.get env asset), c)

  in (ast, typ)

(* -------------------------------------------------------------------- *)
and select_mop name aty (args : A.pterm list) (op : opinfo) =
  let module E = struct exception Reject end in

  try
    if name <> op.op_name then
      raise E.Reject;

    let ety = Option.get_as_list op.op_thety @ op.op_sig in

    if List.length aty <> List.length ety then
      raise E.Reject;

    let filter =
      match op.op_filter with
      | Some f -> f aty args
      | None -> false;
    in

    if filter
    then raise E.Reject;

    let map = ref Mint.empty in

    List.iter2
      (fun ety aty -> Type.unify ~restr:op.op_restr ~ptn:ety ~tg:aty map)
      ety aty;

    let ety = List.map (Type.subst !map) ety in
    let rty = Type.subst !map (
        match op.op_resty with
        | `Self  -> Option.get op.op_thety
        | `Ty ty -> ty) in

    let d = Type.sig_distance ~from_:aty ~to_:ety in

    Some (Option.get_exn E.Reject d, (op.op_const, (op.op_resty = `Self), (ety, rty)))

  with E.Reject | Type.UnificationFailure -> None

(* -------------------------------------------------------------------- *)
and for_api_call ~mode ?autoview ?capture env (the, m, args)
  : (A.pterm * (A.const * bool * (A.ptyp list * A.ptyp)) * A.pterm list) option
  =
  let module E = struct exception Bailout end in

  try
    let the =
      match the with
      | `Typed  ast -> ast
      | `Parsed the -> for_xexpr mode env the in

    let args =
      match args with
      | [ { pldesc = PT.Etuple l; _ } ] -> l
      | _ -> args in

    let args = List.map (for_xexpr mode ?autoview ?capture env) args in

    if List.exists (fun arg -> Option.is_none arg.A.type_) args then
      raise E.Bailout;

    let aty = List.map (fun a -> Option.get a.A.type_) args in

    let method_ =
      match the.A.type_ with
      | None ->
        raise E.Bailout

      | Some ty ->
        match
          List.find_map
            (fun op ->
               if Option.is_some op.op_thety then
                 select_mop (unloc m) (ty :: aty) args op
               else None) allops
        with
        | None ->
          Env.emit_error env (loc m, NoSuchMethod (unloc m));
          raise E.Bailout
        | Some (_, method_) -> method_ in

    Some (the, method_, args)

  with E.Bailout -> None

(* -------------------------------------------------------------------- *)
and for_gen_method_call mode env theloc (the, m, args)
  : (A.pterm * (assetdecl * A.container) * method_ * A.pterm_arg list * A.type_ Mint.t) option
  =
  let module E = struct exception Bailout end in

  if mode.em_pred then
    Env.emit_error env (theloc, MethodCallInPredicate);

  try
    let the, asset = for_asset_collection_expr mode env the in

    let asset, c = Option.get_fdfl (fun () -> raise E.Bailout) asset in
    let method_ =
      match Mid.find_opt (unloc m) methods with
      | None ->
        Env.emit_error env (loc m, NoSuchMethod (unloc m));
        raise E.Bailout
      | Some method_ -> method_
    in

    let ne =
      match fst method_.mth_sig with
      | `Fixed sig_ -> List.length sig_
      | `Multi _    -> List.length args in
    let ng = List.length args in

    if ne <> ng then begin
      Env.emit_error env (theloc, InvalidNumberOfArguments (ne, ng));
      raise E.Bailout
    end;

    let rec doarg arg (aty : mthtyp) =
      match aty with
      | `Pk ->
        A.AExpr (for_xexpr mode env ~ety:asset.as_pkty arg)

      | `The ->
        A.AExpr (for_xexpr mode env ~ety:(Tasset asset.as_name) arg)

      | `ThePkForAggregate -> begin
          match the.type_ with
          | Some (A.Tcontainer(_, Aggregate)) ->  doarg arg `Pk
          | _ -> doarg arg `The
        end

      | (`Pred capture | `RExpr capture) as sub -> begin
          let env     = Env.Context.push env (snd asset.as_name) in
          let theid   = mkloc (loc arg) Env.Context.the in
          let thety   = A.Tasset asset.as_name in
          let mode    = match sub with `Pred _ -> { mode with em_pred = true; } | _ -> mode in
          let ety     = match sub with `Pred _ -> Some A.vtbool | _ -> None in
          let map     = ref Mid.empty in
          let capture =
            let cp_local =
              if capture then `Yes (Some map) else `Only Sid.empty
            in { cp_global = true; cp_local; } in
          let body    = for_xexpr ~capture mode env ?ety arg in
          let closure =
            List.map
              (fun (x, (loc, xty)) ->
                 let xterm =
                   A.mk_sp ~loc ~type_:xty (A.Pvar (mkloc theloc "", mkloc loc x))
                 in (mkloc loc x, xty, xterm))
              (Mid.bindings !map) in

          begin match sub with
            | `Pred  _ -> ()
            | `RExpr _ ->
              body.A.type_ |> Option.iter (fun ty ->
                  if not (Type.is_numeric ty || Type.is_currency ty) then
                    Env.emit_error env (loc arg, NumericExpressionExpected))
          end;

          A.AFun (theid, thety, closure, body)
        end

      | `Ef update ->
        let env = Env.Context.push env (snd asset.as_name) in
        A.AEffect (Option.get_dfl [] (for_arg_effect mode env ~update asset arg))

      | `Coll ->
        let ty = A.Tcontainer (Tasset asset.as_name, A.Collection) in
        A.AExpr (for_xexpr ~autoview:true mode env ~ety:ty arg)

      | `SubColl ->
        let ty = A.Tcontainer (Tasset asset.as_name, A.AssetView) in
        A.AExpr (for_xexpr ~autoview:true mode env ~ety:ty arg)

      | `OptVal ->
        let ty = A.Toption (A.Tcontainer (Tasset asset.as_name, A.AssetValue)) in
        A.AExpr (for_xexpr mode env ~ety:ty arg)

      | `T ty ->
        A.AExpr (for_xexpr mode env ~ety:ty arg)

      | `Cmp -> begin
          let asc, field =
            match unloc arg with
            | Eterm (SINone, f) ->
              (true, Some f)
            | Eapp (Fident { pldesc = ("asc" | "desc") as order },
                    [{pldesc = Eterm (SINone, f) }]) ->
              (order = "asc", Some f)
            | _ ->
              Env.emit_error env (loc arg, InvalidSortingExpression);
              (true, None) in

          let field = Option.bind (fun f ->
              match get_field (unloc f) asset with
              | None ->
                Env.emit_error env (loc f, UnknownFieldName (unloc f));
                None
              | Some _ -> Some f) field in

          let field = Option.get_fdfl (fun () -> mkloc (loc arg) "<error>") field in
          A.ASorting (asc, field)
        end

      | _ ->
        assert false

    in

    let atyps =
      match fst method_.mth_sig with
      | `Fixed x -> x | `Multi x -> List.make (fun _ -> x) ne in
    let args = List.map2 doarg args atyps in
    let amap =
      let aout = ref Mint.empty in
      List.iteri (fun i arg ->
          match arg with
          | A.AExpr { A.type_ = Some ty } ->
            aout := Mint.add i ty !aout
          | A.AFun (_, _, _, { A.type_ = Some ty }) ->
            aout := Mint.add i ty !aout
          | _ -> ()) args; !aout in

    Some (the, (asset, c), method_, args, amap)

  with E.Bailout -> None

(* -------------------------------------------------------------------- *)
and for_arg_effect
    mode (env : env) ~(update : bool) (asset : assetdecl) (tope : PT.expr)
  =
  match unloc tope with
  | Erecord (_, fields) ->
    let do1 map ((x, e) : PT.record_item) =
      match x with
      | None ->
        Env.emit_error env (loc tope, AnonymousFieldInEffect);
        map

      | Some (op, x) -> begin
          match get_field (unloc x) asset with
          | Some { fd_type = fty } ->
            let rfty =
              match fty with
              | A.Tcontainer (A.Tasset subasset, A.Aggregate) -> begin
                  let subasset = as_full (Env.Asset.get env subasset) in
                  A.Tlist subasset.as_pkty
                end
              | _ -> fty
            in

            let op  = for_assignment_operator op in
            let e   = for_assign_expr
                ~autoview:false ~asset:true mode env
                (loc x) (op, fty, rfty) e in

            if Mid.mem (unloc x) map then begin
              Env.emit_error env (loc x, DuplicatedFieldInAssetOrRecordLiteral (unloc x));
              map
            end else if List.exists (fun f -> unloc x = unloc f) asset.as_pk then begin
              Env.emit_error env (loc x, UpdateEffectOnPkey);
              map
            end else
              Mid.add (unloc x) (x, `Assign op, e) map

          | None ->
            Env.emit_error env
              (loc x, UnknownField (Env.relative env asset.as_name, unloc x));
            map
        end
    in

    let effects = List.fold_left do1 Mid.empty fields in

    if not update then begin
      List.iter (fun field ->
          if List.for_all (fun f -> unloc f <> unloc field.fd_name) asset.as_pk then begin
            match Mid.find_opt (unloc field.fd_name) effects with
            | None ->
              if Option.is_none field.fd_dfl then
                Env.emit_error env
                  (loc tope, MissingFieldInAssetOrRecordLiteral (unloc field.fd_name))

            | Some (x, `Assign op, _) ->
              if op <> A.ValueAssign && Option.is_none field.fd_dfl then
                Env.emit_error env (loc x, UpdateEffectWithoutDefault)
          end
        ) asset.as_fields
    end;

    Some (List.map snd (Mid.bindings effects))

  | _ ->
    Env.emit_error env (loc tope, InvalidExpressionForEffect);
    None

(* -------------------------------------------------------------------- *)
and for_assign_expr ?autoview ?(asset = false) mode env orloc (op, lfty, rfty) e =
  let op =
    match op with
    | ValueAssign -> None
    | PlusAssign  -> Some (PT.Arith   PT.Plus   )
    | MinusAssign -> Some (PT.Arith   PT.Minus  )
    | MultAssign  -> Some (PT.Arith   PT.Mult   )
    | DivAssign   -> Some (PT.Arith   PT.DivRat )
    | AndAssign   -> Some (PT.Logical PT.And    )
    | OrAssign    -> Some (PT.Logical PT.Or     )
  in

  let ety = if Option.is_none op then Some rfty else None in
  let e = for_xexpr ?autoview mode env ?ety e in

  Option.get_dfl e (
    op |> Option.bind (fun op  ->
        e.type_
        |> Option.bind (fun ety ->
            select_operator env ~asset orloc (op, [lfty; ety]))
        |> Option.map (fun sig_ ->
            cast_expr ?autoview env (Some (List.last sig_.osl_sig)) e)))

(* -------------------------------------------------------------------- *)
and for_role (env : env) (name : PT.lident) =
  match Env.Var.lookup env (mknm (None, unloc name)) with
  | None ->
    Env.emit_error env (loc name, UnknownLocalOrVariable (mknm (None, unloc name)));
    None

  | Some nty ->
    if not (Type.compatible ~autoview:false ~for_eq:false ~from_:nty.vr_type ~to_:A.vtaddress) then
      (Env.emit_error env (loc name, NotARole (unloc name)); None)
    else Some name

(* -------------------------------------------------------------------- *)
let for_expr
    (kind     : ekind)
    ?(autoview : bool option)
    (env      : env)
    ?(ety      : A.type_ option)
    (tope     : PT.expr) : A.pterm
  =

  let emode = { em_pred = false; em_kind = kind } in
  for_xexpr emode ?autoview env ?ety tope

(* -------------------------------------------------------------------- *)
let for_rf
    (ekind : ekind)
    ?(ety   : A.ptyp option)
    (env   : env)
    (topf  : (PT.lident * PT.expr * PT.expr option) list)
  : env * (A.lident option * A.pterm * A.pterm option) list
  =
  let aux
      ?ety
      (ekind        : ekind)
      (env          : env)
      ((id, e, err) : PT.lident * PT.expr * PT.expr option)
    : env * (A.lident option * A.pterm * A.pterm option)
    =

    let error = Option.map (for_expr ekind env) err in
    error
    |> Option.iter (fun (x : A.pterm) ->
        x.type_ |> Option.iter (fun ty ->
            if (not (Type.Michelson.is_type ty))
            then (Env.emit_error env (x.loc, InvalidTypeForFail))));

    if check_and_emit_name_free env id then
      let env = Env.Label.push env (id, `Plain) in
      env, (Some id, for_expr ekind env ?ety e, error)
    else
      env, (None, for_expr ekind env ?ety e, error)
  in
  List.fold_left_map (aux ?ety ekind) env topf

(* -------------------------------------------------------------------- *)
let for_rfs = for_rf ~ety:(A.Tbuiltin A.VTbool)

(* -------------------------------------------------------------------- *)
let for_cf
    (ekind : ekind)
    ?(ety   : A.ptyp option)
    (env   : env)
    (topf  : (PT.lident * PT.expr * PT.expr option) list)
  : env * (A.lident option * A.pterm * A.pterm option) list
  =
  let aux
      (ekind        : ekind)
      ?(ety          : A.ptyp option)
      (env          : env)
      ((id, e, err) : PT.lident * PT.expr * PT.expr option)
    : env * (A.lident option * A.pterm * A.pterm option)
    =
    let error = Option.map (for_expr ekind env) err in
    error
    |> Option.iter (fun (x : A.pterm) ->
        x.type_ |> Option.iter (fun ty ->
            if (not (Type.Michelson.is_type ty))
            then (Env.emit_error env (x.loc, InvalidTypeForFail))));

    if check_and_emit_name_free env id then
      let v = for_expr ekind env ?ety e in
      let vty = v.A.type_ in
      let ty = if Option.is_some error then begin
          match vty with
          | Some (A.Toption ty) -> Some ty
          | _ -> Env.emit_error env (v.loc, InvalidTypeDeclOpt); vty
        end else vty
      in
      let env = Env.Local.push env (id, Option.get ty) ~kind:`Const in
      env, (Some id, v, error)
    else
      env, (None, for_expr ekind env ?ety e, error)
  in
  List.fold_left_map (aux ?ety ekind) env topf

(* -------------------------------------------------------------------- *)
let for_cfs = for_cf

(* -------------------------------------------------------------------- *)
let for_arg_decl ?(can_asset = false) (env : env) ((x, ty) : PT.lident_typ) =
  let ty = for_type env ty in
  let b  = check_and_emit_name_free env x in

  if not can_asset then begin
    ty |> Option.iter (fun ty ->
        if not (valid_var_or_arg_type ty) then
          Env.emit_error env (loc x, InvalidVarOrArgType))
  end;

  match b, ty with
  | true, Some ty ->
    (Env.Local.push ~kind:`Argument env (x, ty), Some (x, ty))

  | _, _ ->
    (env, None)

(* -------------------------------------------------------------------- *)
let for_args_decl ?can_asset (env : env) (xs : PT.args) =
  List.fold_left_map (for_arg_decl ?can_asset) env xs

(* -------------------------------------------------------------------- *)
let for_lvalue (kind : ekind) (env : env) (e : PT.expr) : (A.lvalue * A.ptyp) option =
  match unloc e with
  | Eterm (SINone, x) -> begin
      match Option.snd (Env.lookup_entry env (Current, unloc x)) with
      | Some (`Local (xty, kind)) -> begin
          match kind with
          | `LoopIndex ->
            Env.emit_error env (loc e, CannotAssignLoopIndex (unloc x));
            None
          | `Argument ->
            Env.emit_error env (loc e, CannotAssignArgument (unloc x));
            None
          | `Pattern ->
            Env.emit_error env (loc e, CannotAssignPatternVariable (unloc x));
            None
          | `Const ->
            Env.emit_error env (loc e, CannotAssignConstVar (unloc x));
            None
          | `Standard ->
            Some (`Var x, xty)
        end

      | Some (`Global vd) ->
        begin match vd.vr_kind, kind, vd.vr_core with
          | `Variable, `Entry, _
          | _, _, Some (A.Coperations | A.Cmetadata) ->
            ()
          | `Variable, `Function, _ ->
            Env.emit_error env (loc e, CannotAssignStorageVariableInFunction (unloc x));
          | `Variable, `View, _ ->
            Env.emit_error env (loc e, CannotAssignStorageVariableInView (unloc x));
          | _, _, _ ->
            Env.emit_error env (loc e, ReadOnlyGlobal (unloc x));
        end;
        Some (`Var x, vd.vr_type)

      | _ ->
        Env.emit_error env (loc e, UnknownLocalOrVariable (mknm (None, unloc x)));
        None
    end

  | Edot ({pldesc = Esqapp ({pldesc = Eterm (SINone, asset)}, key)}, (SINone, x)) -> begin (* FIXME: namespace *)
      let asset = as_full (Option.get (Env.Asset.lookup env (Current, unloc asset))) in
      if List.exists (fun f -> unloc f = unloc x) asset.as_pk then begin
        Env.emit_error env (loc x, CannotUpdatePKey);
        None
      end else begin
        match get_field (unloc x) asset with
        | None ->
          let err = UnknownField (Env.relative env asset.as_name, unloc x) in
          Env.emit_error env (loc x, err); None

        | Some { fd_type = fty } ->
          let ktype = asset.as_pkty in
          let key = for_expr ~ety:ktype kind env key in
          Some (`Field (asset.as_name, key, x), fty)
      end
    end

  | Edot (ptg, (SINone, x)) -> begin
      let tg = for_expr kind env ptg in

      match tg.A.type_ with
      | Some (Trecord record) -> begin
          let record = as_full (Env.Record.get env record) in
          let field  = get_rfield (unloc x) record in

          match field with
          | None ->
            Env.emit_error env (loc x, UnknownFieldName (unloc x)); None

          | Some field ->
            Some (`Field (record.rd_name, tg, x), field.rfd_type)
        end

      | Some _ ->
        Env.emit_error env (loc ptg, RecordExpected); None

      | None ->
        None
    end
  | Esqapp (e, pk) -> begin
      let ee = for_expr kind env e in
      match ee.type_ with
      | Some (A.Ttuple lt) -> begin
          let pk = for_expr ?ety:(Some A.vtnat) kind env pk in
          let idx : Core.big_int =
            match pk.node with
            | A.Plit ({node = A.BVnat idx}) -> idx
            | _ -> Env.emit_error env (pk.loc, InvalidExprressionForTupleAccess); Big_int.zero_big_int
          in
          let i =
            if      Big_int.lt_big_int idx Big_int.zero_big_int
                 || Big_int.ge_big_int idx (Big_int.big_int_of_int (List.length lt))
            then (Env.emit_error env (pk.loc, IndexOutOfBoundForTuple); 0)
            else (Big_int.int_of_big_int idx)
          in
          let l = List.length lt in
          let fty = List.nth lt i in
          Some (`Tuple (ee, i, l), fty)
        end
      | _ -> Env.emit_error env (loc e, InvalidTypeForTuple); None
    end
  | _ ->
    Env.emit_error env (loc e, InvalidLValue); None

(* -------------------------------------------------------------------- *)
let rec for_instruction_r
    ~(ret : A.type_ option) (kind : ekind) (env : env) (i : PT.expr) : env * A.instruction
  =
  let module E = struct exception Failure end in

  let bailout () = raise E.Failure in

  let mki ?label node : A.instruction =
    A.{ node; label; loc = loc i; } in

  let mkseq i1 i2 =
    let asblock = function A.{ node = Iseq is } -> is | _ as i -> [i] in
    match asblock i1 @ asblock i2 with
    | [i] -> i
    | is  -> mki (Iseq is) in

  try
    match unloc i with
    | Emethod (pthe, m, args) -> begin
        let check_side_effect _ =
          begin
            match kind with
            | `Entry -> ()
            | `Function -> Env.emit_error env (loc i, CannotUseInstrWithSideEffectInFunction);
            | `View -> Env.emit_error env (loc i, CannotUseInstrWithSideEffectInView);
            | `Init -> ()
          end
        in

        let the = for_expr kind env pthe in

        match the.A.type_ with
        | Some ty -> begin
            match Type.as_asset_collection ty with
            | Some _ ->
              let mode = { em_pred = false; em_kind = kind } in
              let infos = for_gen_method_call mode env (loc i) (`Typed the, m, args) in
              let the, (_assetdecl , c), method_, args, _ = Option.get_fdfl bailout infos in

              check_side_effect();
              begin
                match c, method_.mth_purity with
                | ctn, `Effect allowed when not (List.mem ctn allowed) ->
                  Env.emit_error env (loc i, InvalidEffectForCtn (ctn, allowed))
                | _, _ -> ()
              end;

              (* begin match assetdecl.as_bm, method_.mth_map_type with
                 | true, `Standard -> Env.emit_error env (loc i, InvalidMethodWithBigMap (unloc m))
                 | _ -> ()
                 end; *)

              env, mki (A.Icall (Some the, A.Cconst method_.mth_name, args))

            | None ->
              let infos =
                let mode = { em_pred = false; em_kind = kind } in
                for_api_call ~mode env (`Typed the, m, args) in
              let the, (name, se, _), args = Option.get_fdfl bailout infos in
              let args = List.map (fun x -> A.AExpr x) args in
              let aout = mki (A.Icall (None, A.Cconst name, A.AExpr the :: args)) in
              let assign kind =
                mki (A.Iassign (
                    ValueAssign, Option.get the.type_, kind,
                    A.mk_sp ~loc:(loc i) ?type_:the.type_
                      (A.Pcall (None, A.Cconst name, [], A.AExpr the :: args)), None))
              in
              let aout =
                if se then begin
                  match the.node with
                  | Pvar ((_, x) as name) -> begin (* FIXME *)
                      (match Option.snd (Env.lookup_entry env (Env.relative env name)) with
                       | Some (`Global _) -> check_side_effect();
                       | Some (`Local (_, kind)) -> begin
                           match kind with
                           | `Const -> Env.emit_error env (the.loc, CannotEffectConstVar);
                           | _ -> ()
                         end
                       | _ -> ());
                      assign (`Var x) (* FIXME *)
                    end
                  | Pconst Cmetadata -> check_side_effect(); assign (`Var (mkloc the.loc "metadata"))
                  | Pconst Coperations -> check_side_effect(); assign (`Var (mkloc the.loc "operations"))
                  | Pdot ({node = Pvar _; type_ = Some (Trecord rn)} as x, fn) -> assign (`Field (rn, x, fn))
                  | Pdot ({node = Pcall (Some {type_ = Some (Tcontainer ((Tasset _), Collection))}, Cconst Cget, [], [AExpr k]); type_ = Some (Tasset an | Tcontainer (Tasset an, AssetValue))}, fn) ->
                    check_side_effect(); assign (`Asset (an, k, fn))
                  (* TODO: handle partition, issue: #245 *)
                  | _ -> Env.emit_error env (the.loc, InvalidVariableForMethod); aout
                end else
                  mki (A.Icall (None, A.Cconst name, A.AExpr the :: args)) in

              env, aout
          end

        | None -> bailout ()
      end

    | Eseq (i1, i2) ->
      let env, i1 = for_instruction_r ~ret kind env i1 in
      let env, i2 = for_instruction_r ~ret kind env i2 in
      env, mkseq i1 i2

    | Eassign (op, plv, pe) -> begin
        let lv = for_lvalue kind env plv in
        let x, t  = Option.get_dfl
            (`Var (mkloc (loc plv) "<error>"), A.vtunit)
            (Option.map id lv) in
        let op = for_assignment_operator op in

        let e  =
          match lv with
          | None ->
            for_expr kind env pe

          | Some (_, fty) ->
            let mode = { em_pred = false; em_kind = kind; } in
            for_assign_expr mode env (loc plv) (op, fty, fty) pe
        in

        env, mki (A.Iassign (op, t, x, e, None))
      end

    | Eassignopt (plv, pe, fa) -> begin
        let lv = for_lvalue kind env plv in
        let x, t  = Option.get_dfl
            (`Var (mkloc (loc plv) "<error>"), A.vtunit)
            (Option.map id lv) in
        let op = A.ValueAssign in
        let fa  = for_expr kind env fa in

        fa.type_ |> Option.iter (fun ty ->
            if (not (Type.Michelson.is_packable ty))
            then (Env.emit_error env (fa.loc, InvalidTypeForFail)));

        let e  =
          match lv with
          | None ->
            for_expr kind env pe

          | Some (_, fty) ->
            let fty = A.Toption fty in
            let mode = { em_pred = false; em_kind = kind; } in
            for_assign_expr mode  env (loc plv) (op, fty, fty) pe
        in

        env, mki (A.Iassign (op, t, x, e, Some fa))
      end

    | Etransfer tr ->
      let tr =
        match tr with
        | TTsimple (e, to_) ->
          let e  = for_expr kind env ~ety:A.vtcurrency e in
          A.TTsimple (e, for_expr kind env ~ety:A.vtaddress to_)

        | TTcontract (e, to_, name, ty, arg) -> begin
            let e  = for_expr kind env ~ety:A.vtcurrency e in
            let ty  = for_type_exn env ty in
            let to_ = for_expr ~ety:A.vtaddress kind env to_ in
            let arg = for_expr ~ety:ty kind env arg in

            A.TTcontract (e, to_, name, ty, arg)
          end

        | TTentry (e, name, arg) -> begin
            let x  = for_expr kind env ~ety:A.vtcurrency e in
            let nty =
              match Option.snd (Env.lookup_entry env (Current, unloc name)) with
              | Some (`Local (nty, (`Standard | `Const | `Argument | `Pattern))) ->
                nty

              | Some (`Global { vr_type = nty; vr_kind = `Variable }) ->
                nty

              | _ ->
                Env.emit_error env (loc name, UnknownLocalOrVariable (mknm (None, unloc name)));
                bailout () in

            if not (Type.is_contract nty) then begin
              Env.emit_error env (loc name, AEntryExpected nty);
              bailout ();
            end;

            let aty = Option.get (Type.as_contract nty) in
            let arg = for_expr kind env ~ety:aty arg in

            let e = A.mk_sp ~type_:nty (A.Pvar (mkloc (loc name) "", name)) in

            A.TTentry (x, e, arg)
          end

        | TTentry2 (a, cn, address_arg, en, arg) -> begin
            let a  = for_expr kind env ~ety:A.vtcurrency a in
            let address_arg  = for_expr kind env ~ety:A.vtaddress address_arg in

            let import =
              match Env.Import.lookup env (unloc cn) with
              | None ->
                Env.emit_error env (loc cn, UnknownImport (unloc cn));
                bailout ()
              | Some import -> import in

            let pen = unloc en in

            let etyp =
              match List.assoc_opt pen import.id_entrypoints with
              | None ->
                Env.emit_error env (loc en, UnknownEntry (unloc en));
                bailout ()
              | Some typ -> typ in

            let arg  = for_expr kind env arg in

            let from_type : A.ptyp = normalize_type env (Option.get arg.type_) in
            let to_type : A.ptyp = normalize_type env etyp in

            if not (Type.compatible ~autoview:false ~for_eq:false ~from_:from_type ~to_:to_type)
            then Env.emit_error env (arg.loc, InvalidArgumentType(from_type, to_type));

            TTgen (a, unloc en, unloc cn, etyp, address_arg, arg)
          end

        | TTself (e, name, args) -> begin
            let e  = for_expr kind env ~ety:A.vtcurrency e in
            let entry =
              match Env.Tentry.lookup env (Current, unloc name) with
              | None ->
                Env.emit_error env (loc name, UnknownEntry (unloc name));
                bailout ()
              | Some entry -> entry in

            if List.length entry.ad_args <> List.length args then begin
              let n = List.length entry.ad_args in
              let c = List.length args in
              Env.emit_error env (loc name, InvalidNumberOfArguments (n, c));
              bailout ()
            end;

            let args =
              List.map2
                (fun (id, ety) arg -> id, for_expr ~ety kind env arg)
                entry.ad_args args in

            A.TTself (e, name, args)
          end

        | TToperation e ->
          let e  = for_expr kind env ~ety:A.Toperation e in
          A.TToperation (e)

      in env, mki (Itransfer tr)

    | Edetach (id, v, f) -> begin
        let _ = check_and_emit_name_free env id in
        let dk, ticket_type =
          let v = for_expr kind env v in
          match v.node with
          | A.Pvar lid -> begin
              let ty = match v.type_ with
                | Some (A.Toption ((A.Tticket _) as tty)) -> tty
                | _ -> (Env.emit_error env (v.loc, DetachInvalidType (unloc_longident lid)); bailout())
              in
              A.DK_option (ty, unloc_longident lid), ty
            end
          | A.Pcall (None, Cconst Cmgetopt, [], [AExpr m; AExpr k]) -> begin
              (match m with
               | {
                 node = Pvar (_, id); (* FIXME:NM *)
                 type_ = Some ((A.Tmap(_, tty) | A.Tbig_map(_, tty)));
               } -> begin
                   A.DK_map (tty, unloc id, k), tty
                 end
               | _ -> (Env.emit_error env (v.loc, DetachInvalidType ("_")); bailout()))
            end
          | _ -> (Env.emit_error env (v.loc, DetachInvalidExprFrom); bailout())
        in
        let env = Env.Local.push env (id, ticket_type) ~kind:`Const in
        env, mki (A.Idetach (id, dk, ticket_type, for_expr kind env f))
      end

    | Eemit (ty, arg) ->

      let idt, ety =
        match for_type env ty with
        | Some ((A.Tevent (_, v)) as t) -> (v, t) (* FIXME:NM *)
        | _ ->
          Env.emit_error env (loc i, InvalidEventType);
          bailout ()

      in
      let e   = for_expr ~ety kind env arg in
      env, mki (A.Iemit (idt, e)) (* FIXME: namespace *)

    | Eif (c, bit, bif) ->
      let c        = for_expr kind env ~ety:A.vtbool c in
      let env, cit = for_instruction ~ret kind env bit in
      let cif      = Option.map (for_instruction ~ret kind env) bif in
      let env, cif = Option.get_dfl (env, mki (Iseq [])) cif in
      env, mki (A.Iif (c, cit, cif))

    | Eletin _ ->
      Env.emit_error env (loc i, NoLetInInstruction);
      bailout ()

    | Efor (x, pe, i) ->
      let e = for_expr kind env pe in

      let kty =
        let is_for_ident k =
          match k, unloc x with
          | `Simple, PT.FIsimple _
          | `Double, PT.FIdouble _ -> true
          | _ -> false
        in
        match e.A.type_ with
        | Some (A.Tcontainer (A.Tasset asset, c)) ->
          let asset = as_full (Env.Asset.get env asset) in
          if (match asset.as_bm with | A.MKBigMap -> true | _ -> false) && (match c with | Collection -> true | _ -> false) then
            Env.emit_error env (loc pe, NonIterableBigMapAsset (Env.relative env asset.as_name));
          if   is_for_ident `Double
          then (Env.emit_error env (loc x, InvalidForIdentSimple); None)
          else Some [asset.as_pkty]

        | Some (A.Tmap (kt, vt))
        | Some (A.Titerable_big_map (kt, vt)) ->
          if   is_for_ident `Simple
          then (Env.emit_error env (loc x, InvalidForIdentMap); None)
          else Some [kt; vt]

        | Some (A.Tset ty | A.Tlist ty) ->
          if   is_for_ident `Double
          then (Env.emit_error env (loc x, InvalidForIdentSimple); None)
          else Some [ty]

        | Some _ ->
          Env.emit_error env (loc pe, NonIterable); None

        | None ->
          None in

      let env, i = Env.inscope env (fun env ->
          let idents = match unloc x with PT.FIsimple i -> [i] | PT.FIdouble (x, y) -> [x; y] in
          let _ : bool = List.for_all (check_and_emit_name_free env) idents in

          let env =
            Option.map_dfl
              (List.fold_left2
                 (fun accu x y ->  Env.Local.push accu ~kind:`LoopIndex (x, y))
                 env idents)
              env kty in

          for_instruction ~ret kind env i) in

      let x : A.for_ident =
        match unloc x with
        | PT.FIsimple  i     -> A.FIsimple i
        | PT.FIdouble (x, y) -> A.FIdouble (x, y)

      in env, mki (A.Ifor (x, e, i))

    | Eiter (x, a, b, i) ->
      let zero_b = A.mk_sp (A.BVint Big_int.zero_big_int) ~type_:A.vtint in
      let zero : A.pterm = A.mk_sp (A.Plit zero_b) ~type_:A.vtint in
      let a = Option.map_dfl (fun x -> for_expr kind env ~ety:A.vtint x) zero a in
      let b = for_expr kind env ~ety:A.vtint b in
      let env, i = Env.inscope env (fun env ->
          let _ : bool = check_and_emit_name_free env x in
          let env = Env.Local.push env ~kind:`LoopIndex (x, A.vtint) in
          for_instruction ~ret kind env i) in
      env, mki (A.Iiter (x, a, b, i))

    | Ewhile (c, i) ->
      let c = for_expr kind env ~ety:A.vtbool c in
      let env, i = for_instruction ~ret kind env i in
      env, mki (A.Iwhile (c, i))

    | Edorequire (e, f) ->
      let e = for_expr ~ety:A.vtbool kind env e in
      let f = for_expr kind env f in
      let ty = Option.get f.type_ in

      if not (Type.Michelson.is_type ty) then
        Env.emit_error env (f.loc, InvalidTypeForDoRequire);

      env, mki (A.Irequire (true, e, f))

    | Edofailif (e, f) ->
      let e = for_expr ~ety:A.vtbool kind env e in
      let f = for_expr kind env f in
      let ty = Option.get f.type_ in

      if not (Type.Michelson.is_type ty) then
        Env.emit_error env (f.loc, InvalidTypeForDoFailIf);

      env, mki (A.Irequire (false, e, f))

    | Efail e ->
      let e = for_expr kind env e in

      e.type_ |> Option.iter (fun ty ->
          if (not (Type.Michelson.is_packable ty))
          then (Env.emit_error env (e.loc, InvalidTypeForFail)));

      env, mki (A.Ifail e)

    | Efailsome e ->
      let e = for_expr kind env e in

      e.type_ |> Option.iter (fun ty ->
          match ty with
          | A.Toption (ty) when Type.Michelson.is_packable ty-> ()
          | _ -> Env.emit_error env (e.loc, InvalidTypeForFailSome));

      env, mki (A.Ifailsome e)

    | Ematchwith (e, bs) -> begin
        let mode = { em_pred = false; em_kind = kind; } in
        match for_gen_matchwith mode capture0 env (loc i) e bs with
        | None -> bailout () | Some (kd, ctors, me, (wd, bsm, args), is) ->

          let env, is = List.fold_left_map (fun env (i, xtys) ->
              Env.inscope env (fun env ->
                  let env = Env.Local.pushn ~kind:`Pattern env xtys in
                  for_instruction ~ret kind env i)) env (List.combine is args) in

          let aout = List.pmap (fun (cname, _) ->
              let bse =
                match Mstr.find (unloc cname) bsm, wd with
                | Some k, _ ->
                  Some (List.nth is k, List.map fst (List.nth args k))
                | None, Some _ ->
                  None
                | None, None ->
                  Some (mki (Iseq []), []) in
              bse |> Option.map
                (fun (bse, args) -> (A.mk_sp (A.Mconst (cname, args)), bse))
            ) ctors in

          let aout =
            Option.fold
              (fun aout extra -> aout @ [A.mk_sp A.Mwild, extra])
              aout (Option.map (List.nth is) wd) in

          let aout =
            match decompile_match_with kd aout with
            | Some (`List ((x, xs, bcons), bnil)) ->
              A.Imatchlist (me, x, xs, bcons, bnil)

            | Some (`Or ((xl, bl), (xr, br))) ->
              A.Imatchor (me, xl, bl, xr, br)

            | Some (`Option ((x, bsome), bnone)) ->
              A.Imatchoption (me, x, bsome, bnone)

            | None -> A.Imatchwith (me, aout)

          in env, mki aout
      end

    | Enothing ->
      env, mki (Iseq [])

    | Ereturn re ->
      if Option.is_none ret then
        Env.emit_error env (loc re, ReturnInVoidContext);
      env, mki (Ireturn (for_expr ?ety:ret  kind env re))

    | Evar (x, ty, v, c) ->
      let ty = Option.bind (for_type env) ty in
      let v  = for_expr kind env ?ety:ty v in
      let env =
        let _ : bool = check_and_emit_name_free env x in
        if Option.is_some v.A.type_ then
          let kind = if c then `Const else `Standard in
          Env.Local.push env (x, Option.get v.A.type_) ~kind
        else env in

      Option.iter (fun ty ->
          if not (valid_var_or_arg_type ty) then
            Env.emit_error env (loc x, InvalidVarOrArgType)) v.A.type_;

      env, mki (A.Ideclvar (x, v, c))

    | Evaropt (x, ty, v, fa, c) ->
      let ty = Option.bind (for_type env) ty in
      let oty = Option.bind (fun ty -> Some (A.Toption ty)) ty in
      let v  = for_expr kind env ?ety:oty v in
      let fa  = Option.map (for_expr kind env) fa in

      Option.iter (fun (fa : A.pterm) -> Option.iter (fun ty ->
          if (not (Type.Michelson.is_packable ty))
          then (Env.emit_error env (fa.loc, InvalidTypeForFail))) fa.type_) fa;

      let env =
        let _ : bool = check_and_emit_name_free env x in
        match v.A.type_ with
        | Some A.Toption ty -> begin
            let kind = if c then `Const else `Standard in
            Env.Local.push env (x, ty) ~kind
          end
        | _ -> (Env.emit_error env (v.loc, InvalidTypeDeclOpt); env)
      in

      Option.iter (fun ty ->
          if not (valid_var_or_arg_type ty) then
            Env.emit_error env (loc x, InvalidVarOrArgType)) v.A.type_;

      env, mki (A.Ideclvaropt (x, v, fa, c))

    | _ ->
      Env.emit_error env (loc i, InvalidInstruction);
      bailout ()

  with E.Failure ->
    env, mki (Iseq [])

(* -------------------------------------------------------------------- *)
and for_instruction ~(ret : A.type_ option) (kind : ekind) (env : env) (i : PT.expr) : env * A.instruction =
  Env.inscope env (fun env -> for_instruction_r ~ret kind env i)

(* -------------------------------------------------------------------- *)
let for_effect (kind : ekind) (env : env) (effect : PT.expr) =
  Env.inscope env (fun env ->
      let env, i = for_instruction ~ret:None kind env effect in (env, (env, i)))

(* -------------------------------------------------------------------- *)
let for_named_state ?enum (env : env) (x : PT.lident) =
  match Env.State.byctor env (Current, unloc x) with (* FIXME: namespace *)
  | None ->
    Env.emit_error env (loc x, UnknownState (unloc x));
    mkloc (loc x) "<error>"

  | Some state ->
    let sname = unloc (snd state.sd_name) in

    if Option.get_dfl ("$" ^ statename) enum <> sname then begin
      Env.emit_error env (loc x, ForeignState (enum, Some sname));
      mkloc (loc x) "<error>"
    end else
      x

(* -------------------------------------------------------------------- *)
let rec for_state_formula ?enum (env : env) (st : PT.expr) : A.sexpr =
  let mk_sp = A.mk_sp ~loc:(loc st) in

  match unloc st with
  | Eterm (_, x) ->
    mk_sp (A.Sref (for_named_state ?enum env x))

  | Eapp (Foperator { pldesc = Logical Or }, [e1; e2]) ->
    let s1 = for_state_formula ?enum env e1 in
    let s2 = for_state_formula ?enum env e2 in
    mk_sp (A.Sor (s1, s2))

  | Eany ->
    mk_sp (A.Sany)

  | _ ->
    Env.emit_error env (loc st, InvalidStateExpression);
    mk_sp (A.Sref (mkloc (loc st) "<error>"))

(* -------------------------------------------------------------------- *)
let named_sig_compatible args xargs =
  let module E = struct exception Incompatible end in

  try
    if List.length args <> List.length xargs then
      raise E.Incompatible;

    List.iter2 (fun arg xarg ->
        match arg, xarg with
        | Some ({ pldesc = name }, ty), Some ({ pldesc = xname }, xty) ->
          if name <> xname || not (Type.equal ty xty) then
            raise E.Incompatible
        | _, _ -> ()) args xargs;
    true

  with E.Incompatible -> false

(* -------------------------------------------------------------------- *)
let for_function (env : env) ({ pldesc = fdecl } : PT.s_function loced) =
  Env.inscope env (fun env ->
      let env, args = for_args_decl env fdecl.args in
      let rty = Option.bind (for_type env) fdecl.ret_t in
      let place = match fdecl.getter, fdecl.view with | true, _ -> `Entry | _, true -> `View | _ -> `Function in
      let env, body = for_instruction ~ret:rty place env fdecl.body in

      if Option.is_some rty && not (List.exists Option.is_none args) then
        if check_and_emit_name_free env fdecl.name then
          let to_visibility = function | PT.VVonchain | PT.VVnone -> A.VVonchain | PT.VVoffchain -> A.VVoffchain | PT.VVonoffchain -> A.VVonoffchain in
          (env, Some {
              fs_name  = fdecl.name;
              fs_kind  = if fdecl.getter then FKgetter else if fdecl.view then FKview (to_visibility fdecl.view_visibility) else FKfunction;
              fs_args  = List.pmap id args;
              fs_retty = Option.get rty;
              fs_body  = body; })
        else (env, None)
      else (env, None))

(* -------------------------------------------------------------------- *)
let rec for_callby (env : env) kind (cb : PT.expr) =
  match unloc cb with
  | Eany -> [mkloc (loc cb) None]

  | Eapp (Foperator { pldesc = Logical Or }, [e1; e2]) ->
    (for_callby env kind e1) @ (for_callby env kind e2)

  | Eterm ((SINone, _) as an) when Env.Asset.exists env (unloc_nmid an)->
    let asset = as_full (Option.get (Env.Asset.lookup env (unloc_nmid an))) in
    if (not (Type.is_address asset.as_pkty))
    then Env.emit_error env (loc cb, match kind with | `Called -> InvalidCallByAsset | `Sourced -> InvalidSourcedByAsset );
    [mkloc (loc cb) (Some (A.mk_sp ~loc:(loc_nmid an) ~type_:(A.Tcontainer (Tasset asset.as_name, Collection)) (A.Pvar asset.as_name)))]

  | _ ->
    [mkloc (loc cb) (Some (for_expr `Entry env ~ety:A.vtaddress cb))]

(* -------------------------------------------------------------------- *)
let for_entry (env : env) (act : PT.entry_properties) i =
  let fe = for_expr `Entry env in
  let sourcedby = Option.map (fun (x, _) -> for_callby env `Sourced x) act.sourcedby , Option.bind (Option.map fe |@ snd) act.sourcedby in
  let calledby  = Option.map (fun (x, _) -> for_callby env `Called x)  act.calledby  , Option.bind (Option.map fe |@ snd) act.calledby  in
  let stateis   = Option.map (fun (x, o) -> for_named_state env x, Option.map fe o) act.state_is in
  let actfs     = fst act.accept_transfer, Option.map fe (snd act.accept_transfer) in
  let env, cst  = Option.foldmap (for_cfs `Entry) env act.constants in
  let env, req  = Option.foldmap (for_rfs `Entry) env act.require in
  let env, fai  = Option.foldmap (for_rfs `Entry) env act.failif in
  let env, poeffect = Option.foldmap (for_effect `Entry) env i in
  let effect = Option.map snd poeffect in
  let env, funs = List.fold_left_map for_function env act.functions in
  (env, (sourcedby, calledby, stateis, actfs, cst, req, fai, funs, effect))

(* -------------------------------------------------------------------- *)
let for_transition ?enum (env : env) (state, when_, effect) =
  let tx_state  = for_named_state ?enum env state in
  let tx_when   = Option.map (for_expr ~ety:(A.Tbuiltin A.VTbool) `Function env) when_ in
  let env, tx_effect = snd_map (Option.map snd)
      (Option.foldmap (for_effect `Entry) env effect) in

  env, { tx_state; tx_when; tx_effect; }

(* -------------------------------------------------------------------- *)
type enum_core = ((PT.lident * PT.type_t list * PT.enum_option list) list)

let for_core_enum_decl (env : env) (enum : enum_core loced) =
  (* FIXME: check that ctor names are available *)

  let ctors = unloc enum in

  match ctors with
  | [] ->
    Env.emit_error env (loc enum, EmptyEnumDecl);
    env, None

  | _ ->
    Option.iter
      (fun (_, x) ->
         Env.emit_error env (loc x, DuplicatedCtorName (unloc x)))
      (List.find_dup unloc (List.map proj3_1 ctors));

    let ctors =
      let map =
        List.fold_left (fun ctors (cname, cty, opts) ->
            let cty = List.pmap (for_type env) cty in
            let bd  =
              match Mid.find (unloc cname) ctors with
              | (x, cty', opts') -> (x, cty', opts' @ opts)
              | exception Not_found -> (cname, cty, opts) in
            Mid.add (unloc cname) bd ctors) Mid.empty ctors
      in
      List.map
        (fun k -> Mid.find k map)
        (List.undup (fun x -> x) (List.map (proj3_1 %> unloc) ctors)) in

    let for1 (cname, options) : bool =
      let init =                (* FIXME: list length *)
        List.fold_left (fun init option ->
            match option with
            | PT.EOinitial ->
              init+1
          ) 0 options in

      if init > 1 then
        Env.emit_error env (loc cname, DuplicatedInitMarkForCtor);
      (init <> 0) in

    let for1 env ((cname : PT.lident), cty, options) =
      let init = for1 (cname, options) in

      (env, (cname, cty, init)) in

    let env, ctors = List.fold_left_map for1 env ctors in

    let ictor =
      let ictors =
        List.pmap
          (fun (x, _, b) -> if b then Some x else None)
          ctors in

      match ictors with
      | [] ->
        proj3_1 (List.hd ctors)
      | init :: ictors ->
        if not (List.is_empty ictors) then
          Env.emit_error env (loc enum, MultipleInitialMarker);
        init in

    env, Some (unloc ictor, List.map (fun (x, cty, _) -> (x, cty)) ctors)

(* -------------------------------------------------------------------- *)
let for_enum_decl (env : env) (decl : (PT.lident * PT.enum_decl) loced) =
  let (name, ctors) = unloc decl in
  let env, ctors = for_core_enum_decl env (mkloc (loc decl) ctors) in
  let env, decl =
    Option.foldbind (fun env (sd_init, ctors) ->
        let sd_ctors = List.map (fun (x, cty) -> (x, cty)) ctors in
        let enum = { sd_name = (Env.name env , name); sd_ctors; sd_init; sd_state = false; } in
        if   check_and_emit_name_free ~pre:`Enum env name
        then Env.State.push env (`Full enum), Some enum
        else env, None) env ctors in

  env, decl

(* -------------------------------------------------------------------- *)
let for_enums_decl (env : env) (decls : (PT.lident * PT.enum_decl) loced list) =
  List.fold_left_map for_enum_decl env decls

(* -------------------------------------------------------------------- *)
let for_var_decl (env : env) (decl : PT.variable_decl loced) =
  let (x, ty, pe, ctt) = unloc decl in

  let ty = for_type env ty in

  ty |> Option.iter (fun ty ->
      if not (valid_var_or_arg_type ty) then
        Env.emit_error env (loc x, InvalidVarOrArgType));

  let ctt  = match ctt with
    | VKconstant  -> `Constant
    | VKvariable  -> `Variable
  in

  if Option.is_none pe && (match ty with | Some A.Tsapling_state _ -> false | _ -> true) then
    Env.emit_error env (loc decl, UninitializedVar);

  match ty with
  | None ->
    (env, None)

  | Some ty ->
    let decl = {
      vr_name = (Env.name env, x);
      vr_type = ty;
      vr_kind = ctt;
      vr_core = None;
      vr_def  = None; } in

    if   (check_and_emit_name_free env x)
    then (Env.Var.push env decl, Some decl)
    else (env, None)

(* -------------------------------------------------------------------- *)
let for_vars_decl (env : env) (decls : PT.variable_decl loced list) =
  List.fold_left_map for_var_decl env decls

(* -------------------------------------------------------------------- *)
let for_vardecl_init (env : env) (decl : PT.variable_decl loced) =
  let (x, _, pe, _) = unloc decl in

  match Env.Var.lookup env (Current, unloc x) with
  | None ->
    env, None

  | Some v ->
    let e = Option.map (for_expr `Init env ~ety:v.vr_type) pe in
    let v = { v with vr_def = Option.map (fun e -> (e, `Std)) e; } in
    (Env.Var.push env v, Some v)

(* -------------------------------------------------------------------- *)
let for_vardecls_init (env : env) (decls : PT.variable_decl loced list) =
  List.fold_left_map for_vardecl_init env decls

(* -------------------------------------------------------------------- *)
let for_vars_decl (env : env) (decls : PT.variable_decl loced list) =
  List.fold_left_map for_var_decl env decls

(* -------------------------------------------------------------------- *)
let for_fun_decl (env : env) (fdecl : PT.s_function loced)
  =
  let env, decl = for_function env fdecl in
  (Option.fold (fun env decl -> Env.Function.push env decl) env decl, decl)

(* -------------------------------------------------------------------- *)
let for_funs_decl (env : env) (decls : PT.s_function loced list) =
  List.fold_left_map for_fun_decl env decls

(* -------------------------------------------------------------------- *)
type pre_assetdecl = {
  pas_name   : A.lident;
  pas_fields : (string * A.ptyp * PT.expr option) loced list;
  pas_pkty   : A.ptyp;
  pas_pk     : A.lident list;
  pas_sortk  : A.lident list;
  pas_bm     : A.map_kind;
  pas_state  : statedecl option;
  pas_init   : PT.expr list;
}

let for_asset_decl pkey (env : env) ((adecl, decl) : assetdecl * PT.asset_decl loced) =
  let (x, cfields, opts, postopts, _ (* FIXME *)) = unloc decl in

  let for_field field =
    let (f, fty, init) = field in
    let fty  = for_type ~pkey env fty in

    if   check_and_emit_name_free ~pre:`Asset env f
    then Option.map (fun fty -> mkloc (loc f) (unloc f, fty, init)) fty
    else None in

  let fields =
    List.map
      (fun { pldesc = PT.Ffield (x, ty, e) } -> (x, ty, e))
      cfields in

  let fields = List.pmap for_field fields in

  Option.iter
    (fun (_, { plloc = lc; pldesc = (name, _, _) }) ->
       Env.emit_error env (lc, DuplicatedFieldInAssetDecl name))
    (List.find_dup (fun x -> proj3_1 (unloc x)) fields);

  let get_field name =
    List.Exn.find
      (fun { pldesc = (x, _, _) } -> x = name)
      fields
  in

  let pks     = List.pmap (function PT.AOidentifiedby pk -> Some pk | _ -> None)     opts in
  let sortks  = List.pmap (function PT.AOsortedby     sk -> Some sk | _ -> None)     opts in
  let state   = List.pmap (function PT.APOstates      st -> Some st | _ -> None) postopts in
  let inits   = List.pmap (function PT.APOinit        it -> Some it | _ -> None) postopts in

  let to_a_map_kind = function
    | PT.MKMap -> A.MKMap
    | PT.MKBigMap -> A.MKBigMap
    | PT.MKIterableBigMap -> A.MKIterableBigMap in

  let bigmaps : A.map_kind =
    List.fold_left
      (fun accu x -> match x with | PT.AOtoMapKind x -> to_a_map_kind x | _ -> accu)
      A.MKMap opts in

  let pks =
    let dokey key =
      match get_field (unloc key) with
      | None ->
        Env.emit_error env (loc key, UnknownFieldName (unloc key));
        None
      | Some _ -> Some key in

    List.pmap dokey (List.flatten pks) in

  let pks =
    if   List.is_empty pks
    then Option.get_as_list (Option.map (L.lmap proj3_1) (List.ohead fields))
    else pks in

  pks |> List.iter (fun pk ->
      match Option.get (get_field (unloc pk)) with
      | { pldesc = _, ty, _; plloc = loc; } ->
        if not (Type.pktype ty) then
          Env.emit_error env (loc, InvalidTypeForPk)
    );

  let _ : Sstr.t =
    List.fold_left (fun seen pk ->
        if Sstr.mem (unloc pk) seen then
          Env.emit_error env (loc pk, DuplicatedPkeyField (unloc pk));
        Sstr.add (unloc pk) seen) Sstr.empty pks in

  begin
    let opks =
      List.filter
        (fun { pldesc = (fd, _, _) } ->
           List.exists (fun f -> unloc f = fd) pks)
        fields in
    let opks = List.map (unloc %> proj3_1) opks in

    if opks <> List.map unloc pks then
      Env.emit_error env (loc decl, MisorderedPkeyFields)
  end;

  let pkty =
    Type.create_tuple
      (List.map (fun pk -> proj3_2 (unloc (Option.get (get_field (unloc pk))))) pks) in

  let sortks =
    let dokey key =
      match get_field (unloc key) with
      | None ->
        Env.emit_error env (loc key, UnknownFieldName (unloc key));
        None
      | Some _ -> Some key in

    List.pmap dokey sortks in

  let state =
    let for1 x =
      let state = Option.map as_full (Env.State.lookup env (Current, unloc x)) in
      if Option.is_none state then
        Env.emit_error env (loc x, UnknownEnum (unloc x));
      state in

    if List.length state > 1 then
      Env.emit_error env (loc decl, MultipleAssetStateDeclaration);

    let state = List.map for1 state in
    Option.bind (fun x -> x) (List.ohead state) in

  let env, adecl =
    let for_ctor { pldesc = (fd, fdty, fdinit); plloc = fdloc; } =
      let fddfl =
        fdinit |> Option.map (fun fdinit ->
            A.mk_sp ~type_:fdty ~loc:(loc fdinit)
              (A.Pvar (Env.name env, mkloc (loc fdinit) "<init>"))) in
      { fd_name  = mkloc fdloc fd;
        fd_type  = fdty;
        fd_dfl   = fddfl; } in

    let adecl = { adecl with as_fields = List.map for_ctor fields } in
    let env   = Env.Asset.push env (`Full adecl) in

    (env, adecl) in

  let module E = struct exception Bailout end in

  try
    if List.is_empty adecl.as_fields then begin
      Env.emit_error env (loc decl, AssetWithoutFields);
      raise E.Bailout
    end;

    if List.is_empty pks then env, None else

      let aout =
        { pas_name   = x;
          pas_fields = fields;
          pas_pkty   = pkty;
          pas_pk     = pks;
          pas_sortk  = sortks;
          pas_bm     = bigmaps;
          pas_state  = state;
          pas_init   = List.flatten inits; }

      in env, Some aout

  with E.Bailout -> env, None

(* -------------------------------------------------------------------- *)
let for_assets_decl (env as env0 : env) (decls : PT.asset_decl loced list) =
  let (b, env), adecls = List.fold_left_map (fun (b, env) decl ->
      let (name, _, _, _, _) = unloc decl in
      let b = b && check_and_emit_name_free ~pre:`Asset env name in
      let d = { as_name   = (Env.name env, name);
                as_fields = [];
                as_pkty   = A.vtunit;
                as_pk     = [];
                as_sortk  = [];
                as_bm     = A.MKMap;
                as_invs   = [];
                as_state  = None;
                as_init   = []; } in
      ((b, Env.Asset.push env (`Full d)), d)) (true, env) decls in

  let module E = struct exception Bailout end in

  try
    if not b then
      raise E.Bailout;

    let pkey = List.map (fun { pldesc = (x, _, _, _, _) } -> unloc x) decls in

    let _, decls =
      List.fold_left_map
        (for_asset_decl pkey) env (List.combine adecls decls) in

    if not (List.for_all Option.is_some decls) then
      raise E.Bailout;

    let decls = List.map Option.get decls in
    let pksty =
      let for1 decl =
        let fields =
          List.filter
            (fun fd -> List.exists (fun f -> unloc f = proj3_1 (L.unloc fd)) decl.pas_pk)
            decl.pas_fields in

        Type.create_tuple (List.map (fun fd -> proj3_2 (unloc fd)) fields) in

      List.map for1 decls in

    let pksty = Mint.of_list (List.mapi (fun i x -> (i, x)) pksty) in

    let adecls =
      let for1 decl =
        let for_ctor { pldesc = (fd, fdty, fdinit); plloc = fdloc; } =
          let fdty  = Type.subst pksty fdty in
          let fddfl =
            fdinit |> Option.map (fun fdinit ->
                A.mk_sp ~type_:fdty ~loc:(loc fdinit)
                  (A.Pvar (Env.name env, mkloc (loc fdinit) "<init>"))) in

          { fd_name  = mkloc fdloc fd;
            fd_type  = fdty;
            fd_dfl   = fddfl; }
        in

        { as_name   = (Env.name env, decl.pas_name); (* FIXME: namespace *)
          as_fields = List.map for_ctor decl.pas_fields;
          as_pkty   = decl.pas_pkty;
          as_pk     = decl.pas_pk;
          as_sortk  = decl.pas_sortk;
          as_bm     = decl.pas_bm;
          as_invs   = [];
          as_state  = Option.map (fun x -> x.sd_name) decl.pas_state;
          as_init   = []; }

      in List.map for1 decls in

    let env =
      List.fold_left
        Env.Asset.push env0
        (List.map (fun x -> `Full x) adecls) in

    let adecls =
      let for1 adecl decl =
        let for_ctor ctor { pldesc = (_, _, dfl) } =
          let fd_dfl =
            dfl |> Option.map
              (for_expr `Init env ~ety:ctor.fd_type) in
          { ctor with fd_dfl }
        in

        { adecl with
          as_fields = List.map2 for_ctor adecl.as_fields decl.pas_fields; }

      in List.map2 for1 adecls decls in

    let adecls =
      let for1 adecl decl =
        let forinit = function
          | { pldesc = PT.Erecord (_, init1); plloc = thisloc }
            when List.for_all (fun (x, _) -> Option.is_none x) init1
            ->
            if List.length init1 <> List.length adecl.as_fields then begin
              Env.emit_error env (thisloc, InvalidAssetExpression); None
            end else
              let init1 =
                List.map2
                  (fun field (_, ie) ->
                     for_expr `Init env ~ety:(ty_of_init_ty env field.fd_type) ie)
                  adecl.as_fields init1 in
              Some init1

          | { pldesc = PT.Erecord (_, init1); plloc = _; }
            when List.for_all
                (function (Some (PT.ValueAssign, _), _) -> true | _ -> false)
                init1
            ->
            let init1 =
              List.pmap (function (Some (_, x), e) -> Some (x, e) | _ -> None) init1 in

            let init1 =
              List.filter (fun (x, _) ->
                  if Option.is_none (get_field (unloc x) adecl) then
                    (Env.emit_error env (loc x, UnknownFieldName (unloc x)); false)
                  else true) init1 in

            let init1 =
              List.fold_left (fun init1 ({pldesc = x; plloc = tloc}, e) ->
                  let { fd_type = fty } = Option.get (get_field x adecl) in
                  let e = for_expr `Init env ~ety:(ty_of_init_ty env fty) e in
                  Mid.update x (fun es -> Some ((e, tloc) :: (Option.get_dfl [] es))) init1
                ) Mid.empty init1 in

            Mid.iter (fun x es ->
                List.iter
                  (fun (_, lloc) ->
                     Env.emit_error env (lloc, DuplicatedFieldInAssetOrRecordLiteral x))
                  (List.chop (List.rev es))
              ) init1;

            let init1 = List.map (fun fd ->
                match Mid.find_opt (unloc fd.fd_name) init1 with
                | None when Option.is_none fd.fd_dfl ->
                  Env.emit_error env
                    (loc fd.fd_name, MissingFieldInAssetOrRecordLiteral (unloc fd.fd_name));
                  None
                | None ->
                  fd.fd_dfl
                | Some es ->
                  Some (fst (Option.get (List.ohead (List.rev es))))
              ) adecl.as_fields in

            if   List.for_all Option.is_some init1
            then Some (List.pmap (fun x -> x) init1)
            else None


          | { plloc = thisloc } ->
            Env.emit_error env (thisloc, InvalidAssetExpression); None in

        { adecl with as_init = List.pmap forinit decl.pas_init } in

      List.map2 for1 adecls decls in

    (* Bind in working environment so that we keep labels *)
    let env =
      List.fold_left
        Env.Asset.push env
        (List.map (fun x -> `Full x) adecls) in

    (env, List.map Option.some adecls)

  with E.Bailout ->
    (env0, List.map (fun _ -> None) decls)

(* -------------------------------------------------------------------- *)
let for_record_decl k (env : env) (decl : PT.record_decl loced) =
  let name, fields, packing = unloc decl in
  let fields =
    let get_field { pldesc = PT.Ffield (x, ty, e) } = (x, ty, e) in
    List.map get_field fields in

  let fields =
    let for1 (x, pty, e) =
      let ty = for_type env pty in

      ty |> Option.iter (fun ty ->
          if not (Type.Michelson.is_type ty) then
            Env.emit_error env (loc (fst pty), InvalidRecordFieldType));
      let e  = e |> Option.map (for_expr `Init env ?ety:ty) in
      (x, ty, e) in
    List.map for1 fields in

  let _, fields = List.fold_left_map (fun seen (x, ty, e) ->
      if Sid.mem (unloc x) seen then begin
        Env.emit_error env (loc x, DuplicatedFieldInRecordDecl (unloc x));
        (seen, None)
      end else (Sid.add (unloc x) seen, Some (x, ty, e))) Sid.empty fields in

  let fields = List.pmap (fun x -> x) fields in

  let fields =
    let for1 (x, ty, e) =
      match k with
      | `Record -> begin
          match check_and_emit_name_free env x, ty with
          | true, Some ty -> Some { rfd_name = x; rfd_type = ty; rfd_dfl = e }
          | _, _          -> None
        end
      | `Event -> begin
          match ty with
          | Some ty -> Some { rfd_name = x; rfd_type = ty; rfd_dfl = e }
          | _       -> None
        end
    in
    List.pmap for1 fields
  in

  let packing =
    let module E = struct
      exception InvalidPacking of (Location.t * [`Expr | `Format | `Dup of ident])
    end in

    let rec doit (e : PT.expr) =
      match unloc e with
      | Etuple es ->
        RNode (List.map doit es)
      | Eterm  (_, x) ->
        RLeaf x
      | _ ->
        raise (E.InvalidPacking (loc e, `Expr)) in

    packing |> Option.bind (fun e ->
        try
          let packing = doit e in
          let vars    =
            let rec doit = function
              | RLeaf x  -> Mid.singleton (unloc x) [loc x]
              | RNode ch ->
                List.fold_left
                  (Mid.merge (fun _ s1 s2 ->
                       Some ((Option.get_dfl [] s1) @ (Option.get_dfl [] s2))))
                  Mid.empty (List.map doit ch)
            in doit packing in

          let nvars = Mid.fold (fun _ lcs i -> List.length lcs + i) vars 0 in

          if nvars <> List.length fields then
            raise (E.InvalidPacking (loc e, `Format));

          Mid.iter (fun x lcs ->
              if List.length lcs > 1 then
                raise (E.InvalidPacking (List.hd (List.rev lcs), `Dup x)))
            vars;

          Some packing

        with E.InvalidPacking (lc, e) ->
          begin match e with
            | `Expr   -> Env.emit_error env (lc, InvalidPackingExpr)
            | `Format -> Env.emit_error env (lc, InvalidPackingFormat)
            | `Dup x  -> Env.emit_error env (lc, DuplicatedPackingVar x) end;
          None) in

  if check_and_emit_name_free env ~pre:(k :> prekind) name then
    let rdecl = { rd_name    = (Env.name env, name);
                  rd_fields  = fields ;
                  rd_packing = packing; } in
    match k with
    | `Record -> Env.Record.push env (`Full rdecl), Some rdecl
    | `Event  -> Env.Event.push env (`Full rdecl), Some rdecl
  else (env, None)

(* -------------------------------------------------------------------- *)
let for_records_decl (env : env) (decls : PT.record_decl loced list) =
  List.fold_left_map (for_record_decl `Record) env decls

let for_events_decl (env : env) (decls : PT.record_decl loced list) =
  List.fold_left_map (for_record_decl `Event) env decls

(* -------------------------------------------------------------------- *)
let for_acttx_decl (env : env) (decl : acttx loced)
  =
  match unloc decl with
  | `Entry (x, args, pt, i) -> begin
      let env, decl =
        Env.inscope env (fun env ->
            let env, args = for_args_decl env args in
            let env, (srcby, callby, stateis, actfs, csts, reqs, fais, funs, effect) =
              for_entry env pt i in

            let decl =
              { ad_name   = x;
                ad_args   = List.pmap (fun x -> x) args;
                ad_srcby  = Option.get_dfl [] (fst srcby), snd srcby;
                ad_callby = Option.get_dfl [] (fst callby), snd callby;
                ad_stateis= stateis;
                ad_effect = Option.map (fun x -> `Raw x) effect;
                ad_funs   = funs;
                ad_csts   = Option.get_dfl [] csts;
                ad_reqs   = Option.get_dfl [] reqs;
                ad_fais   = Option.get_dfl [] fais;
                ad_actfs  = actfs; } in

            (env, decl))

      in

      if check_and_emit_name_free env x then
        (Env.Tentry.push env decl, Some decl)
      else (env, None)
    end

  | `Transition (x, args, tgt, from_, entrys, tx) ->
    let env, decl =
      Env.inscope env (fun env ->
          let env, args = for_args_decl env args in
          let env, enum, tgt =
            let env, aout =
              Option.foldbind (fun env (vtg, ttg) ->
                  Option.foldbind (fun env aname ->
                      let asset = as_full (Env.Asset.get env aname) in
                      let env =
                        if check_and_emit_name_free env vtg then
                          Env.Local.push env (vtg, asset.as_pkty)
                        else env in
                      let tgt = (vtg, asset) in
                      (env, Option.map (fun x -> (unloc (snd x), tgt)) asset.as_state)) (* FIXME: namespace *)
                    env (for_asset_keyof_type env ttg))
                env tgt in
            env, Option.map fst aout, Option.map snd aout in

          let from_ = for_state_formula ?enum env from_ in
          let env, (srcby, callby, stateis, actfs, csts, reqs, fais, funs, _effect) =
            for_entry env entrys None in

          let env, tx =
            List.fold_left_map (for_transition ?enum) env tx in

          let decl =
            { ad_name   = x;
              ad_args   = List.pmap (fun x -> x) args;
              ad_srcby  = Option.get_dfl [] (fst srcby),  snd srcby;
              ad_callby = Option.get_dfl [] (fst callby), snd callby;
              ad_stateis= stateis;
              ad_effect = Some (`Tx (from_, tgt, tx));
              ad_funs   = funs;
              ad_csts   = Option.get_dfl [] csts;
              ad_reqs   = Option.get_dfl [] reqs;
              ad_fais   = Option.get_dfl [] fais;
              ad_actfs  = actfs; }

          in (env, decl))

    in

    if check_and_emit_name_free env x then
      (Env.Tentry.push env decl, Some decl)
    else (env, None)

(* -------------------------------------------------------------------- *)
let for_acttxs_decl (env : env) (decls : acttx loced list) =
  List.fold_left_map for_acttx_decl env decls

(* -------------------------------------------------------------------- *)
let group_declarations (decls : (PT.declaration list)) =
  let empty = {
    gr_archetypes = [];
    gr_imports    = [];
    gr_states     = [];
    gr_enums      = [];
    gr_assets     = [];
    gr_records    = [];
    gr_events     = [];
    gr_vars       = [];
    gr_funs       = [];
    gr_acttxs     = [];
  } in

  let for1 { plloc = loc; pldesc = decl } (g : groups) =
    let mk x = Location.mkloc loc x in

    match decl with
    | PT.Darchetype (x, _, _) ->
      { g with gr_archetypes = mk x :: g.gr_archetypes }

    | PT.Dimport (id, path) ->
      { g with gr_imports = mk (id, path) :: g.gr_imports }

    | PT.Dvariable infos ->
      { g with gr_vars = mk infos :: g.gr_vars }

    | PT.Denum (PT.EKstate, infos) ->
      { g with gr_states = mk infos :: g.gr_states }

    | PT.Denum (PT.EKenum x, infos) ->
      { g with gr_enums = mk (x, infos) :: g.gr_enums }

    | PT.Dasset infos ->
      { g with gr_assets = mk infos :: g.gr_assets }

    | PT.Drecord infos ->
      { g with gr_records = mk infos :: g.gr_records }

    | PT.Devent infos ->
      { g with gr_events = mk infos :: g.gr_events }

    | PT.Dentry infos ->
      { g with gr_acttxs = mk (`Entry infos) :: g.gr_acttxs }

    | PT.Dtransition infos ->
      { g with gr_acttxs = mk (`Transition infos) :: g.gr_acttxs }

    | PT.Dfunction infos ->
      { g with gr_funs = mk infos :: g.gr_funs }

    | Dtype      _  -> assert false
    | Dnamespace _  -> assert false
    | Dinvalid      -> assert false

  in List.fold_right for1 decls empty

(* -------------------------------------------------------------------- *)
type decls = {
  state     : statedecl option;
  variables : vardecl option list;
  enums     : statedecl option list;
  records   : recorddecl option list;
  events    : recorddecl option list;
  assets    : assetdecl option list;
  functions : fundecl option list;
  acttxs    : tentrydecl option list;
}

(* -------------------------------------------------------------------- *)
let enums_of_statedecl (enums : statedecl list) : A.enum list =
  let for1 tg =
    let for_ctor1 ((id, cty) : ctordecl) =
      A.{ name       = id;
          initial    = String.equal (unloc id) tg.sd_init;
          args       = cty;
          invariants = [];
          loc        = Location.dummy; } in

    let items = List.map for_ctor1 tg.sd_ctors in
    let kind  =
      if   tg.sd_state
      then A.EKstate (fst tg.sd_name)
      else A.EKenum tg.sd_name in (* FIXME: namespace *)

    A.{ kind; items; loc = Location.dummy; }

  in List.map for1 enums

(* -------------------------------------------------------------------- *)
let assets_of_adecls adecls =
  let for1 (decl : assetdecl) =
    let for_field fd =
      A.{ name    = fd.fd_name;
          typ     = Some fd.fd_type;
          default = fd.fd_dfl;
          shadow  = false;
          loc     = loc fd.fd_name; } in

    let spec (l, f) =
      A.{ label = l; term = f; error = None; loc = f.loc } in

    A.{ name     = decl.as_name; (* FIXME: namespace *)
        fields   = List.map for_field decl.as_fields;        keys     = decl.as_pk;
        sort     = decl.as_sortk;
        map_kind = decl.as_bm;
        state    = Option.map snd decl.as_state;
        init     = decl.as_init;
        specs    = List.map spec decl.as_invs;
        loc      = loc (snd decl.as_name); } (* FIXME: namespace *)

  in List.map for1 (List.pmap (fun x -> x) adecls)

(* -------------------------------------------------------------------- *)
let records_of_rdecls rdecls =
  let for1 (decl : recorddecl) =
    let for_field fd =
      A.{ name    = fd.rfd_name;
          typ     = Some fd.rfd_type;
          default = fd.rfd_dfl;
          shadow  = false;
          loc     = loc fd.rfd_name; } in

    let packing =
      let rec doit = function
        | RLeaf id -> A.Pleaf id
        | RNode ch -> A.Pnode (List.map doit ch)
      in Option.map doit decl.rd_packing in

    A.{ name   = decl.rd_name; (* FIXME: namespace *)
        fields = List.map for_field decl.rd_fields;
        pos    = Option.get_dfl (Pnode []) packing;
        loc    = loc (snd decl.rd_name); } (* FIXME: namespace *)

  in List.map for1 rdecls

(* -------------------------------------------------------------------- *)
let variables_of_vdecls fdecls =
  let for1 (decl : vardecl) =
    A.{ decl =
          A.{ name    = snd decl.vr_name; (* FIXME: namespace *)
              typ     = Some decl.vr_type;
              default = Option.fst decl.vr_def;
              shadow  = false;
              loc     = loc (snd decl.vr_name); }; (* FIXME: namespace *)
        kind     = (match decl.vr_kind with | `Constant -> VKconstant | `Variable -> VKvariable | _ -> VKvariable);
        loc      = loc (snd decl.vr_name); } (* FIXME: namespace *)

  in List.map for1 (List.pmap (fun x -> x) fdecls)

(* -------------------------------------------------------------------- *)
let imports_of_vdecls idecls : A.import_struct list =
  let for1 (decl : env importdecl) : A.import_struct =
    A.{
      name = decl.id_name;
      path = decl.id_path;
      kind_node = (match decl.id_content with | Some v -> INMichelson {ms_content = v} | None -> INArchetype);
      views = decl.id_views;
      entrypoints = decl.id_entrypoints;
    }

  in List.map for1 idecls

(* -------------------------------------------------------------------- *)
let functions_of_fdecls fdecls =
  let for1 (decl : fundecl) =
    let args = List.map (fun (x, ty) -> A.{
        name = x; typ = Some ty; default = None; shadow  = false; loc = loc x;
      }) decl.fs_args in

    A.{ name          = decl.fs_name;
        kind          = decl.fs_kind;
        args          = args;
        body          = decl.fs_body;
        return        = decl.fs_retty;
        loc           = loc decl.fs_name; }

  in List.map for1 (List.pmap (fun x -> x) fdecls)

(* -------------------------------------------------------------------- *)
let transentrys_of_tdecls tdecls =
  let for_calledby ocb : (A.rexpr * A.pterm option) option =
    match fst ocb with [] -> None | c :: cb ->

      let for1 = fun (x : A.pterm option loced) ->
        let node =
          Option.get_dfl A.Rany (Option.map (
              fun (e : A.pterm) ->
                match e with
                | {
                  node = Pvar _;
                  type_= Some (A.Tcontainer(Tasset an, Collection))
                } ->
                  A.Rasset an
                | _ -> A.Rexpr e) (unloc x))
        in A.mk_sp ~loc:(loc x) node in

      let aout = List.fold_left
          (fun acc c' ->  A.mk_sp (A.Ror (acc, for1 c')))
          (for1 c) cb
      in Some (aout, snd ocb)
  in

  let for1 tdecl =
    let mkl (x, c, e) =  A.{ label = x; term = c; error = e; loc = L.dummy; } in

    let transition =
      match tdecl.ad_effect with
      | Some (`Tx (from_, tgt, x)) ->
        let on =
          Option.map (fun (on, asset) ->
              let pkty = asset.as_pkty in
              let stty = A.Tenum (Option.get asset.as_state) in
              (on, pkty, snd asset.as_name, stty) (* FIXME: namespace *)
            ) tgt in
        let trs = List.map (fun tx -> (tx.tx_state, tx.tx_when, tx.tx_effect)) x in
        Some (A.{ from = from_; on; trs })

      | _ -> None in

    let effect =
      match tdecl.ad_effect with
      | Some (`Raw x) -> Some x | _ -> None in

    A.{ name = tdecl.ad_name;
        args =
          List.map (fun (x, xty) ->
              A.{ name = x; typ = Some xty; default = None; shadow  = false; loc = loc x; })
            tdecl.ad_args;
        sourcedby       = for_calledby tdecl.ad_srcby;
        calledby        = for_calledby tdecl.ad_callby;
        state_is        = tdecl.ad_stateis;
        accept_transfer = tdecl.ad_actfs;
        constants       = Some (List.map mkl tdecl.ad_csts);
        require         = Some (List.map mkl tdecl.ad_reqs);
        failif          = Some (List.map mkl tdecl.ad_fais);
        transition      = transition;
        functions       = functions_of_fdecls tdecl.ad_funs;
        effect          = effect;
        loc             = loc tdecl.ad_name; }

  in List.map for1 (List.pmap id tdecls)

(* -------------------------------------------------------------------- *)
let for_parameters ?init env params =
  match params with
  | None -> env, []
  | Some params -> begin
      let env, ps =
        List.fold_left (fun (env, accu) p ->
            let pname, ptyp, pdv, const = unloc p in
            let ety = for_type env ptyp in
            let mode = { em_pred = false; em_kind = `Init; } in
            let dv = Option.map (for_xexpr mode ?ety env) pdv in
            let typ =
              match ety with
              | Some x -> x
              | None -> (Env.emit_error env (loc p, InvalidTypeForParameter); assert false)
            in
            let decl = {
              vr_name = (Env.name env, pname);
              vr_type = typ;
              vr_kind = if const then `Constant else `Variable;
              vr_core = None;
              vr_def  = None;
            } in
            let env = Env.Var.push env decl in
            let param : A.parameter = A.{
                name    = pname; (* FIXME: namespace *)
                typ     = typ;
                default = dv;
                value   = None;
                const   = const;
                loc     = loc p;
              } in
            env, (accu @ [param])
          ) (env, []) (unloc params)
      in
      match init with
      | None -> env, ps
      | _ -> begin
          let inits =
            match init with
            | None -> None
            | Some { pldesc = PT.Etuple l } when List.length ps > 1 -> Some l
            | Some x -> Some [x]
          in
          match inits with
          | None -> env, ps
          | Some inits -> begin
              let np = List.length ps in
              let ni = List.length inits in
              if np <> ni
              then Env.emit_error env (loc params, InvalidNumberOfParameters (np, ni));
              env, List.map2 (
                fun (param : A.parameter) (init : PT.expr) ->
                  let ety = Some param.typ in
                  let mode = { em_pred = false; em_kind = `Init; } in
                  let v = for_xexpr ?ety mode env init in
                  { param with value = Some v }
              ) ps inits
            end
        end
    end

let sort_decl refs l =
  let get_name = function
    | A.Dvariable x -> unloc x.decl.name
    | A.Denum {kind = EKenum id}  -> unloc_longident id
    | A.Denum {kind = EKstate _ }  -> "_state"
    | A.Drecord x   -> unloc_longident x.name
    | A.Dasset x    -> unloc_longident x.name
    | A.Devent x    -> unloc_longident x.name
  in
  if l |> List.map get_name |> List.exists (fun x -> not (List.mem x refs))
  then l
  else
    let cmp d1 d2 : int =
      let fidx d = get_name d |> fun x -> List.index_of (String.equal x) refs in
      let idx1 = fidx d1 in
      let idx2 = fidx d2 in
      idx1 - idx2
    in
    List.sort cmp l

(* -------------------------------------------------------------------- *)
let rec for_import_decl (env : env) (decls : (PT.lident * PT.lident) loced list) =
  let for1 (env : env) (a : (PT.lident * PT.lident) loced) =
    let lo, (id, path) = deloc a in
    let ext = Filename.extension (unloc path) in

    match ext with
    | ".tz" -> begin
        match Micheline.parse (unloc path) with
        | Some content -> begin
            let views = Micheline.get_views content in
            match Micheline.get_entrypoints content with
            | Some entrypoints -> begin
                let remove_percent str =
                  if   String.length str > 1 && str.[0] = '%'
                  then String.sub str 1 (String.length str - 1)
                  else str in
                let entrypoints =
                  List.map
                    (fun (name, args) -> (remove_percent name, args))
                    entrypoints in
                let importdecl = {
                  id_name        = id;
                  id_path        = path;
                  id_content     = Some content;
                  id_ast         = None;
                  id_entrypoints = entrypoints;
                  id_views       = views;
                  id_env         = None;
                } in

                let env =
                  if   check_and_emit_name_free env id
                  then Env.Import.push env importdecl
                  else env in

                env
              end

            | None ->
              Env.emit_error env (lo, InvalidTzFile); env
          end

        | None ->
          Env.emit_error env (lo, FileNotFound (unloc path)); env
      end

    | ".arl" -> begin
        let stats =
          try
            let stats = Unix.stat (unloc path) in
            (Some (stats.st_dev, stats.st_ino))
          with Unix.Unix_error _ -> None in

        let cached = stats |> Option.bind (Env.Import.get_in_cache env) in

        match cached with Some cached -> Option.get cached.id_env | None ->

          let make_importdecl_from_ast ((ienv, iast) : env * A.ast) =
            let entrypoints, views =
              List.fold_left (fun (accu_entrypoints, accu_views) v ->
                  let args_to_type args =
                    let l =
                      List.fold_right
                        (fun (x : A.decl_gen) accu -> match x.typ with | Some v -> v::accu | None -> [])
                        args []
                    in
                    match l with
                    | [] -> A.vtunit
                    | [v] -> v
                    | vs -> A.Ttuple vs
                  in

                  match v with
                  | A.Ffunction fs -> begin
                      let name = unloc fs.name in
                      let rt = fs.return in
                      match fs.kind with
                      | FKfunction -> (accu_entrypoints, accu_views)
                      | FKgetter -> begin
                          let typ_ = args_to_type fs.args in
                          let typ_ = A.Ttuple [typ_; A.Tcontract rt] in
                          ((name, typ_)::accu_entrypoints, accu_views)
                        end
                      | FKview (VVonchain | VVonoffchain )-> begin
                          let typ_ = args_to_type fs.args in
                          (accu_entrypoints, (name, (typ_, rt))::accu_views)
                        end
                      | FKview VVoffchain -> (accu_entrypoints, accu_views)
                    end
                  | A.Ftransaction ts -> begin
                      let typ_ = args_to_type ts.args in
                      ((unloc ts.name, typ_)::accu_entrypoints, accu_views)
                    end
                ) ([], []) iast.funs in

            { id_name        = id;
              id_path        = path;
              id_content     = None;
              id_ast         = Some iast;
              id_entrypoints = entrypoints;
              id_views       = views;
              id_env         = Some ienv; }

          in

          let opt =
            let filename = unloc path in
            try
              filename |> Core.with_open_in (fun channel ->
                  Some (Io.parse_archetype (Core.FIChannel (filename, channel))))
            with Sys_error _ -> None in

          match opt with
          | Some pt -> begin
              let import = typing (empty ~cache:(Env.Import.get_cache env) id) pt in
              let importdecl = make_importdecl_from_ast import in

              Env.Import.push_in_cache env (Option.get stats) importdecl;

              let env =
                if   check_and_emit_name_free env id
                then Env.Import.push env importdecl
                else env
              in env
            end

          | None ->
            Env.emit_error env (lo, InvalidArlFile);
            env
      end

    | _ ->
      Env.emit_error env (loc path, UnknownImportExtension ext);
      env

  in List.fold_left for1 env decls

(* -------------------------------------------------------------------- *)
and for_grouped_declarations (env : env) (toploc, g) =
  if not (List.is_empty g.gr_archetypes) then
    Env.emit_error env (toploc, InvalidArcheTypeDecl);

  if List.length g.gr_states > 1 then
    Env.emit_error env (toploc, MultipleStateDeclaration);

  let state, env =
    let for1 { plloc = loc; pldesc = state } =
      match for_core_enum_decl env (mkloc loc state) with
      | env, Some state -> Some (env, loc, state)
      | _  , None       -> None in

    match List.pmap for1 g.gr_states with
    | (env, loc, (init, ctors)) :: _ ->
      let decl = { sd_name  = (Env.name env, mkloc loc ("$" ^ statename));
                   sd_state = true;
                   sd_ctors = ctors;
                   sd_init  = init; } in
      let vdecl = { vr_name = (Env.name env, (mkloc loc statename));
                    vr_type = A.Tenum (Env.name env, mkloc loc ("$" ^ statename));
                    vr_kind = `Constant;
                    vr_def  = None;
                    vr_core = Some Cstate; } in
      let env = Env.State.push env (`Full decl) in
      let env = Env.Var.push env vdecl in
      (Some decl, env)
    | _ ->
      (None, env) in

  let env               = for_import_decl    env g.gr_imports in
  let env, _            = for_vars_decl      env g.gr_vars    in
  let env, enums        = for_enums_decl     env g.gr_enums   in
  let env, assets       = for_assets_decl    env g.gr_assets  in
  let env, records      = for_records_decl   env g.gr_records in
  let env, events       = for_events_decl    env g.gr_events  in
  let env, variables    = for_vardecls_init  env g.gr_vars    in

  let env, functions = for_funs_decl      env g.gr_funs      in
  let env, acttxs    = for_acttxs_decl    env g.gr_acttxs    in

  let output =
    { state    ; variables; enums   ; assets ;
      functions; acttxs   ; records ; events ; }

  in (env, output)

(* -------------------------------------------------------------------- *)
and for_declarations ?init (env : env) (decls : (PT.declaration list) loced) : env * A.ast =
  let sorted_decl_ids = List.map (PT.get_name |@ unloc) (unloc decls) in
  let toploc = loc decls in

  match unloc decls with
  | { pldesc = Darchetype (x, params, metadata) } :: decls ->
    let groups = group_declarations decls in
    let env, parameters = for_parameters env params ?init in
    let metadata = Option.map (function | PT.Muri x -> A.MKuri x | PT.Mjson x -> A.MKjson x) metadata in
    let env, decls = for_grouped_declarations env (toploc, groups) in
    let model =
      A.mk_model
        ~parameters
        ?metadata
        ~decls:((
            List.map (fun x -> A.Dvariable x) (variables_of_vdecls decls.variables)                            @
            List.map (fun x -> A.Denum x)     (enums_of_statedecl (List.pmap id (decls.state :: decls.enums))) @
            List.map (fun x -> A.Drecord x)   (records_of_rdecls (List.pmap id decls.records))                 @
            List.map (fun x -> A.Dasset x)    (assets_of_adecls decls.assets)                                  @
            List.map (fun x -> A.Devent x)    (records_of_rdecls (List.pmap id decls.events))
          ) |> sort_decl sorted_decl_ids)
        ~funs:(
          List.map (fun x -> A.Ffunction x)    (functions_of_fdecls decls.functions) @
          List.map (fun x -> A.Ftransaction x) (transentrys_of_tdecls decls.acttxs)
        )
        ~loc:toploc
        x
    in env, model

  | _ ->
    Env.emit_error env (loc decls, InvalidArcheTypeDecl);
    (env, { (A.mk_model (mkloc (loc decls) "<unknown>")) with loc = loc decls })

(* -------------------------------------------------------------------- *)
and pretype (env : env) (cmd : PT.declaration list) =
  let for1 (env : env) (decl : PT.declaration) =
    match unloc decl with
    | Drecord (name, _, _) when Env.name_free env (unloc name) = `Free ->
      Env.Record.push env (`Pre name)

    | Drecord (name, _, _) when Env.name_free env (unloc name) = `Free ->
      Env.Event.push env (`Pre name)

    | Denum (EKenum name, _) when Env.name_free env (unloc name) = `Free ->
      Env.State.push env (`Pre name)

    | Dasset (name, _, _, _, _) when Env.name_free env (unloc name) = `Free ->
      Env.Asset.push env (`Pre name)

    | _ -> env
  in

  List.fold_left for1 env cmd

(* -------------------------------------------------------------------- *)
and typing ?init (env : env) (cmd : PT.archetype) =
  match unloc cmd with
  | Marchetype decls ->
    let env = pretype env decls in
    for_declarations env (mkloc (loc cmd) decls) ?init<|MERGE_RESOLUTION|>--- conflicted
+++ resolved
@@ -3997,11 +3997,7 @@
             mk_sp (Some A.Toperation) (A.Pcall (None, A.Cconst Cmakeevent, [ty], [AIdent id; AExpr vv]))
           end
         | "global_constant", [ty], [v] -> begin
-<<<<<<< HEAD
             let ty = (match for_type env ty with | Some ty -> ty | None -> Env.emit_error env (loc tope, InvalidArgForGlobalConstant); bailout()) in
-=======
-            let ty = (match for_type env ty with | Some ty -> ty | None -> Env.emit_error env (loc tope, InvalidTypeForGlobalConstant); bailout()) in
->>>>>>> 70fb6e5d
             let v = for_xexpr env v in
             mk_sp (Some ty) (A.Pcall (None, A.Cconst Cglobalconstant, [ty], [AExpr v]))
           end
@@ -4312,11 +4308,7 @@
       mk_sp (Some A.vtunit) (A.Plit lit)
     | Etz_expr v ->
       mk_sp (Some A.vtunit) (A.Ptz_expr v)
-<<<<<<< HEAD
-    | Eself name when is_expr_kind mode.em_kind -> begin
-=======
     | Eself name -> begin
->>>>>>> 70fb6e5d
         let decl =
           match Env.Tentry.lookup env (uknm, unloc name) with
           | None ->
