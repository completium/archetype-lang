(* -------------------------------------------------------------------- *)
exception No_value
exception Unsupported_yet
exception Anomaly

(* -------------------------------------------------------------------- *)
let id = fun x -> x

let (|@) f g = fun x -> f (g x)

let proj3_1 (x, _, _) = x
let proj3_2 (_, x, _) = x
let proj3_3 (_, _, x) = x

let proj4_1 (x, _, _, _) = x
let proj4_2 (_, x, _, _) = x
let proj4_3 (_, _, x, _) = x
let proj4_4 (_, _, _, x) = x

let fst_map f (x, y) = (f x, y)
let snd_map f (x, y) = (x, f y)

let pair_map f g (x, y) = (f x, g y)

let pair_sigle_map f (x, y) = pair_map f f (x, y)

let swap = fun (x, y) -> (y, x)

let pair x y = (x, y)

let (%>) f g = fun x -> g (f x)

let foldi f accu n =
  let rec aux f accu n =
    if n <= 0
    then accu
    else aux f (f accu) (n - 1)
  in
  aux f accu n

(* -------------------------------------------------------------------- *)

(* since 4.08 *)
module Bool : sig
  val compare : bool -> bool -> int
end = struct
  let compare a b =
    match a, b with
    | false, false -> 0
    | false, true  -> -1
    | true,  false -> 1
    | true,  true  -> 0
end

(* -------------------------------------------------------------------- *)
module String : sig
  include module type of String

  val starts : pattern:string -> string -> bool
  val ends   : pattern:string -> string -> bool
  val up_firstcase_lower : string -> string
  val up_firstcase_only : string -> string
end = struct
  include String

  let starts ~pattern s =
    let module E = struct exception No end in

    let plen = String.length pattern in
    let slen = String.length s in

    try
      if plen > slen then
        raise E.No;
      for i = 0 to plen-1 do
        if pattern.[i] <> s.[i] then
          raise E.No
      done;
      true

    with E.No -> false

  let ends ~pattern s =
    let module E = struct exception No end in

    let plen = String.length pattern in
    let slen = String.length s in

    try
      if plen > slen then
        raise E.No;
      for i = 0 to plen-1 do
        if pattern.[i] <> s.[slen-1-i] then
          raise E.No
      done;
      true

    with E.No -> false

  let up_firstcase_lower str =
    match str with
    | "" -> ""
    | _ when String.length str = 1 -> Stdlib.String.uppercase_ascii str
    | _ -> (Stdlib.String.uppercase_ascii (String.sub str 0 1)) ^ String.sub str 1 (String.length str - 1)

  let up_firstcase_only str =
    match str with
    | "" -> ""
    | _ when String.length str = 1 -> Stdlib.String.uppercase_ascii str
    | _ -> (Stdlib.String.uppercase_ascii (String.sub str 0 1)) ^ String.sub str 1 (String.length str - 1)
end

(* -------------------------------------------------------------------- *)
module Option : sig
  val is_none : 'a option -> bool
  val is_some : 'a option -> bool

  val none        : 'a option
  val some        : 'a -> 'a option

  val get         : 'a option -> 'a
  val get_all     : ('a option) list -> 'a list option
  val get_exn     : exn -> 'a option -> 'a
  val get_dfl     : 'a -> 'a option -> 'a
  val get_fdfl    : (unit -> 'a) -> 'a option -> 'a
  val get_list    : ('a option) list -> 'a list
  val iter        : ('a -> unit) -> 'a option -> unit
  val map         : ('a -> 'b) -> 'a option -> 'b option
  val map2        : ('a -> 'b -> 'c) -> 'a option -> 'b option -> 'c option
  val bind        : ('a -> 'b option) -> 'a option -> 'b option
  val fold        : ('a -> 'b -> 'a) -> 'a -> 'b option -> 'a
  val foldmap     : ('a -> 'b -> 'a * 'c) -> 'a -> 'b option -> 'a * 'c option
  val foldbind    : ('a -> 'b -> 'a * 'c option) -> 'a -> 'b option -> 'a * 'c option
  val map_dfl     : ('a -> 'b) -> 'b -> 'a option -> 'b
  val get_as_list : 'a option -> 'a list
  val flatten     : 'a option option -> 'a option
  val cmp         : ('a -> 'a -> bool) -> 'a option -> 'a option -> bool

  val fst : ('a * 'b) option -> 'a option
  val snd : ('a * 'b) option -> 'b option
end = struct
  let is_none = function None -> true  | Some _ -> false
  let is_some = function None -> false | Some _ -> true

  let none =
    None

  let some =
    fun x -> Some x

  let get =
    function None -> raise No_value | Some e -> e

  let get_dfl dfl =
    function None -> dfl | Some e -> e

  let get_fdfl dfl =
    function None -> dfl () | Some e -> e

  let get_list l =
    List.fold_right (fun x accu ->
        match x with
        | Some v -> v::accu
        | None -> accu) l []

  let get_all xs =
    let module E = struct exception Aaarg end in

    try
      Some (List.map (function Some x -> x | None -> raise E.Aaarg) xs)
    with E.Aaarg -> None

  let get_exn e = function Some v -> v | None -> raise e

  let iter f = function None -> () | Some x -> f x

  let map f = function None -> None | Some x -> Some (f x)

  let map2 f x y =
    match x, y with
    | Some x, Some y -> Some (f x y)
    | _     , _      -> None

  let bind f = function None -> None | Some x -> f x

  let fold f state = function None -> state | Some v -> f state v

  let foldmap f state = function
    | None   -> state, None
    | Some v -> let state, aout = f state v in state, Some aout

  let foldbind f state = function
    | None   -> state, None
    | Some v -> let state, aout = f state v in state, aout

  let map_dfl f n = function None -> n | Some x -> f x

  let get_as_list = function None -> [] | Some x -> [x]

  let flatten = function Some (Some v) -> Some v | _ -> None

  let cmp c i1 i2 =
    match i1, i2 with
    | Some v1, Some v2 -> c v1 v2
    | None, None -> true
    | _ -> false

  let fst = fun x -> map fst x
  let snd = fun x -> map snd x
end

let (|?>) x f = Option.map f x
let (|? ) x f = ignore (Option.map f x)

(* -------------------------------------------------------------------- *)
module List : sig
  include module type of List

<<<<<<< HEAD
  val is_empty      : 'a list -> bool
  val is_not_empty  : 'a list -> bool
  val ohead         : 'a list -> 'a option
  val chop          : 'a list -> 'a list
  val as_seq1       : 'a list -> 'a option
  val as_seq2       : 'a list -> ('a * 'a) option
  val make          : (int -> 'a) -> int -> 'a list
  val int_fold      : ('a -> int -> 'a) -> 'a -> int -> 'a
  val pmap          : ('a -> 'b option) -> 'a list -> 'b list
  val mappdt        : ('a -> 'b -> 'c) -> 'a list -> 'b list -> 'c list
  val find_dup      : ('a -> 'b) -> 'a list -> ('a * 'a) option
  val undup         : ('a -> 'b) -> 'a list -> 'a list
  val xfilter       : ('a -> [`Left of 'b | `Right of 'c]) -> 'a list -> 'b list * 'c list
  val fold_lefti    : (int -> 'a -> 'b -> 'a) -> 'a -> 'b list -> 'a
  val fold_left_map : ('a -> 'b -> 'a * 'c) -> 'a -> 'b list -> 'a * 'c list
  val assoc_all     : 'a -> ('a * 'b) list -> 'b list
  val index_of      : ('a -> bool) -> 'a list -> int
  val dedup         : 'a list -> 'a list
  val dedupcmp      : ('a -> 'a -> bool) -> 'a list -> 'a list
  val last          : 'a list -> 'a
  val for_all2      : ('a -> 'b -> bool) -> 'a list -> 'b list -> bool
  val count         : ('a -> bool) -> 'a list -> int
  val split3        : ('a * 'b * 'c) list -> 'a list * 'b list * 'c list
  val sub           : int -> int -> 'a list -> 'a list
  val cut           : int -> 'a list -> ('a list * 'a list)
  val put           : 'a -> 'b -> ('a * 'b) list -> ('a * 'b) list
  val pop           : 'a list -> 'a * 'a list
=======
  val is_empty       : 'a list -> bool
  val is_not_empty   : 'a list -> bool
  val ohead          : 'a list -> 'a option
  val chop           : 'a list -> 'a list
  val as_seq1        : 'a list -> 'a option
  val as_seq2        : 'a list -> ('a * 'a) option
  val make           : (int -> 'a) -> int -> 'a list
  val int_fold       : ('a -> int -> 'a) -> 'a -> int -> 'a
  val pmap           : ('a -> 'b option) -> 'a list -> 'b list
  val mappdt         : ('a -> 'b -> 'c) -> 'a list -> 'b list -> 'c list
  val find_dup       : ('a -> 'b) -> 'a list -> ('a * 'a) option
  val undup          : ('a -> 'b) -> 'a list -> 'a list
  val xfilter        : ('a -> [`Left of 'b | `Right of 'c]) -> 'a list -> 'b list * 'c list
  val fold_lefti     : (int -> 'a -> 'b -> 'a) -> 'a -> 'b list -> 'a
  val fold_left_map  : ('a -> 'b -> 'a * 'c) -> 'a -> 'b list -> 'a * 'c list
  val fold_left_mapi : (int -> 'a -> 'b -> 'a * 'c) -> 'a -> 'b list -> 'a * 'c list
  val assoc_all      : 'a -> ('a * 'b) list -> 'b list
  val index_of       : ('a -> bool) -> 'a list -> int
  val dedup          : 'a list -> 'a list
  val dedupcmp       : ('a -> 'a -> bool) -> 'a list -> 'a list
  val last           : 'a list -> 'a
  val for_all2       : ('a -> 'b -> bool) -> 'a list -> 'b list -> bool
  val count          : ('a -> bool) -> 'a list -> int
  val split3         : ('a * 'b * 'c) list -> 'a list * 'b list * 'c list
  val sub            : int -> int -> 'a list -> 'a list
  val cut            : int -> 'a list -> ('a list * 'a list)
  val addput            : 'a -> 'b -> ('a * 'b) list -> ('a * 'b) list
  val find_map       : ('a -> 'b option) -> 'a list -> 'b option
>>>>>>> 57ba9d30

  module Exn : sig
    val assoc     : 'a -> ('a * 'b) list -> 'b option
    val find      : ('a -> bool) -> 'a list -> 'a option
    val assoc_map : ('a -> 'b) -> 'b -> ('a * 'c) list -> 'c option
  end
end = struct
  include List

  let is_empty = function [] -> true | _ -> false
  let is_not_empty x = not (is_empty x)

  let as_seq1 = function [x] -> Some x | _ -> None
  let as_seq2 = function [x; y] -> Some (x, y) | _ -> None

  let ohead = function [] -> None | x :: _ -> Some x

  let chop = function [] -> [] | _ :: xs -> xs

  let make f =
    let rec doit acc n =
      if n <= 0 then List.rev acc else doit (f n :: acc) (n-1)
    in fun n -> doit [] n

  let int_fold f acc n =
    let rec int_fold_rec acc i =
      if (i = n)
      then acc
      else int_fold_rec (f acc i) (i + 1) in
    int_fold_rec acc 0

  let pmap f =
    let rec doit xs =
      match xs with
      | [] ->
        []
      | x :: xs -> begin
          match f x with
          | None -> doit xs
          | Some y -> y :: doit xs
        end
    in fun xs -> doit xs

  let mappdt f xs ys =
    List.flatten (List.map (fun x -> List.map (fun y -> f x y) ys) xs)

  let find_dup (type a b) (key : a -> b) (xs : a list) : (a * a) option =
    let module M = Map.Make(struct
        type t = b
        let compare (x : b) (y : b) = (Stdlib.compare x y)
      end) in

    let module E = struct exception Found of a * a end in

    try
      let _ : a M.t =
        let doit map v =
          let udp =
            function None -> Some v | Some v' -> raise (E.Found (v', v))
          in M.update (key v) udp map
        in List.fold_left doit M.empty xs
      in
      None

    with E.Found (x, y) -> Some (x, y)

  let undup (type a b) (key : a -> b) (xs : a list) =
    let module M = Set.Make(struct
        type t = b
        let compare = (Stdlib.compare : t -> t -> int)
      end) in

    List.rev (snd (List.fold_left (fun (seen, acc) x ->
        let k = key x in
        (M.add k seen, (if M.mem k seen then acc else x :: acc))
      ) (M.empty, []) xs))

  let xfilter f =
    let rec doit (accl, accr) = function
      | [] ->
        (List.rev accl, List.rev accr)
      | x :: xs -> begin
          match f x with
          | `Left  y -> doit (y :: accl, accr) xs
          | `Right y -> doit (accl, y :: accr) xs
        end

    in fun xs -> doit ([], []) xs

  let fold_lefti f state xs =
    fst (List.fold_left (fun (state, i) x -> (f i state x, i+1)) (state, 0) xs)

  let fold_left_mapi f state xs =
    let state, xs =
      fold_lefti (fun i (state, acc) x ->
          let state, x = f i state x in (state, x :: acc)
        ) (state, []) xs in

    (state, List.rev xs)

  let fold_left_map f state xs =
    fold_left_mapi (fun _ -> f) state xs

  let assoc_all (v : 'a) (xs : ('a * 'b) list) =
    pmap (fun (x, y) -> if x = v then Some y else None) xs

  let index_of (pred : 'a -> bool) (l : 'a list) : int =
    let rec aux idx = function
      | [] -> -1
      | q::t -> if (pred q) then idx else aux (idx + 1) t
    in
    aux 0 l

  let rec dedup = function
    | e::tl ->
      if List.mem e tl then
        dedup tl
      else e::(dedup tl)
    | [] -> []

  let rec dedupcmp cmp = function
    | e::tl ->
      if List.exists (cmp e) tl then
        dedupcmp cmp tl
      else e::(dedupcmp cmp tl)
    | [] -> []

  let rec last = function
    | [] -> raise Not_found
    | [e] -> e
    | _::t -> last t

  let for_all2 p l1 l2 =
    let rec aux p l1 l2 =
      match (l1, l2) with
        ([], []) -> true
      | (a1::l1, a2::l2) -> p a1 a2 && aux p l1 l2
      | (_, _) -> invalid_arg "List.for_all2"
    in
    if List.length l1 <> List.length l2
    then false
    else aux p l1 l2

  let count (f : 'a -> bool) =
    let rec doit acc = function
      | []      -> acc
      | x :: xs -> doit (acc + if f x then 1 else 0) xs
    in fun xs -> doit 0 xs

  let rec split3 = function
      [] -> ([], [], [])
    | (x,y,z)::l ->
      let (rx, ry, rz) = split3 l in (x::rx, y::ry, z::rz)

  let rec sub s e = function
    | _    when e = 0 -> []
    | [] -> invalid_arg "List.sub"
    | _::t when s > 0 -> sub (s - 1) (e - 1) t
    | h::t -> h::(sub (s - 1) (e - 1) t)

  let cut n l =
    let rec aux idx accu l =
      match l with
      | _ when idx = 0 -> accu, l
      | i::t -> aux (idx - 1) (accu @ [i]) t
      | _ -> invalid_arg "List.cut"
    in
    aux n [] l

  let rec addput k v = function
      [] -> [k, v]
    | (a, b)::l -> if Stdlib.compare a k = 0 then (k, v)::l else (a, b)::(addput k v l)

  let rec find_map f = function
    | [] -> None
    | x :: l ->
      begin match f x with
        | Some _ as result -> result
        | None -> find_map f l
      end

  let pop (xs : 'a list) =
    match xs with
    | [] -> invalid_arg "List.pop"
    | x :: xs -> (x, xs)

  module Exn = struct
    let assoc x xs =
      try Some (List.assoc x xs) with Not_found -> None

    let find f xs =
      try Some (List.find f xs) with Not_found -> None

    let assoc_map f x xs =
      Option.map snd (find (fun (x', _) -> x = f x') xs)
  end
end

(* -------------------------------------------------------------------- *)
module Map : sig
  module type OrderedType = Map.OrderedType

  module Make(S : OrderedType) : sig
    include module type of Map.Make(S)

    val of_list : ?last:bool -> (key * 'a) list -> 'a t
    val collect : ('a -> key) -> ('a * 'b list) list -> ('a * 'b list) list
    val mem     : key -> 'a t -> bool
    val change  : key -> ('a option -> 'a) -> 'a t -> 'a t
  end
end = struct
  module type OrderedType = Map.OrderedType

  module Make(S : OrderedType) = struct
    include Map.Make(S)

    let of_list ?(last = false) xs =
      let upd v old =
        if last || Option.is_none old then Some v else old in
      List.fold_left (fun map (k, v) -> update k (upd v) map) empty xs

    let collect (type a b) (key : a -> key) (xs : (a * b list) list) =
      let map =
        List.fold_left (fun map (k, v) ->
            update (key k) (fun v'-> Some (Option.get_dfl [] v' @ v)) map
          ) empty xs in

      List.map
        (fun k -> (k, find (key k) map))
        (List.undup key (List.map fst xs))

    let mem (k : key) (m : 'a t) : bool =
      try  ignore (find k m : 'a); true
      with Not_found -> false

    let change (k : key) (f : 'a option -> 'a) (m : 'a t) : 'a t =
      let v = try Some (find k m) with Not_found -> None in
      add k (f v) m

  end
end

(* -------------------------------------------------------------------- *)
module Set = Set

(* -------------------------------------------------------------------- *)
module Mint = Map.Make(struct
    type t = int
    let compare = (Stdlib.compare : t -> t -> int)
  end)

(* -------------------------------------------------------------------- *)
module Sstr = Set.Make(String)
module Mstr = Map.Make(String)

(* -------------------------------------------------------------------- *)
let norm_hex_string (s : string) =
  if String.starts ~pattern:"0x" s then s else "0x" ^ s

(* let sha s : Big_int.big_int =
   let s  = Digestif.SHA512.to_hex (Digestif.SHA512.digest_string s) in
   Big_int.big_int_of_string (norm_hex_string s) *)

(* -------------------------------------------------------------------- *)
let location_to_position (l : Location.t) : Position.t =
  let fname = l.loc_fname in
  let start : int * int * int =
    l.loc_start |> fst, l.loc_bchar, l.loc_start |> snd
  in
  let end_ : int * int * int =
    l.loc_end |> fst, l.loc_echar, l.loc_end |> snd
  in
  Position.mk_position fname start end_<|MERGE_RESOLUTION|>--- conflicted
+++ resolved
@@ -216,35 +216,6 @@
 module List : sig
   include module type of List
 
-<<<<<<< HEAD
-  val is_empty      : 'a list -> bool
-  val is_not_empty  : 'a list -> bool
-  val ohead         : 'a list -> 'a option
-  val chop          : 'a list -> 'a list
-  val as_seq1       : 'a list -> 'a option
-  val as_seq2       : 'a list -> ('a * 'a) option
-  val make          : (int -> 'a) -> int -> 'a list
-  val int_fold      : ('a -> int -> 'a) -> 'a -> int -> 'a
-  val pmap          : ('a -> 'b option) -> 'a list -> 'b list
-  val mappdt        : ('a -> 'b -> 'c) -> 'a list -> 'b list -> 'c list
-  val find_dup      : ('a -> 'b) -> 'a list -> ('a * 'a) option
-  val undup         : ('a -> 'b) -> 'a list -> 'a list
-  val xfilter       : ('a -> [`Left of 'b | `Right of 'c]) -> 'a list -> 'b list * 'c list
-  val fold_lefti    : (int -> 'a -> 'b -> 'a) -> 'a -> 'b list -> 'a
-  val fold_left_map : ('a -> 'b -> 'a * 'c) -> 'a -> 'b list -> 'a * 'c list
-  val assoc_all     : 'a -> ('a * 'b) list -> 'b list
-  val index_of      : ('a -> bool) -> 'a list -> int
-  val dedup         : 'a list -> 'a list
-  val dedupcmp      : ('a -> 'a -> bool) -> 'a list -> 'a list
-  val last          : 'a list -> 'a
-  val for_all2      : ('a -> 'b -> bool) -> 'a list -> 'b list -> bool
-  val count         : ('a -> bool) -> 'a list -> int
-  val split3        : ('a * 'b * 'c) list -> 'a list * 'b list * 'c list
-  val sub           : int -> int -> 'a list -> 'a list
-  val cut           : int -> 'a list -> ('a list * 'a list)
-  val put           : 'a -> 'b -> ('a * 'b) list -> ('a * 'b) list
-  val pop           : 'a list -> 'a * 'a list
-=======
   val is_empty       : 'a list -> bool
   val is_not_empty   : 'a list -> bool
   val ohead          : 'a list -> 'a option
@@ -273,7 +244,6 @@
   val cut            : int -> 'a list -> ('a list * 'a list)
   val addput            : 'a -> 'b -> ('a * 'b) list -> ('a * 'b) list
   val find_map       : ('a -> 'b option) -> 'a list -> 'b option
->>>>>>> 57ba9d30
 
   module Exn : sig
     val assoc     : 'a -> ('a * 'b) list -> 'b option
