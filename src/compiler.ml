--- conflicted
+++ resolved
@@ -45,11 +45,7 @@
       | Ocaml        -> Printer_model_ocaml.pp_model
       | Whyml        ->
         fun fmt model ->
-<<<<<<< HEAD
-          let mlw = Gen_why3.to_mlw_tree model in
-=======
-          let mlw = raise_if_error gen_output_error Gen_why3.to_whyml model in
->>>>>>> fac529f2
+          let mlw = raise_if_error gen_output_error Gen_why3.to_mlw_tree model in
           if !Options.opt_raw_whytree
           then Format.fprintf fmt "%a@." Mlwtree.pp_mlw_tree mlw
           else Format.fprintf fmt "%a@." Printer_mlwtree.pp_mlw_tree mlw
