(* -------------------------------------------------------------------- *)
open Archetype
open Core
open Gen_transform
<<<<<<< HEAD
(* open Trans_solidity *)
=======
open Gen_decompile
>>>>>>> e1ae2cda

exception Compiler_error
exception E_arg
exception ArgError of string
exception Stop
exception Stop_error of int

let parse_error      = 2
let type_error       = 3
let model_error      = 4
let post_model_error = 5
let gen_output_error = 6
let other_error      = 7

let raise_if_error code f x =
  let res = f x in
  if Tools.List.is_not_empty !Error.errors then
    raise (Stop_error code)
  else
    res

let output_pt (pt : ParseTree.archetype) =
  if !Options.opt_json
  then (Format.printf "%s\n" (Yojson.Safe.to_string (ParseTree.archetype_to_yojson pt)); raise Stop)
  else if !Options.opt_raw
  then Format.printf "%a@." ParseTree.pp_archetype pt
  else Format.printf "%a@." Printer_pt.pp_archetype pt

let output_expr_pt (e : ParseTree.expr) =
  if !Options.opt_json
  then (Format.printf "%s\n" (Yojson.Safe.to_string (ParseTree.expr_to_yojson e)); raise Stop)
  else if !Options.opt_raw
  then Format.printf "%a@." ParseTree.pp_expr e
  else Format.printf "%a@." Printer_pt.pp_simple_expr e

let output_tast (ast : Ast.ast) =
  if !Options.opt_raw
  then Format.printf "%a@." Ast.pp_ast ast
  else Format.printf "%a@." Printer_ast.pp_ast ast

let output_tmdl (model : Model.model) =
  if !Options.opt_raw
  then Format.printf "%a@." Model.pp_model model
  else Format.printf "%a@." Printer_model.pp_model model

let output_mdl_mterm (mt : Model.mterm) =
  if !Options.opt_raw
  then Format.printf "%a@." Model.pp_mterm mt
  else Format.printf "%a@." Printer_model.pp_mterm mt

let output_ir (ir : Michelson.ir) =
  if !Options.opt_raw
  then Format.printf "%a@." Michelson.pp_ir ir
  else Format.printf "%a@." Printer_michelson.pp_ir ir

let output_dprogram (dp : Michelson.dprogram) =
  if !Options.opt_raw
  then Format.printf "%a@." Michelson.pp_dprogram dp
  else Format.printf "%a@." Printer_michelson.pp_dprogram dp

let output_obj_micheline (o : Michelson.obj_micheline) =
  if !Options.opt_raw
  then Format.printf "%a@." Michelson.pp_obj_micheline o
  else Format.printf "%a@." Printer_michelson.pp_obj_micheline o

let output_micheline (m : Michelson.micheline) =
  if !Options.opt_raw
  then Format.printf "%a@." Michelson.pp_micheline m
  else Format.printf "%a@." Printer_michelson.pp_micheline m

let output_michelson (m : Michelson.michelson) =
  if !Options.opt_raw
  then Format.printf "%a@." Michelson.pp_michelson m
  else Format.printf "%a@." Printer_michelson.pp_michelson m

let output_data (d : Michelson.data) =
  if !Options.opt_raw
  then Format.printf "%a@." Michelson.pp_data d
  else Format.printf "%a@." Printer_michelson.pp_data d

let output_obj_micheline (x : Michelson.obj_micheline) =
  if !Options.opt_rjson
  then Format.printf "%a@." Michelson.pp_obj_micheline x
  else Format.printf "%a@." Printer_michelson.pp_obj_micheline x

let output (model : Model.model) =
  match !Options.opt_raw, !Options.opt_m with
  | true, _ -> Format.printf "%a@." Model.pp_model model
  | _, true -> Format.printf "%a@." Printer_model.pp_model model
  | _ ->
    begin
      let printer =
        match !Options.target with
<<<<<<< HEAD
        | None         -> Printer_model.pp_model
        (* | Solidity     -> Printer_model_solidity.pp_model *)
=======
        | Debug        -> Printer_model.pp_model
>>>>>>> e1ae2cda
        | Ligo         -> Printer_model_ligo.pp_model
        | LigoStorage  -> Printer_model_ligo.pp_storage
        | SmartPy      -> Printer_model_smartpy.pp_model
        | Scaml        -> Printer_model_scaml.pp_model
<<<<<<< HEAD
        | Michelson ->
          fun fmt model ->
            let michelson = Gen_michelson.to_michelson model in
            Format.fprintf fmt "%a@." Printer_michelson.pp_michelson michelson
=======
        | Michelson
        | MichelsonStorage
        | Javascript -> begin
            fun fmt model ->
              let ir = Gen_michelson.to_ir model in
              if !Options.opt_raw_ir
              then Format.fprintf fmt "%a@." Michelson.pp_ir ir
              else begin
                if !Options.opt_ir
                then Format.fprintf fmt "%a@." Printer_michelson.pp_ir ir
                else begin
                  match !Options.target with
                  | MichelsonStorage -> Format.fprintf fmt "%a@." Printer_michelson.pp_data ir.storage_data
                  | Michelson ->
                    let michelson = Gen_michelson.to_michelson ir in
                    if !Options.opt_raw_michelson
                    then Format.fprintf fmt "%a@." Michelson.pp_michelson michelson
                    else begin
                      if !Options.opt_json then
                        let micheline = Michelson.Utils.to_micheline michelson ir.storage_data in
                        if !Options.opt_code_only
                        then begin
                          let code = micheline.code in
                          output_obj_micheline (Michelson.Oarray code)
                        end
                        else begin
                          if !Options.opt_rjson
                          then Format.fprintf fmt "%a@." Michelson.pp_micheline micheline
                          else Format.fprintf fmt "%a@." Printer_michelson.pp_micheline micheline
                        end
                      else
                        Format.fprintf fmt "# %a@.%a@."
                          Printer_michelson.pp_data ir.storage_data
                          Printer_michelson.pp_michelson michelson
                    end
                  | Javascript -> begin
                      let ir = Gen_michelson.to_ir model in
                      let michelson = Gen_michelson.to_michelson ir in
                      let micheline = Michelson.Utils.to_micheline michelson ir.storage_data in
                      Format.fprintf fmt "%a@\n@." Printer_michelson.pp_javascript micheline
                    end
                  | _ -> assert false
                end
              end
          end
>>>>>>> e1ae2cda
        | Whyml        ->
          fun fmt model ->
            let mlw = raise_if_error gen_output_error Gen_why3.to_whyml model in
            if !Options.opt_raw_whytree
            then Format.fprintf fmt "%a@." Mlwtree.pp_mlw_tree mlw
            else Format.fprintf fmt "%a@." Printer_mlwtree.pp_mlw_tree mlw
        | _            -> fun _fmt _ -> ()
      in
      Format.printf "%a@." printer model
    end

let parse (filename, channel) =
  Io.parse_archetype ~name:filename channel
(* if !Options.opt_cwse
   then Io.parse_archetype
   else Io.parse_archetype_strict) ~name:filename channel *)


let preprocess_ext (pt : ParseTree.archetype) : ParseTree.archetype =
  pt (* TODO: add extension process *)

(* let type_ (pt : ParseTree.archetype) : Ast.model =
   if !Options.fake_ast
   then Ast.create_miles_with_expiration_ast ()
   else if !Options.fake_ast2
   then Ast.create_test_shallow_ast ()
   else Typing.typing Typing.empty pt *)

let type_ (pt : ParseTree.archetype) : Ast.ast =
  let init = match !Options.opt_init with
    | "" -> None
    | x  -> Some (Io.parse_expr x)
  in
  Typing.typing Typing.empty pt ?init

let generate_target_pt (pt : ParseTree.archetype) : ParseTree.archetype =
  match !Options.target with
  | Markdown  -> (
      Format.printf "%a@." Printer_pt_markdown.pp_archetype pt;
      raise Stop
    )
  | _ -> pt

let generate_model            = Gen_model.to_model
let generate_storage          = Gen_storage.generate_storage
let generate_api_storage      = Gen_api_storage.generate_api_storage

let generate_target model =

  match !Options.target with
<<<<<<< HEAD
  | None ->
    model
    |> raise_if_error post_model_error prune_properties
    |> process_multi_keys
    |> replace_declvar_by_letin
    |> generate_api_storage
    (* |> (fun (model : Model.model) -> Format.printf "%a@." (Printer_tools.pp_list " " Printer_model.pp_type) (Model.Utils.get_all_list_types model)) *)
    |> output

  (* | Solidity ->
     model
     |> replace_add_update_by_update
     |> remove_add_update
     |> replace_update_by_assignment
     |> replace_declvar_by_letin
     |> exec_process
     |> generate_api_storage
     |> add_bool_asset
     |> make_asset_var
     |> output

     | Liquidity
     | LiquidityUrl ->
     model
     |> replace_update_by_set
     |> generate_storage
     |> replace_declvar_by_letin
     |> exec_process
     |> process_single_field_storage
     |> shallow_asset
     |> split_key_values
     |> remove_side_effect
     |> generate_api_storage
     |> output *)

  | Liquidity
  | LiquidityUrl
  | Solidity ->
    model
    |> replace_ligo_ident
    |> replace_col_by_key_for_ckfield
    |> process_asset_state
    |> replace_assignfield_by_update
    |> remove_add_update
    |> remove_container_op_in_update
    |> merge_update
    |> remove_assign_operator
    |> extract_item_collection_from_add_asset
    |> process_internal_string
    |> remove_rational
    |> abs_tez
    |> replace_date_duration_by_timestamp
    |> eval_variable_initial_value
    |> replace_dotassetfield_by_dot
    |> generate_storage
    |> replace_declvar_by_letin
    |> remove_enum_matchwith
    |> replace_lit_address_by_role
    |> remove_label
    |> flat_sequence
    |> remove_cmp_bool
    |> split_key_values
    |> remove_duplicate_key
    |> assign_loop_label
    |> remove_letin_from_expr
    |> remove_fun_dotasset
    |> optimize
    |> generate_api_storage
    |> output

=======
>>>>>>> e1ae2cda
  | Ligo
  | LigoStorage ->
    model
    |> replace_ligo_ident
    |> getter_to_entry ~no_underscore:true
    |> process_parameter
    (* |> reverse_operations *)
    |> process_multi_keys
    |> replace_col_by_key_for_ckfield
    |> process_asset_state
    |> replace_assignfield_by_update
    |> remove_add_update
    |> remove_container_op_in_update
    |> merge_update
    |> remove_assign_operator
    |> extract_item_collection_from_add_asset
    |> process_internal_string
    |> remove_rational
    |> abs_tez
    |> replace_date_duration_by_timestamp
    |> eval_variable_initial_value
    |> replace_dotassetfield_by_dot
    |> generate_storage
    |> replace_declvar_by_letin
    |> remove_enum_matchwith
    |> replace_lit_address_by_role
    |> remove_label
    |> flat_sequence
    |> remove_cmp_bool
    |> split_key_values
    |> remove_duplicate_key
    |> assign_loop_label
    |> remove_letin_from_expr
    |> remove_fun_dotasset
    |> eval_storage
    |> optimize
    |> generate_api_storage
    |> output

  | SmartPy ->
    model
    |> replace_col_by_key_for_ckfield
    |> getter_to_entry
    |> process_parameter
    (* |> reverse_operations *)
    |> process_multi_keys
    |> process_asset_state
    |> replace_assignfield_by_update
    |> remove_add_update
    |> remove_container_op_in_update
    |> merge_update
    |> remove_assign_operator
    |> extract_item_collection_from_add_asset
    |> process_internal_string
    |> remove_rational
    |> abs_tez
    |> replace_date_duration_by_timestamp
    |> eval_variable_initial_value
    |> replace_dotassetfield_by_dot
    |> generate_storage
    |> replace_declvar_by_letin
    |> remove_enum_matchwith
    |> replace_lit_address_by_role
    |> remove_label
    |> flat_sequence
    |> remove_cmp_bool
    |> split_key_values
    (* |> remove_duplicate_key *)
    |> assign_loop_label
    |> remove_letin_from_expr
    (* |> remove_fun_dotasset *)
    |> remove_asset
    |> optimize
    |> generate_api_storage
    |> output

  | Scaml ->
    model
    |> remove_add_update
    |> getter_to_entry
    |> process_parameter
    (* |> reverse_operations *)
    |> process_multi_keys
    |> replace_update_by_set
    |> generate_storage
    |> replace_declvar_by_letin
    |> replace_lit_address_by_role
    |> remove_label
    |> flat_sequence
    |> remove_cmp_bool
    |> process_single_field_storage
    |> split_key_values
    |> optimize
    |> generate_api_storage
    |> output

  | Michelson
  | MichelsonStorage
  | Javascript ->
    model
    |> prune_formula
    |> getter_to_entry ~extra:true
    |> process_parameter
    (* |> reverse_operations *)
    |> process_multi_keys
    |> replace_col_by_key_for_ckfield
    |> move_partition_init_asset
    |> process_asset_state
    |> replace_assignfield_by_update
    |> remove_add_update ~with_force:true
    |> merge_update
    |> remove_assign_operator
    |> process_internal_string
    |> remove_rational
    |> abs_tez
    |> replace_date_duration_by_timestamp
    |> eval_variable_initial_value
    |> replace_dotassetfield_by_dot
    |> generate_storage
    |> replace_declvar_by_letin
    |> remove_enum_matchwith
    |> replace_lit_address_by_role
    |> remove_label
    |> flat_sequence
    |> remove_cmp_bool
    |> split_key_values
    |> remove_duplicate_key
    |> assign_loop_label
    |> remove_letin_from_expr
    |> remove_asset
    |> remove_storage_field_in_function
    |> remove_high_level_model
    |> normalize_storage
    |> remove_constant
    |> remove_state
    |> eval_storage
    |> optimize
    |> generate_api_storage
    |> output

  | Michelson
  | MichelsonStorage ->
    model
    |> replace_ligo_ident
    |> replace_col_by_key_for_ckfield
    |> process_asset_state
    |> replace_assignfield_by_update
    |> remove_add_update
    |> remove_container_op_in_update
    |> merge_update
    |> remove_assign_operator
    |> extract_item_collection_from_add_asset
    |> process_internal_string
    |> remove_rational
    |> abs_tez
    |> replace_date_duration_by_timestamp
    |> eval_variable_initial_value
    |> replace_dotassetfield_by_dot
    |> generate_storage
    |> replace_declvar_by_letin
    |> remove_enum_matchwith
    |> replace_lit_address_by_role
    |> remove_label
    |> flat_sequence
    |> remove_cmp_bool
    |> split_key_values
    |> remove_duplicate_key
    |> assign_loop_label
    |> remove_letin_from_expr
    |> remove_fun_dotasset
    |> optimize
    |> generate_api_storage
    |> output

  | Whyml ->
    model
    |> replace_whyml_ident
    |> getter_to_entry
    |> process_parameter
    (* |> reverse_operations *)
    |> process_multi_keys
    |> replace_assignfield_by_update
    |> process_asset_state
    |> remove_add_update ~isformula:true
    |> remove_container_op_in_update
    |> merge_update
    |> remove_assign_operator
    |> extract_item_collection_from_add_asset
    |> process_internal_string
    |> remove_rational
    |> replace_date_duration_by_timestamp
    |> eval_variable_initial_value
    |> generate_storage
    |> replace_declvar_by_letin
    (* |> add_explicit_sort *)
    (* |> remove_enum_matchwith *)
    (* |> remove_fun_dotasset *)
    |> replace_lit_address_by_role
    |> replace_label_by_mark
    |> flat_sequence
    |> remove_cmp_bool
    |> prune_properties
    (* |> shallow_asset_verif *)
    (* |> split_key_values *)
    |> Gen_transform.assign_loop_label
    |> create_var_before_for
    |> extend_loop_iter
    |> replace_for_to_iter
    |> replace_assignfield_by_update
    |> replace_update_by_set
    |> remove_cmp_enum
    |> remove_cmp_bool
    |> replace_dotassetfield_by_dot
    |> transfer_shadow_variable_to_storage
    (* |> replace_instr_verif *)
    |> eval_storage
    |> optimize
    |> generate_api_storage ~verif:true
    |> filter_api_storage
    |> output

  | Debug ->
    model
    |> raise_if_error post_model_error prune_properties
    |> process_multi_keys
    |> replace_declvar_by_letin
    |> generate_api_storage
    (* |> (fun (model : Model.model) -> Format.printf "%a@." (Printer_tools.pp_list "@\n" Printer_model.pp_type) (Model.Utils.get_all_fail_types model)) *)
    |> output

  | _ -> ()

(* -------------------------------------------------------------------- *)

let compile (filename, channel) =
  let cont c a x = if c then (a x; raise Stop) else x in

  (filename, channel)
  |> raise_if_error parse_error parse
  |> cont !Options.opt_pt output_pt
  |> raise_if_error parse_error preprocess_ext
  |> cont !Options.opt_extpt output_pt
  |> raise_if_error parse_error generate_target_pt
  |> raise_if_error type_error type_
  |> cont !Options.opt_ast output_tast
  |> raise_if_error model_error generate_model
  |> raise_if_error post_model_error check_number_entrypoint
  |> raise_if_error post_model_error check_partition_access
  |> raise_if_error post_model_error check_containers_asset
  (* |> raise_if_error post_model_error check_empty_container_on_initializedby *)
  |> raise_if_error post_model_error check_empty_container_on_asset_default_value
  |> raise_if_error post_model_error (check_and_replace_init_caller ~doit:!Options.with_init_caller)
  |> raise_if_error post_model_error check_init_partition_in_asset
  |> raise_if_error post_model_error check_duplicated_keys_in_asset
  |> raise_if_error post_model_error check_asset_key
  |> process_metadata
  |> cont !Options.opt_mdl output_tmdl
  |> generate_target

let decompile (filename, channel) =
  let cont c p (m, e) = if c then (p m; raise Stop); (m, e) in

  (filename, channel)
  |> parse_micheline
  |> cont !Options.opt_mici output_obj_micheline
  |> to_michelson
  |> cont !Options.opt_mic output_michelson
  |> to_dir
  |> cont !Options.opt_dir output_dprogram
  |> to_red_dir
  |> cont !Options.opt_red_dir output_dprogram
  |> to_ir
  |> cont !Options.opt_ir  output_ir
  |> to_model
  |> cont !Options.opt_mdl output_tmdl
  |> Opt_model.optimize
  |> cont !Options.opt_omdl output_tmdl
  |> to_archetype
  |> output_pt

let showEntries (filename, channel) =
  (filename, channel)
  |> parse_micheline
  |> (fun (m, _) -> Gen_extra.show_entries m)

let close dispose channel =
  if dispose then close_in channel

(* -------------------------------------------------------------------- *)
let set_margin i =
  Format.pp_set_margin Format.std_formatter i;
  Format.pp_set_margin Format.err_formatter i

let print_version () =
  Format.printf "%s@\n" Options.version;
  exit 0
(* -------------------------------------------------------------------- *)

let process_expr (input : string) =
  let cont c p x = if c then (p x; raise Stop); x in

  input
  |> Io.parse_expr
  |> cont !Options.opt_pt output_expr_pt
  |> Gen_extra.to_model_expr
  |> begin
    fun x ->
      if !Options.opt_json then begin
        let micheline = Michelson.Utils.data_to_micheline x in
        output_obj_micheline micheline;
        match !Options.opt_type with
        | Some t -> begin
            let micheline = Michelson.Utils.type_to_micheline (Gen_extra.string_to_ttype t) in
            output_obj_micheline micheline;
          end
        | None -> ()
      end
      else output_data x
  end

let process_expr_type_channel (filename, channel) (input : string) =
  Options.opt_type :=
    (filename, channel)
    |> parse_micheline ~ijson:true
    |> (fun (x, _) -> Gen_extra.extract_from_micheline "parameter" x)
    |> (fun x -> Michelson.to_type x)
    |> (fun x -> Format.asprintf "%a@." Printer_michelson.pp_type x)
    |> (fun x -> Some x);
  (* Format.printf "%s@\n@." (!Options.opt_type |> Option.get) *)
  process_expr input

let process_expr_type_string (input : string) =
  try
    process_expr input
  with
  | Stop -> ()
  | Stop_error n -> exit n
  | Error.ParseError _ -> assert false
  | _ -> ()

(* -------------------------------------------------------------------- *)
let main () =
  set_margin 300;
  let f = function
<<<<<<< HEAD
    | "solidity"          -> Options.target := Solidity
    | "liquidity"         -> Options.target := Liquidity
    | "liquidity_url"     -> Options.target := LiquidityUrl
=======
>>>>>>> e1ae2cda
    | "ligo"              -> Options.target := Ligo
    | "ligo-storage"      -> Options.target := LigoStorage
    | "smartpy"           -> Options.target := SmartPy
    | "scaml"             -> Options.target := Scaml
    | "whyml"             -> Options.target := Whyml
<<<<<<< HEAD
    | "markdown"          -> Options.target := Markdown
    | "michelson"         -> Options.target := Michelson
    | "michelson-storage" -> Options.target := MichelsonStorage
=======
    | "michelson"         -> Options.target := Michelson
    | "michelson-storage" -> Options.target := MichelsonStorage
    | "markdown"          -> Options.target := Markdown
    | "javascript"        -> Options.target := Javascript
    | "debug"             -> Options.target := Debug
>>>>>>> e1ae2cda
    |  s ->
      Format.eprintf
        "Unknown target %s (--list-target to see available target)@." s;
      exit 2 in

  let c   = Arg.Unit (fun _ -> f "michelson") in

  let arg_list = Arg.align [
      "-c", c, "compile to michelson";
      "--compile", c, " Same as -c";
      "-d", Arg.Set Options.opt_decomp, "decompile from michelson";
      "--decompile", Arg.Set Options.opt_decomp, " Same as -d";
      "-t", Arg.String f, "<lang> Transcode to <lang> language";
      "--target", Arg.String f, " Same as -t";
      "--list-target", Arg.Unit (fun _ -> Format.printf "target available:@\n  ligo@\n  scaml (beta)@\n  whyml@\n"; exit 0), " List available target languages";
      "-pt", Arg.Set Options.opt_pt, " Generate parse tree";
      "--parse-tree", Arg.Set Options.opt_pt, " Same as -pt";
      "-ast", Arg.Set Options.opt_ast, " Generate typed ast";
      "--typed-ast", Arg.Set Options.opt_ast, " Same as -ast";
      "-mdl", Arg.Set Options.opt_mdl, " Generate model";
      "--model", Arg.Set Options.opt_mdl, " Same as -mdl";
      "-omdl", Arg.Set Options.opt_omdl, " Generate optimized model";
      "--optimized-model", Arg.Set Options.opt_omdl, " Same as -omdl";
      "-fp", Arg.String (fun s -> Options.opt_property_focused := s), " Focus property (with whyml target only)";
      "--focus-property", Arg.String (fun s -> Options.opt_property_focused := s), " Same as -fp";
      "-sci", Arg.String (fun s -> Options.opt_caller := s), " Set caller address for initialization";
      "--set-caller-init", Arg.String (fun s -> Options.opt_caller := s), " Same as -sci";
      "-mu", Arg.String (fun s -> Options.opt_metadata_uri := s), " Set metadata uri";
      "--metadata-uri", Arg.String (fun s -> Options.opt_metadata_uri := s), " Same as -mu";
      "-ms", Arg.String (fun s -> Options.opt_metadata_storage := s), " Set metadata in storage";
      "--metadata-storage", Arg.String (fun s -> Options.opt_metadata_storage := s), " Same as -ms";
      "-lsp", Arg.String (fun s -> match s with
          | "errors" -> Options.opt_lsp := true; Lsp.kind := Errors
          | "outline" -> Options.opt_lsp := true; Lsp.kind := Outline
          |  s ->
            Format.eprintf
              "Unknown lsp commands %s (use errors, outline)@." s;
            exit 2), "<request> Generate language server protocol response to <resquest>";
      "--list-lsp-request", Arg.Unit (fun _ -> Format.printf "request available:@\n  errors@\n  outline@\n"; exit 0), " List available request for lsp";
      "--service", Arg.String (fun s -> match s with
          | "get_properties" -> Options.opt_service := true; Options.with_init_caller := false; Services.service := GetProperties
          |  s ->
            Format.eprintf
              "Unknown service %s (--list-services to view all services)@." s;
            exit 2), "<service> Generate service response to <service>";
      "--list-services", Arg.Unit (fun _ -> Format.printf "services available:@\n  get_properties@\n"; exit 0), " List available services";
      "-m", Arg.Set Options.opt_m, " Pretty print model tree";
      "--model", Arg.Set Options.opt_m, " Same as -m";
      "-r", Arg.Set Options.opt_raw, " Print raw model tree";
      "--raw", Arg.Set Options.opt_raw, " Same as -r";
      "-ry", Arg.Set Options.opt_raw_whytree, " Print raw model tree";
      "--raw-whytree", Arg.Set Options.opt_raw_whytree, " Same as -r";
      "-ir", Arg.Set Options.opt_ir, " Generate intermediate representation";
      "--intermediate-representation", Arg.Set Options.opt_ir, " Same as -ir";
      "-dir", Arg.Set Options.opt_dir, " Generate intermediate decompilation";
      "--d-intermediate-representation", Arg.Set Options.opt_dir, " Same as -dir";
      "-rdir", Arg.Set Options.opt_red_dir, " Generate reduced intermediate decompilation";
      "--reduced-d-intermediate-representation", Arg.Set Options.opt_red_dir, " Same as -rdir";
      "-sdir", Arg.Set Options.opt_sdir, " ";
      "-mici", Arg.Set Options.opt_mici, " Output micheline";
      "-mi", Arg.Set Options.opt_mic, " Output michelson";
      "-ri", Arg.Set Options.opt_raw_ir, " Print raw intermediate representation";
      "--raw-ir", Arg.Set Options.opt_raw_ir, " Same as -ri";
      "-rm", Arg.Set Options.opt_raw_michelson, " Print raw michelson";
      "--raw-michelson", Arg.Set Options.opt_raw_michelson, " Same as -rm";
      "-j", Arg.Set Options.opt_json, " Json";
      "--json", Arg.Set Options.opt_json, " Same as -j";
      "-rj", Arg.Set Options.opt_rjson, " Raw Json";
      "--raw-json", Arg.Set Options.opt_rjson, " Same as -rj";
      "--trace", Arg.Set Options.opt_trace, " Activate trace";
      "--expr", Arg.String (fun s -> Options.opt_expr := Some s), " ";
      "--type", Arg.String (fun s -> Options.opt_type := Some s), " ";
      "--with-contract", Arg.Set Options.opt_with_contract, " ";
      "--show-entries", Arg.Set Options.opt_show_entries, " Show entries";
      "--entrypoint", Arg.String (fun s -> Options.opt_entrypoint := Some s), " ";
      "--only-code", Arg.Set Options.opt_code_only, " ";
      "--init", Arg.String (fun s -> Options.opt_init := s), " Initialize parameters";
      "--no-js-header", Arg.Set Options.opt_no_js_header, " No javascript header";
      "-V", Arg.String (fun s -> Options.add_vids s), "<id> process specication identifiers";
      "-v", Arg.Unit (fun () -> print_version ()), " Show version number and exit";
      "--version", Arg.Unit (fun () -> print_version ()), " Same as -v";
    ] in
  let arg_usage = String.concat "\n" [
      "usage : archetype \
       [-t <lang> | -pt | -ast | -mdl | -ir | -c | -lsp <request> ] \
       [ -sci <caller_address> ] \
       [ -mu <json_metatdata_uri> | -ms <path_to_json_metatdata> ] \
       [ -r ] \
       <file>";
      "";
      "Available options:";
    ]  in

  let ofilename = ref "" in
  let ochannel : in_channel option ref = ref None  in
  Arg.parse arg_list (fun s -> (ofilename := s;
                                ochannel := Some (open_in s))) arg_usage;

  match !Options.opt_expr with
  | Some v when not !Options.opt_with_contract -> process_expr v
  | _ -> begin

      let filename, channel, dispose =
        match !ochannel with
        | Some c -> (!ofilename, c, true)
        | _ -> ("<stdin>", stdin, false) in

      try
        begin
          match !Options.opt_lsp, !Options.opt_service, !Options.opt_decomp, !Options.opt_show_entries, !Options.opt_expr with
          | true, _, _, _, _ -> Lsp.process (filename, channel)
          | _, true, _, _, _ -> Services.process (filename, channel)
          | _, _, true, _, _ -> decompile (filename, channel)
          | _, _, _, true, _ -> showEntries (filename, channel)
          | _, _, _, _, Some v -> process_expr_type_channel (filename, channel) v
          | _ -> compile (filename, channel)
        end;
        close dispose channel

      with
      | Stop ->
        close dispose channel
      | Compiler_error ->
        close dispose channel;
        Arg.usage arg_list arg_usage;
        exit 1
      | ArgError s ->
        close dispose channel;
        Printf.eprintf "%s.\n" s;
        exit 1
      | Error.ParseError _ ->
        close dispose channel;
        exit 1
      | Error.Stop i
      | Stop_error i ->
        close dispose channel;
        exit i
    end

(* -------------------------------------------------------------------- *)
let _ = main ()<|MERGE_RESOLUTION|>--- conflicted
+++ resolved
@@ -2,11 +2,7 @@
 open Archetype
 open Core
 open Gen_transform
-<<<<<<< HEAD
-(* open Trans_solidity *)
-=======
 open Gen_decompile
->>>>>>> e1ae2cda
 
 exception Compiler_error
 exception E_arg
@@ -100,22 +96,11 @@
     begin
       let printer =
         match !Options.target with
-<<<<<<< HEAD
-        | None         -> Printer_model.pp_model
-        (* | Solidity     -> Printer_model_solidity.pp_model *)
-=======
         | Debug        -> Printer_model.pp_model
->>>>>>> e1ae2cda
         | Ligo         -> Printer_model_ligo.pp_model
         | LigoStorage  -> Printer_model_ligo.pp_storage
         | SmartPy      -> Printer_model_smartpy.pp_model
         | Scaml        -> Printer_model_scaml.pp_model
-<<<<<<< HEAD
-        | Michelson ->
-          fun fmt model ->
-            let michelson = Gen_michelson.to_michelson model in
-            Format.fprintf fmt "%a@." Printer_michelson.pp_michelson michelson
-=======
         | Michelson
         | MichelsonStorage
         | Javascript -> begin
@@ -161,7 +146,6 @@
                 end
               end
           end
->>>>>>> e1ae2cda
         | Whyml        ->
           fun fmt model ->
             let mlw = raise_if_error gen_output_error Gen_why3.to_whyml model in
@@ -212,79 +196,6 @@
 let generate_target model =
 
   match !Options.target with
-<<<<<<< HEAD
-  | None ->
-    model
-    |> raise_if_error post_model_error prune_properties
-    |> process_multi_keys
-    |> replace_declvar_by_letin
-    |> generate_api_storage
-    (* |> (fun (model : Model.model) -> Format.printf "%a@." (Printer_tools.pp_list " " Printer_model.pp_type) (Model.Utils.get_all_list_types model)) *)
-    |> output
-
-  (* | Solidity ->
-     model
-     |> replace_add_update_by_update
-     |> remove_add_update
-     |> replace_update_by_assignment
-     |> replace_declvar_by_letin
-     |> exec_process
-     |> generate_api_storage
-     |> add_bool_asset
-     |> make_asset_var
-     |> output
-
-     | Liquidity
-     | LiquidityUrl ->
-     model
-     |> replace_update_by_set
-     |> generate_storage
-     |> replace_declvar_by_letin
-     |> exec_process
-     |> process_single_field_storage
-     |> shallow_asset
-     |> split_key_values
-     |> remove_side_effect
-     |> generate_api_storage
-     |> output *)
-
-  | Liquidity
-  | LiquidityUrl
-  | Solidity ->
-    model
-    |> replace_ligo_ident
-    |> replace_col_by_key_for_ckfield
-    |> process_asset_state
-    |> replace_assignfield_by_update
-    |> remove_add_update
-    |> remove_container_op_in_update
-    |> merge_update
-    |> remove_assign_operator
-    |> extract_item_collection_from_add_asset
-    |> process_internal_string
-    |> remove_rational
-    |> abs_tez
-    |> replace_date_duration_by_timestamp
-    |> eval_variable_initial_value
-    |> replace_dotassetfield_by_dot
-    |> generate_storage
-    |> replace_declvar_by_letin
-    |> remove_enum_matchwith
-    |> replace_lit_address_by_role
-    |> remove_label
-    |> flat_sequence
-    |> remove_cmp_bool
-    |> split_key_values
-    |> remove_duplicate_key
-    |> assign_loop_label
-    |> remove_letin_from_expr
-    |> remove_fun_dotasset
-    |> optimize
-    |> generate_api_storage
-    |> output
-
-=======
->>>>>>> e1ae2cda
   | Ligo
   | LigoStorage ->
     model
@@ -421,40 +332,6 @@
     |> remove_constant
     |> remove_state
     |> eval_storage
-    |> optimize
-    |> generate_api_storage
-    |> output
-
-  | Michelson
-  | MichelsonStorage ->
-    model
-    |> replace_ligo_ident
-    |> replace_col_by_key_for_ckfield
-    |> process_asset_state
-    |> replace_assignfield_by_update
-    |> remove_add_update
-    |> remove_container_op_in_update
-    |> merge_update
-    |> remove_assign_operator
-    |> extract_item_collection_from_add_asset
-    |> process_internal_string
-    |> remove_rational
-    |> abs_tez
-    |> replace_date_duration_by_timestamp
-    |> eval_variable_initial_value
-    |> replace_dotassetfield_by_dot
-    |> generate_storage
-    |> replace_declvar_by_letin
-    |> remove_enum_matchwith
-    |> replace_lit_address_by_role
-    |> remove_label
-    |> flat_sequence
-    |> remove_cmp_bool
-    |> split_key_values
-    |> remove_duplicate_key
-    |> assign_loop_label
-    |> remove_letin_from_expr
-    |> remove_fun_dotasset
     |> optimize
     |> generate_api_storage
     |> output
@@ -629,28 +506,16 @@
 let main () =
   set_margin 300;
   let f = function
-<<<<<<< HEAD
-    | "solidity"          -> Options.target := Solidity
-    | "liquidity"         -> Options.target := Liquidity
-    | "liquidity_url"     -> Options.target := LiquidityUrl
-=======
->>>>>>> e1ae2cda
     | "ligo"              -> Options.target := Ligo
     | "ligo-storage"      -> Options.target := LigoStorage
     | "smartpy"           -> Options.target := SmartPy
     | "scaml"             -> Options.target := Scaml
     | "whyml"             -> Options.target := Whyml
-<<<<<<< HEAD
-    | "markdown"          -> Options.target := Markdown
-    | "michelson"         -> Options.target := Michelson
-    | "michelson-storage" -> Options.target := MichelsonStorage
-=======
     | "michelson"         -> Options.target := Michelson
     | "michelson-storage" -> Options.target := MichelsonStorage
     | "markdown"          -> Options.target := Markdown
     | "javascript"        -> Options.target := Javascript
     | "debug"             -> Options.target := Debug
->>>>>>> e1ae2cda
     |  s ->
       Format.eprintf
         "Unknown target %s (--list-target to see available target)@." s;
