(* -------------------------------------------------------------------- *)
open Archetype
open Core

exception Compiler_error
exception E_arg
exception ArgError of string
exception Stop

let is_false_ast () : bool = !Options.fake_ast || !Options.fake_ast2

let output_pt (pt : ParseTree.archetype) =
  if !Options.opt_json
  then (Format.printf "%s\n" (Yojson.Safe.to_string (ParseTree.archetype_to_yojson pt)); raise Stop)
  else if !Options.opt_raw
  then Format.printf "%a@." ParseTree.pp_archetype pt
  else Format.printf "%a@." Printer.pp_archetype pt

let output_tast (ast : Ast.model) =
  Format.printf "%a@." Ast.pp_model ast

let output_model (model : Model.model) =
  if !Options.opt_raw
  then Format.printf "%a@." Model.pp_model model
  else Format.printf "%a@." Printer_model.pp_model model

let parse (filename, channel) =
  if is_false_ast()
  then ParseTree.mk_archetype()
  else
    Io.parse_archetype ~name:filename channel
(* if !Options.opt_cwse
   then Io.parse_archetype
   else Io.parse_archetype_strict) ~name:filename channel *)


let preprocess_ext (pt : ParseTree.archetype) : ParseTree.archetype =
  if is_false_ast()
  then pt
<<<<<<< HEAD
  else
  if !Options.opt_pre_json then (Format.printf "%s\n" (Yojson.Safe.to_string (ParseTree.archetype_to_yojson pt)); raise Stop)
  else if !Options.opt_pre_parse then (Format.printf "%a\n" ParseTree.pp_archetype pt; raise Stop)
  else if !Options.opt_pre_pretty_print then (Format.printf "%a" Printer.pp_archetype pt; raise Stop)
  else pt

let type_ pt =
  let ast = Typing.typing Typing.empty pt in
  if !Options.opt_ast
  then (Format.printf "%a@." Ast.pp_model ast; raise Stop)
  else ast
=======
  else pt (* TODO: add extension process *)
>>>>>>> 7a3f8108

let type_ (pt : ParseTree.archetype) : Ast.model =
  if !Options.fake_ast
  then Ast.create_miles_with_expiration_ast ()
  else if !Options.fake_ast2
  then Ast.create_test_shallow_ast ()
  else Typing.typing Typing.empty pt


let generate_target_pt (pt : ParseTree.archetype) : ParseTree.archetype =
  match !Options.target with
  | Markdown  -> (
      let md = Gen_markdown.pt_to_ast_omd pt in
      Format.printf "%s@." (Omd.to_markdown md);
      raise Stop
    )
  | _ -> pt

let generate_model       = Gen_model.to_model
let shallow_asset        = Gen_shallow_asset.shallow_asset
let split_key_values     = Gen_split_key_values.split_key_values
let remove_side_effect   = Gen_reduce.reduce
let generate_api_storage = Gen_api_storage.generate_api_storage
let exec_process model   = model |> Gen_transform.remove_label |> Gen_transform.flat_sequence

let output_liquidity model =
  if !Options.opt_raw
  then Format.printf "%a@." Model.pp_model model
  else Format.printf "%a@." Printer_model_liq.pp_model model

let output_liquidity_url model =
  if !Options.opt_raw
  then Format.printf "%a@." Model.pp_model model
  else
    let str = Printer_model_liq.show_model model in
    let encoded_src = Uri.pct_encode str in
    let encoded_src = Str.global_replace (Str.regexp "\\+") "%2B" encoded_src in
    let url = "http://www.liquidity-lang.org/edit/?source=" ^ encoded_src in
    Format.printf "%s@\n" url

let output_ocaml =
  if !Options.opt_raw
  then Format.printf "%a@." Model.pp_model
  else Format.printf "%a@." Printer_model_ocaml.pp_model

let output_ligo =
  if !Options.opt_raw
  then Format.printf "%a@." Model.pp_model
  else Format.printf "%a@." Printer_model_ligo.pp_model

let output_smartpy =
  if !Options.opt_raw
  then Format.printf "%a@." Model.pp_model
  else Format.printf "%a@." Printer_model_smartpy.pp_model

let output_whyml model =
  let mlw = Gen_why3.to_whyml model in
  if !Options.opt_raw
  then Format.printf "%a@." Mlwtree.pp_mlw_tree mlw
  else Format.printf "%a@." Printer_mlwtree.pp_mlw_tree mlw



let generate_target model =

  let cont c a = if c then a else (fun x -> x) in

  match !Options.target with
  | None ->
    model
    |> cont !Options.opt_sa  shallow_asset
    |> cont !Options.opt_skv split_key_values
    |> cont !Options.opt_nse remove_side_effect
    |> generate_api_storage
    |> output_model

  | Liquidity
  | LiquidityUrl ->
    model
    |> exec_process
    |> shallow_asset
    |> split_key_values
    |> remove_side_effect
    |> generate_api_storage
    |> (match !Options.target with
        | Liquidity -> output_liquidity
        | LiquidityUrl -> output_liquidity_url
        | _ -> assert false)

  | Ligo ->
    model
    |> exec_process
    |> shallow_asset
    |> remove_side_effect
    |> generate_api_storage
    |> output_ligo

  | SmartPy ->
    model
    |> exec_process
    |> shallow_asset
    |> generate_api_storage
    |> output_smartpy

  | Ocaml ->
    model
    |> exec_process
    |> shallow_asset
    |> remove_side_effect
    |> generate_api_storage
    |> output_liquidity

  | Whyml ->
    model
    |> shallow_asset
    |> generate_api_storage
    |> output_whyml

  | _ -> ()

(* -------------------------------------------------------------------- *)

let compile (filename, channel) =
  let cont c a x = if c then (a x; raise Stop) else x in

  (filename, channel)
  |> parse
  |> cont !Options.opt_pt output_pt
  |> preprocess_ext
  |> cont !Options.opt_pt output_pt
  |> generate_target_pt
  |> type_
  |> cont !Options.opt_tast output_tast
  |> generate_model
  |> generate_target

let close dispose channel =
  if dispose then close_in channel

(* -------------------------------------------------------------------- *)
let main () =
  let f = function
    | "liquidity"     -> Options.target := Liquidity
    | "liquidity_url" -> Options.target := LiquidityUrl
    | "ligo"          -> Options.target := Ligo
    | "smartpy"       -> Options.target := SmartPy
    | "ocaml"         -> Options.target := Ocaml
    | "whyml"         -> Options.target := Whyml
    | "markdown"      -> Options.target := Markdown
    |  s ->
      Format.eprintf
        "Unknown target %s (--list-target to see available target)@." s;
      exit 2 in

  let arg_list = Arg.align [
      "-t", Arg.String f, "<lang> Transcode to <lang> language";
      "--target", Arg.String f, " Same as -t";
      "--list-target", Arg.Unit (fun _ -> Format.printf "target available:@\n  liquidity@\n  liquidity_url@\n  ligo@\n  smartpy@\n  ocaml@\n  whyml@\n  markdown@\n"; exit 0), " List available target languages";
      (* "--storage-policy", Arg.String (fun s -> match s with
          | "flat" -> Options.storage_policy := Flat
          | "record" -> Options.storage_policy := Record
          |  s ->
            Format.eprintf
              "Unknown policy %s (use record, flat)@." s;
            exit 2), "<policy> Set storage policy";
         "--list-storage-policy", Arg.Unit (fun _ -> Format.printf "storage policy available:@\n  record@\n  flat@\n"; exit 0), " List storage policy"; *)
      "-pt", Arg.Set Options.opt_pt, " Generate parse tree";
      "--parse-tree", Arg.Set Options.opt_pt, " Same as -pt";
      "-ext", Arg.Set Options.opt_ext, " Process extensions";
      "--extensions", Arg.Set Options.opt_ext, " Same as -ext";
      "-tast", Arg.Set Options.opt_tast, " Generate typed ast";
      "--typed-ast", Arg.Set Options.opt_tast, " Same as -tast";
      "-sa", Arg.Set Options.opt_sa, " Transform to shallow asset";
      "--shallow-asset", Arg.Set Options.opt_sa, " Same as -sa";
      "-skv", Arg.Set Options.opt_skv, " Split key value of collection of asset";
      "--split-key-values", Arg.Set Options.opt_skv, " Same as -skv";
      "-nse", Arg.Set Options.opt_nse, " Transform to no side effect";
      "--no-side-effect", Arg.Set Options.opt_nse, " Same as -nse";
      "-lsp", Arg.String (fun s -> match s with
          | "errors" -> Options.opt_lsp := true; Lsp.kind := Errors
          | "outline" -> Options.opt_lsp := true; Lsp.kind := Outline
          |  s ->
            Format.eprintf
              "Unknown lsp commands %s (use errors, outline)@." s;
            exit 2), "<request> Generate language server protocol response to <resquest>";
      "--list-lsp-request", Arg.Unit (fun _ -> Format.printf "request available:@\n  errors@\n  outline@\n"; exit 0), " List available request for lsp";
      "-r", Arg.Set Options.opt_raw, " Print raw tree";
      "--raw", Arg.Set Options.opt_raw, " Same as -r";
      "-json", Arg.Set Options.opt_json, " Print JSON format";
      "-F", Arg.Set Options.fake_ast, " Fake ast";
      "-F2", Arg.Set Options.fake_ast2, " Fake ast test shallow";
    ] in
  let arg_usage = String.concat "\n" [
      "usage : archetype [-t <lang> | -pt | -ext | -tast | [-sa] [-skv] [-nse] | -lsp <request>] [-r | -json] <file>";
      "";
      "Available options:";
    ]  in

  let check_flags_consistency () =
    match !Options.target with
    | None -> ()
    | _ ->
      if !Options.opt_nse
      then Format.printf "Error: side effect removing is not compatible with language: %a.@\n"
          Options.pp_target_lang !Options.target;

      if !Options.opt_sa
      then Format.printf "Error: asset shallowing is not compatible with language: %a.@\n"
          Options.pp_target_lang !Options.target;

      if !Options.opt_skv
      then Format.printf "Error: key values spliting of asset collection is not compatible with language: %a.@\n"
          Options.pp_target_lang !Options.target;

      if !Options.opt_nse || !Options.opt_sa || !Options.opt_skv
      then exit 1
  in

  let ofilename = ref "" in
  let ochannel : in_channel option ref = ref None  in
  Arg.parse arg_list (fun s -> (ofilename := s;
                                ochannel := Some (open_in s))) arg_usage;

  check_flags_consistency();

  let filename, channel, dispose =
    match !ochannel with
    | Some c -> (!ofilename, c, true)
    | _ -> ("<stdin>", stdin, false) in

  try
    if !Options.opt_lsp
    then Lsp.process (filename, channel)
    else compile (filename, channel);
    close dispose channel

  with
  | Stop ->
    close dispose channel
  | Compiler_error ->
    close dispose channel;
    Arg.usage arg_list arg_usage;
    exit 1
  | ArgError s ->
    close dispose channel;
    Printf.eprintf "%s.\n" s;
    exit 1
  | Error.ParseError l ->
    close dispose channel;
    (* List.map (fun (_ps, _s) -> ()) l; *)
    (* Format.eprintf "%s.\n" s *)
    exit 1
(* | Reduce.ReduceError (msg, l) ->
   close dispose channel;
   Printf.eprintf "%s%s.\n" msg (match l with | None -> "" | Some l -> (Location.tostring l));
   exit 1
   | Reduce.ErrorAcceptTransfer (str, loc, locs) ->
   close dispose channel;
   Printf.eprintf "Error: accept transfer must be set to '%s' at %s because 'transferred' is read at %s.\n" str (Location.tostring loc) (List.fold_right (fun i accu -> (Location.tostring i) ^ accu) locs "");
   exit 1 *)

(* -------------------------------------------------------------------- *)
let _ = main ()<|MERGE_RESOLUTION|>--- conflicted
+++ resolved
@@ -6,8 +6,6 @@
 exception E_arg
 exception ArgError of string
 exception Stop
-
-let is_false_ast () : bool = !Options.fake_ast || !Options.fake_ast2
 
 let output_pt (pt : ParseTree.archetype) =
   if !Options.opt_json
@@ -25,41 +23,20 @@
   else Format.printf "%a@." Printer_model.pp_model model
 
 let parse (filename, channel) =
-  if is_false_ast()
-  then ParseTree.mk_archetype()
-  else
-    Io.parse_archetype ~name:filename channel
+  Io.parse_archetype ~name:filename channel
 (* if !Options.opt_cwse
    then Io.parse_archetype
    else Io.parse_archetype_strict) ~name:filename channel *)
 
 
 let preprocess_ext (pt : ParseTree.archetype) : ParseTree.archetype =
-  if is_false_ast()
-  then pt
-<<<<<<< HEAD
-  else
-  if !Options.opt_pre_json then (Format.printf "%s\n" (Yojson.Safe.to_string (ParseTree.archetype_to_yojson pt)); raise Stop)
-  else if !Options.opt_pre_parse then (Format.printf "%a\n" ParseTree.pp_archetype pt; raise Stop)
-  else if !Options.opt_pre_pretty_print then (Format.printf "%a" Printer.pp_archetype pt; raise Stop)
-  else pt
+  pt (* TODO: add extension process *)
 
 let type_ pt =
   let ast = Typing.typing Typing.empty pt in
-  if !Options.opt_ast
+  if !Options.opt_tast
   then (Format.printf "%a@." Ast.pp_model ast; raise Stop)
   else ast
-=======
-  else pt (* TODO: add extension process *)
->>>>>>> 7a3f8108
-
-let type_ (pt : ParseTree.archetype) : Ast.model =
-  if !Options.fake_ast
-  then Ast.create_miles_with_expiration_ast ()
-  else if !Options.fake_ast2
-  then Ast.create_test_shallow_ast ()
-  else Typing.typing Typing.empty pt
-
 
 let generate_target_pt (pt : ParseTree.archetype) : ParseTree.archetype =
   match !Options.target with
