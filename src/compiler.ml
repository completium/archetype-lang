--- conflicted
+++ resolved
@@ -37,37 +37,6 @@
   else Format.printf "%a@." Printer_ast.pp_ast ast
 
 let output (model : Model.model) =
-<<<<<<< HEAD
-  if !Options.opt_raw
-  then Format.printf "%a@." Model.pp_model model
-  else
-    let printer =
-      match !Options.target with
-      | None         -> Printer_model.pp_model
-      | Solidity     -> Printer_model_solidity.pp_model
-      | Liquidity    -> Printer_model_liquidity.pp_model
-      | LiquidityUrl ->
-        fun fmt model ->
-          let str = Printer_model_liquidity.show_model model in
-          let encoded_src = Uri.pct_encode str in
-          let encoded_src = Str.global_replace (Str.regexp "\\+") "%2B" encoded_src in
-          let url = "http://www.liquidity-lang.org/edit/?source=" ^ encoded_src in
-          Format.fprintf fmt "%s@\n" url
-      | Ligo         -> Printer_model_ligo.pp_model
-      | LigoStorage  -> Printer_model_ligo.pp_storage
-      | SmartPy      -> Printer_model_smartpy.pp_model
-      | Scaml        -> Printer_model_scaml.pp_model
-      | Whyml        ->
-        fun fmt model ->
-          let mlw = raise_if_error gen_output_error Gen_why3.to_whyml model in
-          if !Options.opt_raw_whytree
-          then Format.fprintf fmt "%a@." Mlwtree.pp_mlw_tree mlw
-          else Format.fprintf fmt "%a@." Printer_mlwtree.pp_mlw_tree mlw
-      | _            -> fun _fmt _ -> ()
-    in
-    Format.printf "%a@." printer model
-
-=======
   match !Options.opt_raw, !Options.opt_m with
   | true, _ -> Format.printf "%a@." Model.pp_model model
   | _, true -> Format.printf "%a@." Printer_model.pp_model model
@@ -76,6 +45,7 @@
       let printer =
         match !Options.target with
         | None         -> Printer_model.pp_model
+        | Solidity     -> Printer_model_solidity.pp_model
         | Ligo         -> Printer_model_ligo.pp_model
         | LigoStorage  -> Printer_model_ligo.pp_storage
         | SmartPy      -> Printer_model_smartpy.pp_model
@@ -90,7 +60,6 @@
       in
       Format.printf "%a@." printer model
     end
->>>>>>> eb3c876d
 
 let parse (filename, channel) =
   Io.parse_archetype ~name:filename channel
@@ -341,19 +310,7 @@
   let arg_list = Arg.align [
       "-t", Arg.String f, "<lang> Transcode to <lang> language";
       "--target", Arg.String f, " Same as -t";
-<<<<<<< HEAD
-      "--list-target", Arg.Unit (fun _ -> Format.printf "target available:@\n  solidity@\n  liquidity@\n  ligo@\n  scaml@\n  whyml@\n  markdown@\n"; exit 0), " List available target languages";
-      (* "--storage-policy", Arg.String (fun s -> match s with
-          | "flat" -> Options.storage_policy := Flat
-          | "record" -> Options.storage_policy := Record
-          |  s ->
-            Format.eprintf
-              "Unknown policy %s (use record, flat)@." s;
-            exit 2), "<policy> Set storage policy";
-         "--list-storage-policy", Arg.Unit (fun _ -> Format.printf "storage policy available:@\n  record@\n  flat@\n"; exit 0), " List storage policy"; *)
-=======
       "--list-target", Arg.Unit (fun _ -> Format.printf "target available:@\n  ligo@\n  scaml@\n  whyml@\n"; exit 0), " List available target languages";
->>>>>>> eb3c876d
       "-pt", Arg.Set Options.opt_pt, " Generate parse tree";
       "--parse-tree", Arg.Set Options.opt_pt, " Same as -pt";
       "-ext", Arg.Set Options.opt_ext, " Process extensions";
