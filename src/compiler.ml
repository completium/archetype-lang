--- conflicted
+++ resolved
@@ -10,46 +10,46 @@
 
 let parse (filename, channel) =
   let pt = Io.parse_archetype_strict ~name:filename channel in
-  if !Option.opt_json then (Format.printf "%s\n" (Yojson.Safe.to_string (ParseTree.archetype_to_yojson pt)); raise Stop)
-  else if !Option.opt_parse then (Format.printf "%a\n" ParseTree.pp_archetype pt; raise Stop)
-  else if !Option.opt_pretty_print then (Format.printf "%a" Printer.pp_archetype pt; raise Stop)
+  if !Options.opt_json then (Format.printf "%s\n" (Yojson.Safe.to_string (ParseTree.archetype_to_yojson pt)); raise Stop)
+  else if !Options.opt_parse then (Format.printf "%a\n" ParseTree.pp_archetype pt; raise Stop)
+  else if !Options.opt_pretty_print then (Format.printf "%a" Printer.pp_archetype pt; raise Stop)
   else pt
 
 let preprocess_ext pt =
-  if !Option.opt_pre_json then (Format.printf "%s\n" (Yojson.Safe.to_string (ParseTree.archetype_to_yojson pt)); raise Stop)
-  else if !Option.opt_pre_parse then (Format.printf "%a\n" ParseTree.pp_archetype pt; raise Stop)
-  else if !Option.opt_pre_pretty_print then (Format.printf "%a" Printer.pp_archetype pt; raise Stop)
+  if !Options.opt_pre_json then (Format.printf "%s\n" (Yojson.Safe.to_string (ParseTree.archetype_to_yojson pt)); raise Stop)
+  else if !Options.opt_pre_parse then (Format.printf "%a\n" ParseTree.pp_archetype pt; raise Stop)
+  else if !Options.opt_pre_pretty_print then (Format.printf "%a" Printer.pp_archetype pt; raise Stop)
   else pt
 
 let type_ pt =
-  let ast = Model.mk_model (Location.dumloc "mymodel") (*Translate.parseTree_to_model pt*) in
-  if !Option.opt_ast
+  let ast = Typing.typing Typing.empty pt in
+  if !Options.opt_ast
   then (Format.printf "%a\n" Model.pp_model ast; raise Stop)
   else ast
 
 let reduce_ast ast =
   let rast = Reduce.reduce_ast ast in
-  if !Option.opt_astr
+  if !Options.opt_astr
   then (Format.printf "%a\n" Model.pp_model rast; raise Stop)
   else rast
 
 let model ast =
   let model = Translate.ast_to_model ast in
-  if !Option.opt_model
+  if !Options.opt_model
   then (Format.printf "%a\n" Storage.pp_model model; raise Stop)
   else model
 
 let generate_target model =
-  match !Option.target with
+  match !Options.target with
   | Liquidity -> (
       let liq_tree = Gen_liquidity.model_to_liq_tree model in
-      if !Option.opt_raw_target
+      if !Options.opt_raw_target
       then Format.printf "%a\n" Gen_liquidity.pp_liq_tree liq_tree
       else () (*TODO: pretty print liquidity tree *)
     )
   | Whyml     -> (
       let decls = Gen_whyml.model_to_liq_tree model in
-      if !Option.opt_raw_target
+      if !Options.opt_raw_target
       then () (*TODO: raw print ptree whyml tree *)
       else (Format.printf "%a\n" Printer_mlw.pp_mlw decls; raise Stop)
     )
@@ -57,10 +57,9 @@
   | None      -> () (*TODO*)
 
 (* -------------------------------------------------------------------- *)
-<<<<<<< HEAD
 
 let compile (filename, channel) =
-  Tools.debug_mode := !Option.debug_mode;
+  Tools.debug_mode := !Options.debug_mode;
   (filename, channel)
   |> parse
   |> preprocess_ext
@@ -68,43 +67,6 @@
   |> reduce_ast
   |> model
   |> generate_target
-=======
-let compile_and_print (filename, channel) =
-  Tools.debug_mode := !debug_mode;
-  if !opt_lsp
-  then () (*Lsp.process (filename, channel)*)
-  else (
-    let pt = Io.parse_archetype ~name:filename channel in
-    let _ : Model.model = Typing.typing Typing.empty pt in
-    if !opt_json
-    then Format.printf "%s\n" (Yojson.Safe.to_string (ParseTree.archetype_to_yojson pt))
-    else (
-      if !opt_pretty_print
-      then () (*Format.printf "%a" Printer.pp_archetype pt*)
-      else (
-        if !opt_parse
-        then Format.printf "%a\n" ParseTree.pp_archetype pt
-        else (
-          let model =  Model.mk_model (Location.dumloc "mymodel") (*Translate.parseTree_to_model pt*) in
-          if !opt_model
-          then Format.printf "%a\n" Model.pp_model model
-          (* else (
-            let modelr = Reduce.reduce_model model in
-            if !opt_modelr
-            then Format.printf "%a\n" Model.pp_model modelr
-            else (
-              let info  = Modelinfo.mk_info (Location.unloc modelr) in
-              let modelws = Modelws.model_to_modelws info modelr in
-              if !opt_modelws
-              then Format.printf "%a\n" Modelws.pp_model_with_storage modelws
-              else (
-                let modelw3liq = Modelliq.modelws_to_modelliq info modelws in
-                if !opt_modelliq
-                then Extract.print modelw3liq
-                else ()
-              )) *)
-              ))))
->>>>>>> 7b57c40f
 
 let close dispose channel =
   if dispose then close_in channel
@@ -112,9 +74,9 @@
 (* -------------------------------------------------------------------- *)
 let main () =
   let f = function
-    | "liquidity" -> Option.target := Liquidity
-    | "whyml" -> Option.target := Whyml
-    | "markdown" -> Option.target := Markdown
+    | "liquidity" -> Options.target := Liquidity
+    | "whyml" -> Options.target := Whyml
+    | "markdown" -> Options.target := Markdown
     |  s ->
       Format.eprintf
         "Unknown target %s (--list-target to see available target)@." s;
@@ -124,34 +86,34 @@
       "-t", Arg.String f, "<lang> Transcode to <lang> language";
       "--target", Arg.String f, " Same as -t";
       "--list-target", Arg.Unit (fun _ -> Format.printf "target available:@\n  liquidity@\n  whyml@\n  markdown@\n"; exit 0), " List available target languages";
-      "--json", Arg.Set Option.opt_json, " Output Archetype in JSON representation";
+      "--json", Arg.Set Options.opt_json, " Output Archetype in JSON representation";
       "--storage-policy", Arg.String (fun s -> match s with
-          | "flat" -> Option.storage_policy := Flat
-          | "record" -> Option.storage_policy := Record
+          | "flat" -> Options.storage_policy := Flat
+          | "record" -> Options.storage_policy := Record
           |  s ->
             Format.eprintf
               "Unknown policy %s (use record, flat)@." s;
             exit 2), "<policy> Set storage policy";
       "--list-storage-policy", Arg.Unit (fun _ -> Format.printf "storage policy available:@\n  record@\n  flat@\n"; exit 0), " List storage policy";
-      "-PP", Arg.Set Option.opt_pretty_print, " Pretty print parse tree";
-      "--pretty-print", Arg.Set Option.opt_pretty_print, " Same as -PP";
-      "-PPP", Arg.Set Option.opt_pretty_print, " Pretty print parse tree without extension";
-      "--preprocess-pretty-print", Arg.Set Option.opt_pretty_print, " Same as -PPP";
-      "-P", Arg.Set Option.opt_parse, " Print raw parse tree";
-      "-A", Arg.Set Option.opt_ast, " Print raw ast";
-      "--ast", Arg.Set Option.opt_ast, " Same as -A";
-      "-RA", Arg.Set Option.opt_astr, " Print raw ast";
-      "--reduced-ast", Arg.Set Option.opt_astr, " Same as -RA";
-      "-M", Arg.Set Option.opt_model, " Print raw model";
-      "--model", Arg.Set Option.opt_model, " Same as -M";
+      "-PP", Arg.Set Options.opt_pretty_print, " Pretty print parse tree";
+      "--pretty-print", Arg.Set Options.opt_pretty_print, " Same as -PP";
+      "-PPP", Arg.Set Options.opt_pretty_print, " Pretty print parse tree without extension";
+      "--preprocess-pretty-print", Arg.Set Options.opt_pretty_print, " Same as -PPP";
+      "-P", Arg.Set Options.opt_parse, " Print raw parse tree";
+      "-A", Arg.Set Options.opt_ast, " Print raw ast";
+      "--ast", Arg.Set Options.opt_ast, " Same as -A";
+      "-RA", Arg.Set Options.opt_astr, " Print raw ast";
+      "--reduced-ast", Arg.Set Options.opt_astr, " Same as -RA";
+      "-M", Arg.Set Options.opt_model, " Print raw model";
+      "--model", Arg.Set Options.opt_model, " Same as -M";
       "--lsp", Arg.String (fun s -> match s with
-          | "errors" -> Option.opt_lsp := true; Lsp.kind := Errors
-          | "outline" -> Option.opt_lsp := true; Lsp.kind := Outline
+          | "errors" -> Options.opt_lsp := true; Lsp.kind := Errors
+          | "outline" -> Options.opt_lsp := true; Lsp.kind := Outline
           |  s ->
             Format.eprintf
               "Unknown lsp commands %s (use errors, outline)@." s;
             exit 2), "LSP mode";
-      "-d", Arg.Set Option.debug_mode, " Debug mode";
+      "-d", Arg.Set Options.debug_mode, " Debug mode";
     ] in
   let arg_usage = String.concat "\n" [
       "compiler [OPTIONS] FILE";
@@ -169,7 +131,7 @@
     | _ -> ("<stdin>", stdin, false) in
 
   try
-    if !Option.opt_lsp
+    if !Options.opt_lsp
     then Lsp.process (filename, channel)
     else compile (filename, channel);
     close dispose channel
@@ -189,14 +151,14 @@
     close dispose channel;
     Printf.eprintf "%s.\n" s;
     exit 1
-  | Reduce.ReduceError (msg, l) ->
-    close dispose channel;
-    Printf.eprintf "%s%s.\n" msg (match l with | None -> "" | Some l -> (Location.tostring l));
-    exit 1
-  | Reduce.ErrorAcceptTransfer (str, loc, locs) ->
-    close dispose channel;
-    Printf.eprintf "Error: accept transfer must be set to '%s' at %s because 'transferred' is read at %s.\n" str (Location.tostring loc) (List.fold_right (fun i accu -> (Location.tostring i) ^ accu) locs "");
-    exit 1
+(* | Reduce.ReduceError (msg, l) ->
+   close dispose channel;
+   Printf.eprintf "%s%s.\n" msg (match l with | None -> "" | Some l -> (Location.tostring l));
+   exit 1
+   | Reduce.ErrorAcceptTransfer (str, loc, locs) ->
+   close dispose channel;
+   Printf.eprintf "Error: accept transfer must be set to '%s' at %s because 'transferred' is read at %s.\n" str (Location.tostring loc) (List.fold_right (fun i accu -> (Location.tostring i) ^ accu) locs "");
+   exit 1 *)
 
 (* -------------------------------------------------------------------- *)
 let _ = main ()