open Tools
open Printer_tools
open Michelson

let rec pp_type fmt (t : type_) =
  let pp_annot fmt a = Format.fprintf fmt " %a" pp_str a in
  let pp_annot_opt fmt _ = (pp_option pp_annot) fmt t.annotation in
  let pp_simple_a str =
    match t.annotation with
    | Some a -> Format.fprintf fmt "(%a%a)" pp_str str pp_annot a
    | _ -> pp_str fmt str
  in
  match t.node with
  | Tkey                   -> pp_simple_a "key"
  | Tunit                  -> pp_simple_a "unit"
  | Tsignature             -> pp_simple_a "signature"
  | Toption    t           -> Format.fprintf fmt "(option%a %a)"     pp_annot_opt () pp_type t
  | Tlist      t           -> Format.fprintf fmt "(list%a %a)"       pp_annot_opt () pp_type t
  | Tset       t           -> Format.fprintf fmt "(set%a %a)"        pp_annot_opt () pp_type t
  | Toperation             -> pp_simple_a "operation"
  | Tcontract  t           -> Format.fprintf fmt "(contract%a %a)"   pp_annot_opt () pp_type t
  | Tpair      (lt, rt)    -> Format.fprintf fmt "(pair%a %a %a)"    pp_annot_opt () pp_type lt  pp_type rt
  | Tor        (lt, rt)    -> Format.fprintf fmt "(or%a %a %a)"      pp_annot_opt () pp_type lt  pp_type rt
  | Tlambda    (at, rt)    -> Format.fprintf fmt "(lambda%a %a %a)"  pp_annot_opt () pp_type at  pp_type rt
  | Tmap       (kt, vt)    -> Format.fprintf fmt "(map%a %a %a)"     pp_annot_opt () pp_type kt  pp_type vt
  | Tbig_map   (kt, vt)    -> Format.fprintf fmt "(big_map%a %a %a)" pp_annot_opt () pp_type kt  pp_type vt
  | Tchain_id              -> pp_simple_a "chain_id"
  | Tint                   -> pp_simple_a "int"
  | Tnat                   -> pp_simple_a "nat"
  | Tstring                -> pp_simple_a "string"
  | Tbytes                 -> pp_simple_a "bytes"
  | Tmutez                 -> pp_simple_a "mutez"
  | Tbool                  -> pp_simple_a "bool"
  | Tkey_hash              -> pp_simple_a "key_hash"
  | Ttimestamp             -> pp_simple_a "timestamp"
  | Taddress               -> pp_simple_a "address"
  | Tticket       t        -> Format.fprintf fmt "(ticket%a %a)"        pp_annot_opt () pp_type t
  | Tsapling_state       n -> Format.fprintf fmt "(sapling_state %i)" n
  | Tsapling_transaction n -> Format.fprintf fmt "(sapling_transaction %i)" n
  | Tbls12_381_fr          -> pp_simple_a "bls12_381_fr"
  | Tbls12_381_g1          -> pp_simple_a "bls12_381_g1"
  | Tbls12_381_g2          -> pp_simple_a "bls12_381_g2"
  | Tnever                 -> pp_simple_a "never"

let rec pp_pretty_type fmt (t : type_) =
  match t.node with
  | Toption    t        -> Format.fprintf fmt "option_%a"     pp_pretty_type t
  | Tlist      t        -> Format.fprintf fmt "list_%a"       pp_pretty_type t
  | Tset       t        -> Format.fprintf fmt "set_%a"        pp_pretty_type t
  | Tcontract  t        -> Format.fprintf fmt "contract_%a"   pp_pretty_type t
  | Tpair      (lt, rt) -> Format.fprintf fmt "pair_%a_%a"    pp_pretty_type lt  pp_pretty_type rt
  | Tor        (lt, rt) -> Format.fprintf fmt "or_%a_%a"      pp_pretty_type lt  pp_pretty_type rt
  | Tlambda    (at, rt) -> Format.fprintf fmt "lambda_%a_%a"  pp_pretty_type at  pp_pretty_type rt
  | Tmap       (kt, vt) -> Format.fprintf fmt "map_%a_%a"     pp_pretty_type kt  pp_pretty_type vt
  | Tbig_map   (kt, vt) -> Format.fprintf fmt "big_map_%a_%a" pp_pretty_type kt  pp_pretty_type vt
  | _ -> pp_type fmt t

let rec pp_data fmt (d : data) =
  let pp s = Format.fprintf fmt s in
  match d with
  | Dint    v       -> pp_big_int fmt v
  | Dstring v       -> pp "\"%s\"" (String.escaped v)
  | Dbytes  v       -> pp "0x%s"     v
  | Dunit           -> pp "Unit"
  | Dtrue           -> pp "True"
  | Dfalse          -> pp "False"
  | Dpair  (ld, rd) -> pp "(Pair %a %a)" pp_data ld pp_data rd
  | Dleft   d       -> pp "(Left %a)"      pp_data d
  | Dright  d       -> pp "(Right %a)"     pp_data d
  | Dsome   d       -> pp "(Some %a)"      pp_data d
  | Dnone           -> pp "None"
  | Dlist l         -> pp "{ %a }" (pp_list "; " pp_data) l
  | Delt (x, y)     -> pp "Elt %a %a" pp_data x pp_data y
  | Dvar (x, _)     -> pp "%s" x
  | DIrCode (_id, _c) -> pp "IrCode"
  | Dcode c         -> pp "{ %a }" pp_code c

and pp_code fmt (i : code) =
  let pp s = Format.fprintf fmt s in
  let pp_annot = pp_option (fun fmt -> Format.fprintf fmt " %s") in
  let pp_arg fmt i =
    match i with
    | 0 | 1 -> ()
    | _ -> Format.fprintf fmt " %i" i
  in
  let pp_arg2 fmt i =
    match i with
    | 0 -> ()
    | _ -> Format.fprintf fmt " %i" i
  in
  let rec with_complex_instr (c : code) =
    match c.node with
    | SEQ _
    | IF _
    | IF_CONS _
    | IF_LEFT _
    | IF_NONE _
    | ITER _
    | LAMBDA _
    | LOOP _
    | LOOP_LEFT _
    | CREATE_CONTRACT _
      -> true
    | DIP (_, l) when List.exists with_complex_instr l -> true
    | _ -> false
  in
  let with_complex_instrs l = List.exists with_complex_instr l in
<<<<<<< HEAD
  let fsv fmt = Format.fprintf fmt "{ @[%a@] }" (pp_list ";@\n" pp_code) in
  let fsh fmt = Format.fprintf fmt "{ %a }" (pp_list "; " pp_code) in
  let fsl fmt l =
    if with_complex_instrs l
    then fsv fmt l
    else fsh fmt l
  in
  match i with
=======
  let fs fmt = Format.fprintf fmt "{ @[%a@] }" (pp_list ";@\n" pp_code) in
  let pp_dip_arg fmt (i, l) =
    let pp_aux fmt l =
      if with_complex_instrs l
      then fs fmt l
      else Format.fprintf fmt "{ @[%a@] }" (pp_list "; " pp_code) l
    in
    if i = 1
    then pp_aux fmt l
    else begin
      if List.exists with_complex_instr l
      then Format.fprintf fmt "@[%i@\n%a@]" i pp_aux l
      else Format.fprintf fmt "%i %a" i pp_aux l
    end
  in
  match i.node with
>>>>>>> 70992c5d
  (* Control structures *)
  | SEQ l                    -> fsv fmt l
  | APPLY                    -> pp "APPLY"
  | EXEC                     -> pp "EXEC"
  | FAILWITH                 -> pp "FAILWITH"
  | IF (ti, ei)              -> pp "IF@\n  @[%a@]@\n  @[%a@]" fsv ti fsv ei
  | IF_CONS (ti, ei)         -> pp "IF_CONS@\n  @[%a@]@\n  @[%a@]" fsv ti fsv ei
  | IF_LEFT (ti, ei)         -> pp "IF_LEFT@\n  @[%a@]@\n  @[%a@]" fsv ti fsv ei
  | IF_NONE (ti, ei)         -> pp "IF_NONE@\n  @[%a@]@\n  @[%a@]" fsv ti fsv ei
  | ITER is                  -> pp "ITER %a" fsv is
  | LAMBDA (at, rt, is)      -> pp "LAMBDA@\n  @[%a@]@\n  @[%a@]@\n  @[%a@]" pp_type at pp_type rt fsv is
  | LOOP is                  -> pp "LOOP %a" fsv is
  | LOOP_LEFT is             -> pp "LOOP_LEFT %a" fsv is
  (* Stack manipulation *)
  | DIG i                    -> pp "DIG%a" pp_arg2 i
  | DIP (i, is)              -> pp "DIP %a" pp_dip_arg (i, is)
  | DROP i                   -> pp "DROP%a" pp_arg i
  | DUG i                    -> pp "DUG%a" pp_arg2 i
  | DUP                      -> pp "DUP"
  | PUSH (t, d)              -> pp "PUSH %a %a" pp_type t pp_data d
  | SWAP                     -> pp "SWAP"
  (* Arthmetic operations *)
  | ABS                      -> pp "ABS"
  | ADD                      -> pp "ADD"
  | COMPARE                  -> pp "COMPARE"
  | EDIV                     -> pp "EDIV"
  | EQ                       -> pp "EQ"
  | GE                       -> pp "GE"
  | GT                       -> pp "GT"
  | INT                      -> pp "INT"
  | ISNAT                    -> pp "ISNAT"
  | LE                       -> pp "LE"
  | LSL                      -> pp "LSL"
  | LSR                      -> pp "LSR"
  | LT                       -> pp "LT"
  | MUL                      -> pp "MUL"
  | NEG                      -> pp "NEG"
  | NEQ                      -> pp "NEQ"
  | SUB                      -> pp "SUB"
  (* Boolean operations *)
  | AND                      -> pp "AND"
  | NOT                      -> pp "NOT"
  | OR                       -> pp "OR"
  | XOR                      -> pp "XOR"
  (* Cryptographic operations *)
  | BLAKE2B                  -> pp "BLAKE2B"
  | CHECK_SIGNATURE          -> pp "CHECK_SIGNATURE"
  | HASH_KEY                 -> pp "HASH_KEY"
  | SHA256                   -> pp "SHA256"
  | SHA512                   -> pp "SHA512"
  (* Blockchain operations *)
  | ADDRESS                  -> pp "ADDRESS"
  | AMOUNT                   -> pp "AMOUNT"
  | BALANCE                  -> pp "BALANCE"
  | CHAIN_ID                 -> pp "CHAIN_ID"
  | CONTRACT (t, a)          -> pp "CONTRACT%a %a" pp_annot a pp_type t
  | CREATE_CONTRACT (p, s, c)-> pp "CREATE_CONTRACT@\n  {@[ parameter %a ;@\n storage %a ;@\n code %a@] }" pp_type p pp_type s pp_code c
  | IMPLICIT_ACCOUNT         -> pp "IMPLICIT_ACCOUNT"
  | NOW                      -> pp "NOW"
  | SELF a                   -> pp "SELF%a" pp_annot a
  | SENDER                   -> pp "SENDER"
  | SET_DELEGATE             -> pp "SET_DELEGATE"
  | SOURCE                   -> pp "SOURCE"
  | TRANSFER_TOKENS          -> pp "TRANSFER_TOKENS"
  (* Operations on data structures *)
  | CAR                      -> pp "CAR"
  | CDR                      -> pp "CDR"
  | CONCAT                   -> pp "CONCAT"
  | CONS                     -> pp "CONS"
  | EMPTY_BIG_MAP (k, v)     -> pp "EMPTY_BIG_MAP %a %a" pp_type k pp_type v
  | EMPTY_MAP     (k, v)     -> pp "EMPTY_MAP %a %a" pp_type k pp_type v
  | EMPTY_SET     t          -> pp "EMPTY_SET %a" pp_type t
  | GET                      -> pp "GET"
  | LEFT  t                  -> pp "LEFT %a" pp_type t
  | MAP  is                  -> pp "MAP %a" fsv is
  | MEM                      -> pp "MEM"
  | NIL t                    -> pp "NIL %a" pp_type t
  | NONE t                   -> pp "NONE %a" pp_type t
  | PACK                     -> pp "PACK"
  | PAIR                     -> pp "PAIR"
  | RIGHT t                  -> pp "RIGHT %a" pp_type t
  | SIZE                     -> pp "SIZE"
  | SLICE                    -> pp "SLICE"
  | SOME                     -> pp "SOME"
  | UNIT                     -> pp "UNIT"
  | UNPACK t                 -> pp "UNPACK %a" pp_type t
  | UPDATE                   -> pp "UPDATE"
  (* Operations on tickets *)
  | JOIN_TICKETS             -> pp "JOIN_TICKETS"
  | READ_TICKET              -> pp "READ_TICKET"
  | SPLIT_TICKET             -> pp "SPLIT_TICKET"
  | TICKET                   -> pp "TICKET"
  | VIEW (c, t)              -> pp "VIEW \"%s\" %a" c pp_type t
  (* Other *)
  | UNPAIR                   -> pp "UNPAIR"
  | UNPAIR_N n               -> pp "UNPAIR%a" pp_arg2 n
  | SELF_ADDRESS             -> pp "SELF_ADDRESS"
  | CAST t                   -> pp "CAST %a" pp_type t
  | CREATE_ACCOUNT           -> pp "CREATE_ACCOUNT"
  | RENAME                   -> pp "RENAME"
  | STEPS_TO_QUOTA           -> pp "STEPS_TO_QUOTA"
  | LEVEL                    -> pp "LEVEL"
  | SAPLING_EMPTY_STATE n    -> pp "SAPLING_EMPTY_STATE %i" n
  | SAPLING_VERIFY_UPDATE    -> pp "SAPLING_VERIFY_UPDATE"
  | NEVER                    -> pp "NEVER"
  | VOTING_POWER             -> pp "VOTING_POWER"
  | TOTAL_VOTING_POWER       -> pp "TOTAL_VOTING_POWER"
  | KECCAK                   -> pp "KECCAK"
  | SHA3                     -> pp "SHA3"
  | PAIRING_CHECK            -> pp "PAIRING_CHECK"
  | SUBMIT_PROPOSALS         -> pp "SUBMIT_PROPOSALS"
  | SUBMIT_BALLOT            -> pp "SUBMIT_BALLOT"
  | SET_BAKER_ACTIVE         -> pp "SET_BAKER_ACTIVE"
  | TOGGLE_BAKER_DELEGATIONS -> pp "TOGGLE_BAKER_DELEGATIONS"
  | SET_BAKER_CONSENSUS_KEY  -> pp "SET_BAKER_CONSENSUS_KEY"
  | SET_BAKER_PVSS_KEY       -> pp "SET_BAKER_PVSS_KEY"
  (* Macro *)
  | CAR_N n                    -> pp "CAR%a" pp_arg2 n
  | CDR_N n                    -> pp "CDR%a" pp_arg n

let pp_simple_code fmt c =
  let pp s = Format.fprintf fmt s in
  match c with
  (* Control structures *)
  | SEQ _                    -> pp "SEQ"
  | APPLY                    -> pp "APPLY"
  | EXEC                     -> pp "EXEC"
  | FAILWITH                 -> pp "FAILWITH"
  | IF _                     -> pp "IF"
  | IF_CONS _                -> pp "IF_CONS"
  | IF_LEFT _                -> pp "IF_LEFT"
  | IF_NONE _                -> pp "IF_NONE"
  | ITER _                   -> pp "ITER"
  | LAMBDA _                 -> pp "LAMBDA"
  | LOOP _                   -> pp "LOOP"
  | LOOP_LEFT _              -> pp "LOOP_LEFT"
  (* Stack manipulation *)
  | DIG  _                   -> pp "DIG"
  | DIP  _                   -> pp "DIP"
  | DROP _                   -> pp "DROP"
  | DUG  _                   -> pp "DUG"
  | DUP                      -> pp "DUP"
  | PUSH _                   -> pp "PUSH"
  | SWAP                     -> pp "SWAP"
  (* Arthmetic operations *)
  | ABS                      -> pp "ABS"
  | ADD                      -> pp "ADD"
  | COMPARE                  -> pp "COMPARE"
  | EDIV                     -> pp "EDIV"
  | EQ                       -> pp "EQ"
  | GE                       -> pp "GE"
  | GT                       -> pp "GT"
  | INT                      -> pp "INT"
  | ISNAT                    -> pp "ISNAT"
  | LE                       -> pp "LE"
  | LSL                      -> pp "LSL"
  | LSR                      -> pp "LSR"
  | LT                       -> pp "LT"
  | MUL                      -> pp "MUL"
  | NEG                      -> pp "NEG"
  | NEQ                      -> pp "NEQ"
  | SUB                      -> pp "SUB"
  (* Boolean operations *)
  | AND                      -> pp "AND"
  | NOT                      -> pp "NOT"
  | OR                       -> pp "OR"
  | XOR                      -> pp "XOR"
  (* Cryptographic operations *)
  | BLAKE2B                  -> pp "BLAKE2B"
  | CHECK_SIGNATURE          -> pp "CHECK_SIGNATURE"
  | HASH_KEY                 -> pp "HASH_KEY"
  | SHA256                   -> pp "SHA256"
  | SHA512                   -> pp "SHA512"
  (* Blockchain operations *)
  | ADDRESS                  -> pp "ADDRESS"
  | AMOUNT                   -> pp "AMOUNT"
  | BALANCE                  -> pp "BALANCE"
  | CHAIN_ID                 -> pp "CHAIN_ID"
  | CONTRACT _               -> pp "CONTRACT"
  | CREATE_CONTRACT _        -> pp "CREATE_CONTRACT"
  | IMPLICIT_ACCOUNT         -> pp "IMPLICIT_ACCOUNT"
  | NOW                      -> pp "NOW"
  | SELF _                   -> pp "SELF"
  | SENDER                   -> pp "SENDER"
  | SET_DELEGATE             -> pp "SET_DELEGATE"
  | SOURCE                   -> pp "SOURCE"
  | TRANSFER_TOKENS          -> pp "TRANSFER_TOKENS"
  (* Operations on data structures *)
  | CAR                      -> pp "CAR"
  | CDR                      -> pp "CDR"
  | CONCAT                   -> pp "CONCAT"
  | CONS                     -> pp "CONS"
  | EMPTY_BIG_MAP _          -> pp "EMPTY_BIG_MAP"
  | EMPTY_MAP     _          -> pp "EMPTY_MAP"
  | EMPTY_SET     _          -> pp "EMPTY_SET"
  | GET                      -> pp "GET"
  | LEFT  _                  -> pp "LEFT"
  | MAP _                    -> pp "MAP"
  | MEM                      -> pp "MEM"
  | NIL _                    -> pp "NIL"
  | NONE _                   -> pp "NONE"
  | PACK                     -> pp "PACK"
  | PAIR                     -> pp "PAIR"
  | RIGHT _                  -> pp "RIGHT"
  | SIZE                     -> pp "SIZE"
  | SLICE                    -> pp "SLICE"
  | SOME                     -> pp "SOME"
  | UNIT                     -> pp "UNIT"
  | UNPACK _                 -> pp "UNPACK"
  | UPDATE                   -> pp "UPDATE"
  (* Operations on tickets *)
  | JOIN_TICKETS             -> pp "JOIN_TICKETS"
  | READ_TICKET              -> pp "READ_TICKET"
  | SPLIT_TICKET             -> pp "SPLIT_TICKET"
  | TICKET                   -> pp "TICKET"
  (* Other *)
  | UNPAIR                   -> pp "UNPAIR"
  | SELF_ADDRESS             -> pp "SELF_ADDRESS"
  | CAST _                   -> pp "CAST"
  | CREATE_ACCOUNT           -> pp "CREATE_ACCOUNT"
  | RENAME                   -> pp "RENAME"
  | STEPS_TO_QUOTA           -> pp "STEPS_TO_QUOTA"
  | LEVEL                    -> pp "LEVEL"
  | SAPLING_EMPTY_STATE _    -> pp "SAPLING_EMPTY_STATE"
  | SAPLING_VERIFY_UPDATE    -> pp "SAPLING_VERIFY_UPDATE"
  | NEVER                    -> pp "NEVER"
  | VOTING_POWER             -> pp "VOTING_POWER"
  | TOTAL_VOTING_POWER       -> pp "TOTAL_VOTING_POWER"
  | KECCAK                   -> pp "KECCAK"
  | SHA3                     -> pp "SHA3"
  | PAIRING_CHECK            -> pp "PAIRING_CHECK"
  | SUBMIT_PROPOSALS         -> pp "SUBMIT_PROPOSALS"
  | SUBMIT_BALLOT            -> pp "SUBMIT_BALLOT"
  | SET_BAKER_ACTIVE         -> pp "SET_BAKER_ACTIVE"
  | TOGGLE_BAKER_DELEGATIONS -> pp "TOGGLE_BAKER_DELEGATIONS"
  | SET_BAKER_CONSENSUS_KEY  -> pp "SET_BAKER_CONSENSUS_KEY"
  | SET_BAKER_PVSS_KEY       -> pp "SET_BAKER_PVSS_KEY"

let pp_id fmt i = Format.fprintf fmt "%s" i

let pp_zop fmt op =
  let pp s = Format.fprintf fmt s in
  match op with
  | Znow                -> pp "now"
  | Zamount             -> pp "amount"
  | Zbalance            -> pp "balance"
  | Zsource             -> pp "source"
  | Zsender             -> pp "sender"
  | Zaddress            -> pp "address"
  | Zchain_id           -> pp "chain_id"
  | Zself _             -> pp "self"
  | Zself_address       -> pp "self_address"
  | Znone t             -> pp "none(%a)" pp_type t
  | Zunit               -> pp "unit"
  | Znil t              -> pp "nil(%a)" pp_type t
  | Zemptyset t         -> pp "emptyset(%a)" pp_type t
  | Zemptymap (k, v)    -> pp "emptymap(%a, %a)" pp_type k pp_type v
  | Zemptybigmap (k, v) -> pp "emptybigmap(%a, %a)" pp_type k pp_type v
  | Ztotalvotingpower   -> pp "totalvotingpower"
  | Zlevel              -> pp "level"
  | Zsapling_empty_state n -> pp "sapling_empty_state(%i)" n

let pp_uop f fmt (op, e) =
  let pp s = Format.fprintf fmt s in
  match op with
  | Ucar        -> pp "car(%a)"          f e
  | Ucdr        -> pp "cdr(%a)"          f e
  | Uleft  t    -> pp "left<%a>(%a)"     pp_type t f e
  | Uright t    -> pp "right<%a>(%a)"    pp_type t f e
  | Uneg        -> pp "neg(%a)"          f e
  | Uint        -> pp "int(%a)"          f e
  | Unot        -> pp "not(%a)"          f e
  | Uabs        -> pp "abs(%a)"          f e
  | Uisnat      -> pp "isnat(%a)"        f e
  | Usome       -> pp "some(%a)"         f e
  | Usize       -> pp "size(%a)"         f e
  | Upack       -> pp "pack(%a)"         f e
  | Uunpack t   -> pp "unpack<%a>(%a)"   pp_type t f e
  | Ublake2b    -> pp "blake2b(%a)"      f e
  | Usha256     -> pp "sha256(%a)"       f e
  | Usha512     -> pp "sha512(%a)"       f e
  | Usha3       -> pp "sha3(%a)"         f e
  | Ukeccak     -> pp "keccak(%a)"       f e
  | Uhash_key   -> pp "hash_key(%a)"     f e
  | Ufail       -> pp "fail(%a)"         f e
  | Ucontract (t, a) -> pp "contract%a<%a>(%a)" (pp_option (fun fmt x -> Format.fprintf fmt "%%%a" pp_id x)) a pp_type t f e
  | Usetdelegate     -> pp "setdelegate(%a)" f e
  | Uimplicitaccount -> pp "implicitaccount(%a)" f e
  | Ueq        -> pp "eq(%a)"        f e
  | Une        -> pp "ne(%a)"        f e
  | Ugt        -> pp "gt(%a)"        f e
  | Uge        -> pp "ge(%a)"        f e
  | Ult        -> pp "lt(%a)"        f e
  | Ule        -> pp "le(%a)"        f e
  | Uvotingpower -> pp "votingpower(%a)" f e
  | Ureadticket  -> pp "read_ticket(%a)" f e
  | Ujointickets -> pp "join_tickets(%a)" f e
  | Upairing_check -> pp "pairing_check"
  | Uconcat      -> pp "concat"

let pp_bop f fmt (op, lhs, rhs) =
  let pp s = Format.fprintf fmt s in
  match op with
  | Badd       -> pp "(%a) + (%a)"       f lhs f rhs
  | Bsub       -> pp "(%a) - (%a)"       f lhs f rhs
  | Bmul       -> pp "(%a) * (%a)"       f lhs f rhs
  | Bediv      -> pp "(%a) / (%a)"       f lhs f rhs
  | Blsl       -> pp "(%a) << (%a)"      f lhs f rhs
  | Blsr       -> pp "(%a) >> (%a)"      f lhs f rhs
  | Bor        -> pp "(%a) or (%a)"      f lhs f rhs
  | Band       -> pp "(%a) and (%a)"     f lhs f rhs
  | Bxor       -> pp "(%a) xor (%a)"     f lhs f rhs
  | Bcompare   -> pp "compare (%a, %a)"  f lhs f rhs
  | Bget       -> pp "get(%a, %a)"       f lhs f rhs
  | Bmem       -> pp "mem(%a, %a)"       f lhs f rhs
  | Bconcat    -> pp "concat(%a, %a)"    f lhs f rhs
  | Bcons      -> pp "cons(%a, %a)"      f lhs f rhs
  | Bpair      -> pp "pair(%a, %a)"      f lhs f rhs
  | Bexec      -> pp "exec(%a, %a)"      f lhs f rhs
  | Bapply     -> pp "apply(%a, %a)"     f lhs f rhs
  | Bcreateticket -> pp "create_tickets(%a, %a)" f lhs f rhs
  | Bsplitticket  -> pp "split_ticket(%a, %a)"   f lhs f rhs
  | Bsapling_verify_update -> pp "sapling_verify_update"

let pp_top f fmt (op, a1, a2, a3) =
  let pp s = Format.fprintf fmt s in
  match op with
  | Tcheck_signature -> pp "check_signature(%a, %a, %a)" f a1 f a2 f a3
  | Tslice           -> pp "slice(%a, %a, %a)"           f a1 f a2 f a3
  | Tupdate          -> pp "update(%a, %a, %a)"          f a1 f a2 f a3
  | Ttransfer_tokens -> pp "transfer_tokens(%a, %a, %a)" f a1 f a2 f a3

let rec pp_instruction fmt (i : instruction) =
  let pp s = Format.fprintf fmt s in
  let f = pp_instruction in
  match i with
  | Iseq [] -> pp "{ }"
  | Iseq l -> (pp_list ";@\n" f) fmt l
  | IletIn (id, v, b, _) -> Format.fprintf fmt "let %a = %a in@\n  @[%a@]" pp_id id f v f b
  | Ivar id -> pp_id fmt id
  | Icall (id, args, _)        -> Format.fprintf fmt "%a(%a)" pp_id id (pp_list ", " f) args
  | Iassign (id, v)            -> Format.fprintf fmt "%a := @[%a@]" pp_id id f v
  | Iif (c, t, e, _)           -> pp "if (%a)@\nthen @[%a@]@\nelse @[%a@]" f c f t f e
  | Iifnone (v, t, id, s, _)   -> pp "if_none (%a)@\nthen @[%a@]@\nelse @[fun %s -> %a@]" f v f t id f s
  | Iifleft (v, _, l, _, r, _) -> pp "if_left (%a)@\nthen @[%a@]@\nelse @[%a@]" f v f l f r
  | Iifcons (v, _, _, t, e, _) -> pp "if_cons (%a)@\nthen @[%a@]@\nelse @[%a@]" f v f t f e
  | Iloop (c, b)               -> pp "loop (%a) do@\n  @[%a@]@\ndone" f c f b
  | Iiter (ids, c, b)          -> pp "iter %a on (%a) do@\n  @[%a@]@\ndone" (pp_list ", " pp_id) ids f c f b
  | Iloopleft (l, _, b)        -> pp "@[loop_left (%a) do@\n  @[%a@]@\ndone@]" f l f b
  | Ilambda (rt, id, at, e)    -> pp "lambda<%a>((%s : %a) -> %a)" pp_type rt id pp_type at f e
  | Izop op -> begin
      match op with
      | Znow                -> pp "now"
      | Zamount             -> pp "amount"
      | Zbalance            -> pp "balance"
      | Zsource             -> pp "source"
      | Zsender             -> pp "sender"
      | Zaddress            -> pp "address"
      | Zchain_id           -> pp "chain_id"
      | Zself _             -> pp "self"
      | Zself_address       -> pp "self_address"
      | Znone t             -> pp "none(%a)" pp_type t
      | Zunit               -> pp "unit"
      | Znil t              -> pp "nil(%a)" pp_type t
      | Zemptyset t         -> pp "emptyset(%a)" pp_type t
      | Zemptymap (k, v)    -> pp "emptymap(%a, %a)" pp_type k pp_type v
      | Zemptybigmap (k, v) -> pp "emptybigmap(%a, %a)" pp_type k pp_type v
      | Ztotalvotingpower   -> pp "totalvotingpower"
      | Zlevel              -> pp "level"
      | Zsapling_empty_state n -> pp "sapling_empty_state(%i)" n
    end
  | Iunop (op, e) -> begin
      match op with
      | Ucar        -> pp "car(%a)"          f e
      | Ucdr        -> pp "cdr(%a)"          f e
      | Uleft  t    -> pp "left<%a>(%a)"     pp_type t f e
      | Uright t    -> pp "right<%a>(%a)"    pp_type t f e
      | Uneg        -> pp "neg(%a)"          f e
      | Uint        -> pp "int(%a)"          f e
      | Unot        -> pp "not(%a)"          f e
      | Uabs        -> pp "abs(%a)"          f e
      | Uisnat      -> pp "isnat(%a)"        f e
      | Usome       -> pp "some(%a)"         f e
      | Usize       -> pp "size(%a)"         f e
      | Upack       -> pp "pack(%a)"         f e
      | Uunpack t   -> pp "unpack<%a>(%a)"   pp_type t f e
      | Ublake2b    -> pp "blake2b(%a)"      f e
      | Usha256     -> pp "sha256(%a)"       f e
      | Usha512     -> pp "sha512(%a)"       f e
      | Usha3       -> pp "sha3(%a)"         f e
      | Ukeccak     -> pp "keccak(%a)"       f e
      | Uhash_key   -> pp "hash_key(%a)"     f e
      | Ufail       -> pp "fail(%a)"         f e
      | Ucontract (t, a) -> pp "contract%a<%a>(%a)" (pp_option (fun fmt x -> Format.fprintf fmt "%%%a" pp_id x)) a pp_type t f e
      | Usetdelegate     -> pp "setdelegate(%a)" f e
      | Uimplicitaccount -> pp "implicitaccount(%a)" f e
      | Ueq        -> pp "eq(%a)"        f e
      | Une        -> pp "ne(%a)"        f e
      | Ugt        -> pp "gt(%a)"        f e
      | Uge        -> pp "ge(%a)"        f e
      | Ult        -> pp "lt(%a)"        f e
      | Ule        -> pp "le(%a)"        f e
      | Uvotingpower -> pp "voting_power(%a)" f e
      | Ureadticket  -> pp "read_ticket(%a)"  f e
      | Ujointickets -> pp "join_tickets(%a)" f e
      | Upairing_check -> pp "pairing_check"
      | Uconcat      -> pp "concat"
      | Uaddress     -> pp "address"
      | UcarN n      -> pp "car(%i, %a)"      n f e
      | UcdrN n      -> pp "cdr(%i, %a)"      n f e
    end
  | Ibinop (op, lhs, rhs) -> begin
      match op with
      | Badd       -> pp "(%a) + (%a)"       f lhs f rhs
      | Bsub       -> pp "(%a) - (%a)"       f lhs f rhs
      | Bmul       -> pp "(%a) * (%a)"       f lhs f rhs
      | Bediv      -> pp "(%a) / (%a)"       f lhs f rhs
      | Blsl       -> pp "(%a) << (%a)"      f lhs f rhs
      | Blsr       -> pp "(%a) >> (%a)"      f lhs f rhs
      | Bor        -> pp "(%a) or (%a)"      f lhs f rhs
      | Band       -> pp "(%a) and (%a)"     f lhs f rhs
      | Bxor       -> pp "(%a) xor (%a)"     f lhs f rhs
      | Bcompare   -> pp "compare (%a, %a)"  f lhs f rhs
      | Bget       -> pp "get(%a, %a)"       f lhs f rhs
      | Bmem       -> pp "mem(%a, %a)"       f lhs f rhs
      | Bconcat    -> pp "concat(%a, %a)"    f lhs f rhs
      | Bcons      -> pp "cons(%a, %a)"      f lhs f rhs
      | Bpair      -> pp "pair(%a, %a)"      f lhs f rhs
      | Bexec      -> pp "exec(%a, %a)"      f lhs f rhs
      | Bapply     -> pp "apply(%a, %a)"     f lhs f rhs
      | Bcreateticket -> pp "create_ticket(%a, %a)" f lhs f rhs
      | Bsplitticket  -> pp "split_ticket(%a, %a)"  f lhs f rhs
      | Bsapling_verify_update -> pp "sapling_verify_update"
      | Bview (c, t)  -> pp "view<%a, %s>(%a, %a)" pp_type t c f lhs f rhs
    end
  | Iterop (op, a1, a2, a3) -> begin
      match op with
      | Tcheck_signature -> pp "check_signature(%a, %a, %a)" f a1 f a2 f a3
      | Tslice           -> pp "slice(%a, %a, %a)"           f a1 f a2 f a3
      | Tupdate          -> pp "update(%a, %a, %a)"          f a1 f a2 f a3
      | Ttransfer_tokens -> pp "transfer_tokens(%a, %a, %a)" f a1 f a2 f a3
    end
  | Iupdate (_a, _b) -> begin
      pp "update"
    end
  | Icompare (op, lhs, rhs) -> begin
      match op with
      | Ceq        -> pp "(%a) = (%a)"       f lhs f rhs
      | Cne        -> pp "(%a) <> (%a)"      f lhs f rhs
      | Clt        -> pp "(%a) < (%a)"       f lhs f rhs
      | Cgt        -> pp "(%a) > (%a)"       f lhs f rhs
      | Cle        -> pp "(%a) <= (%a)"      f lhs f rhs
      | Cge        -> pp "(%a) >= (%a)"      f lhs f rhs
    end
  | Iconst (t, e)           -> pp "const(%a : %a)" pp_data e pp_type t
  | Iset (t, l)             -> pp "set<%a>[%a]" pp_type t (pp_list "; " f) l
  | Ilist (t, l)            -> pp "list<%a>[%a]" pp_type t (pp_list "; " f) l
  | Imap (b, k, v, l)       -> pp "%smap<%a, %a>[%a]" (if b then "big_" else "") pp_type k pp_type v (pp_list "; " (fun fmt (vk, vv) -> Format.fprintf fmt "%a : %a" f vk f vv)) l
  | Irecord ri              -> pp "record%a" pp_ritem ri
  | Irecupdate (x, r)       -> pp "recupdate[%a with [@[%a@]]]" f x pp_ruitem r
  | Ifold (ix, iy, ia, c, a, b) -> pp "fold %a with (%a) do (%s, %a) ->@\n  @[%a@]@\ndone" f c f a ia (fun fmt _-> match iy with | Some iy -> Format.fprintf fmt "(%s, %s)" ix iy  | None -> Format.fprintf fmt "%s" ix) () f b
  | Imap_ (x, id, e)        -> pp "map(%a, %s -> @[%a@])" f x id f e
  | Imichelson (a, c, v)    -> pp "michelson [%a] (%a) {%a}" (pp_list "; " pp_id) v (pp_list "; " f) a pp_code c

and pp_ritem fmt = function
  | Rtuple l -> Format.fprintf fmt "[%a]" (pp_list "; " pp_instruction) l
  | Rnodes l -> Format.fprintf fmt "[%a]" (pp_list "; " pp_ritem) l

and pp_ruitem fmt = function
  | RUnodes  (s, l) -> Format.fprintf fmt "run|s:%i|@[%a@]" s (pp_list "@\n" (fun fmt (i, v) -> Format.fprintf fmt "%i = %a" i pp_ruitem v)) l
  | RUassign (s, l) -> Format.fprintf fmt "rua|s:%i|@[%a@]" s (pp_list "@\n" (fun fmt (i, v) -> Format.fprintf fmt "%i = %a" i pp_instruction v)) l

let pp_func fmt (f : func) =
  Format.fprintf fmt "function %s %a@\n "
    f.name
    (fun fmt x ->
       match x with
       | Concrete (args, body) ->
         Format.fprintf fmt "(%a) : %a {@\n  @[%a@]@\n}"
           (pp_list ", " (fun fmt (id, t) ->
                Format.fprintf fmt "%s : %a" id pp_type t)) args
           pp_type f.tret
           pp_instruction body
       | Abstract _ ->
         Format.fprintf fmt "(%a) : %a = abstract" pp_type f.targ pp_type f.tret
    ) f.body

let pp_entry fmt (e : entry) =
  Format.fprintf fmt "entry %s (%a) {@\n  @[%a@]@\n}@\n "
    e.name
    (pp_list ", " (fun fmt (id, t) -> Format.fprintf fmt "%s : %a" id pp_type t)) e.args
    pp_instruction e.body

let pp_ir fmt (ir : ir) =
  let pp a = Format.fprintf fmt a in
  Format.fprintf fmt "storage_type: %a@\n@\n" pp_type ir.storage_type;
  Format.fprintf fmt "storage_data: %a@\n@\n" pp_data ir.storage_data;
  (pp_list "@\n@\n" pp_func) fmt ir.funs;
  (pp_list "@\n@\n" pp_func) fmt ir.views;
  (if (List.is_not_empty ir.views) then (pp "@\n"))

let pp_view_struct fmt (vs : view_struct) =
  Format.fprintf fmt "@\n  view@\n    \"%s\"@\n    %a@\n    %a@\n    @[%a@]"
  vs.id
  pp_type vs.param
  pp_type vs.ret
  pp_code vs.body

let pp_michelson fmt (m : michelson) =
  Format.fprintf fmt
    "{@\n  \
     storage %a;@\n  \
     parameter %a;@\n  \
     code %a;%a\
     @\n}"
    pp_type m.storage
    pp_type m.parameter
    pp_code m.code
    (pp_list ";" pp_view_struct) m.views
(* -------------------------------------------------------------------------- *)

let pp_a fmt (tag, value) =
  Format.fprintf fmt "\"%s\": \"%s\"" tag value

let pp_b fmt (tag, value) =
  Format.fprintf fmt "\"%s\": %s" tag value

let pp_prim fmt pp (p : prim) =
  if List.is_empty p.args && List.is_empty p.annots
  then Format.fprintf fmt "{  %a  }" pp_a ("prim", p.prim)
  else
    let ppf fmt (l, tag, pp, nl) =
      if not (List.is_empty l)
      then begin
        Format.fprintf fmt ",@\n\"%s\": [@\n@[  @[%a@]@]@\n]" tag (pp_list ",@\n" pp) l;
        if nl
        then Format.fprintf fmt "@\n"
      end
    in
    Format.fprintf fmt "{  @[%a%a%a@]@\n}"
      pp_a ("prim", p.prim)
      ppf (p.args, "args", pp, not (List.is_empty p.annots))
      ppf (p.annots, "annots", (fun fmt s -> Format.fprintf fmt "\"%s\"" s), false)

let rec pp_obj_micheline fmt (o : obj_micheline) =
  let pp x = Format.fprintf fmt "{  %a  }" x in
  match o with
  | Oprim   p -> pp_prim fmt pp_obj_micheline p
  | Ostring v -> pp pp_a ("string", String.escaped v)
  | Obytes  v -> pp pp_a ("bytes", v)
  | Oint    v -> pp pp_a ("int", v)
  | Oarray  l -> Format.fprintf fmt "[  %a  ]" (pp_list ",@\n" pp_obj_micheline) l
  | Ovar    x -> begin
      match x with
      | OMVfree   x -> Format.fprintf fmt "%s" x
      | OMVint    x -> Format.fprintf fmt "{\"int\": %s.toString()}" x
      | OMVstring x -> pp pp_b ("string", x)
      | OMVbytes  x -> pp pp_b ("bytes", x)
      | OMVif (x, a, b) -> Format.fprintf fmt "(%s ? %a : %a)" x pp_obj_micheline a pp_obj_micheline b
    end

(* let rec pp_raw_prim fmt (p : prim) =
   let pp_space pp fmt l = if List.is_empty l then () else Format.fprintf fmt " %a" pp l in
   let pps fmt str = Format.fprintf fmt "%s" str in
   Format.fprintf fmt "%s%a%a"
    p.prim
    (pp_space (pp_list " " pps)) p.annots
    (pp_space (fun fmt (args : obj_micheline list) ->
         match args with
         | []  -> ()
         | [x] -> pp_raw_obj_micheline fmt x
         | xs  -> (pp_paren (pp_list " " pp_raw_obj_micheline)) fmt xs)) p.args

   and pp_raw_obj_micheline fmt (o : obj_micheline) =
   let pp a = Format.fprintf fmt a in
   match o with
   | Oprim   p -> pp_raw_prim fmt p
   | Ostring v -> pp "%s" v
   | Obytes  v -> pp "%s" v
   | Oint    v -> pp "%s" v
   | Oarray  l -> Format.fprintf fmt "{ %a }" (pp_list "; " pp_obj_micheline) l *)

let pp_micheline fmt (m : micheline) =
  Format.fprintf fmt
    "{@\n  \
     \"code\":@\n    [  @[%a@]  ]@\n  \
     \"storage\":@\n    @[%a@];@\n\
     }"
    (pp_list ",@\n" pp_obj_micheline) m.code
    pp_obj_micheline m.storage

(* -------------------------------------------------------------------------- *)

<<<<<<< HEAD
let rec pp_dexpr fmt (de : dexpr) =
  let pp x = Format.fprintf fmt x in
  let f = pp_dexpr in
  let seq x = (pp_list ";@\n" pp_dinstruction) x in
  match de with
  | Dalpha n           -> pp "x%i" n
  | Dvar t             -> pp "var%a" (fun fmt -> (if Option.is_some t.annotation then pp_type fmt else (pp_paren pp_type) fmt)) t
  | Dstorage t         -> pp "storage(%a)" pp_type t
  | Doperations        -> pp "operations"
  | Dlbdparam          -> pp "lambda_parameter"
  | Dlbdresult         -> pp "lambda_result"
  | Ddata d            -> pp "data(%a)" pp_data d
  | Dzop op -> begin
      match op with
      | Znow                -> pp "now"
      | Zamount             -> pp "amount"
      | Zbalance            -> pp "balance"
      | Zsource             -> pp "source"
      | Zsender             -> pp "sender"
      | Zaddress            -> pp "address"
      | Zchain_id           -> pp "chain_id"
      | Zself _             -> pp "self"
      | Zself_address       -> pp "self_address"
      | Znone t             -> pp "none(%a)" pp_type t
      | Zunit               -> pp "unit"
      | Znil t              -> pp "nil(%a)" pp_type t
      | Zemptyset t         -> pp "emptyset(%a)" pp_type t
      | Zemptymap (k, v)    -> pp "emptymap(%a, %a)" pp_type k pp_type v
      | Zemptybigmap (k, v) -> pp "emptybigmap(%a, %a)" pp_type k pp_type v
      | Ztotalvotingpower   -> pp "totalvotingpower"
      | Zlevel              -> pp "level"
      | Zsapling_empty_state n -> pp "sapling_empty_state(%i)" n
    end
  | Duop (op, e) -> begin
      match op with
      | Ucar        -> pp "car(%a)"          f e
      | Ucdr        -> pp "cdr(%a)"          f e
      | Uleft  t    -> pp "left<%a>(%a)"     pp_type t f e
      | Uright t    -> pp "right<%a>(%a)"    pp_type t f e
      | Uneg        -> pp "neg(%a)"          f e
      | Uint        -> pp "int(%a)"          f e
      | Unot        -> pp "not(%a)"          f e
      | Uabs        -> pp "abs(%a)"          f e
      | Uisnat      -> pp "isnat(%a)"        f e
      | Usome       -> pp "some(%a)"         f e
      | Usize       -> pp "size(%a)"         f e
      | Upack       -> pp "pack(%a)"         f e
      | Uunpack t   -> pp "unpack<%a>(%a)"   pp_type t f e
      | Ublake2b    -> pp "blake2b(%a)"      f e
      | Usha256     -> pp "sha256(%a)"       f e
      | Usha512     -> pp "sha512(%a)"       f e
      | Usha3       -> pp "sha3(%a)"         f e
      | Ukeccak     -> pp "keccak(%a)"       f e
      | Uhash_key   -> pp "hash_key(%a)"     f e
      | Ufail       -> pp "fail(%a)"         f e
      | Ucontract (t, a) -> pp "contract%a<%a>(%a)" (pp_option (fun fmt x -> Format.fprintf fmt "%%%a" pp_id x)) a pp_type t f e
      | Usetdelegate     -> pp "setdelegate(%a)" f e
      | Uimplicitaccount -> pp "implicitaccount(%a)" f e
      | Ueq        -> pp "eq(%a)"        f e
      | Une        -> pp "ne(%a)"        f e
      | Ugt        -> pp "gt(%a)"        f e
      | Uge        -> pp "ge(%a)"        f e
      | Ult        -> pp "lt(%a)"        f e
      | Ule        -> pp "le(%a)"        f e
      | Uvotingpower -> pp "votingpower(%a)" f e
      | Ureadticket  -> pp "read_ticket(%a)" f e
      | Ujointickets -> pp "join_tickets(%a)" f e
      | Upairing_check -> pp "pairing_check"
      | Uconcat        -> pp "concat"
      | Uaddress       -> pp "address"
      | UcarN n      -> pp "car(%i, %a)"      n f e
      | UcdrN n      -> pp "cdr(%i, %a)"      n f e
    end
  | Dbop (op, lhs, rhs) -> begin
      match op with
      | Badd          -> pp "(%a) + (%a)"            f lhs f rhs
      | Bsub          -> pp "(%a) - (%a)"            f lhs f rhs
      | Bmul          -> pp "(%a) * (%a)"            f lhs f rhs
      | Bediv         -> pp "(%a) / (%a)"            f lhs f rhs
      | Blsl          -> pp "(%a) << (%a)"           f lhs f rhs
      | Blsr          -> pp "(%a) >> (%a)"           f lhs f rhs
      | Bor           -> pp "(%a) or (%a)"           f lhs f rhs
      | Band          -> pp "(%a) and (%a)"          f lhs f rhs
      | Bxor          -> pp "(%a) xor (%a)"          f lhs f rhs
      | Bcompare      -> pp "compare (%a, %a)"       f lhs f rhs
      | Bget          -> pp "get(%a, %a)"            f lhs f rhs
      | Bmem          -> pp "mem(%a, %a)"            f lhs f rhs
      | Bconcat       -> pp "concat(%a, %a)"         f lhs f rhs
      | Bcons         -> pp "cons(%a, %a)"           f lhs f rhs
      | Bpair         -> pp "pair(%a, %a)"           f lhs f rhs
      | Bexec         -> pp "exec(%a, %a)"           f lhs f rhs
      | Bapply        -> pp "apply(%a, %a)"          f lhs f rhs
      | Bcreateticket -> pp "create_tickets(%a, %a)" f lhs f rhs
      | Bsplitticket  -> pp "split_ticket(%a, %a)"   f lhs f rhs
      | Bsapling_verify_update -> pp "sapling_verify_update"
      | Bview (c, t)  -> pp "view<%a, %s>(%a, %a)" pp_type t c f lhs f rhs
    end
  | Dtop (op, a1, a2, a3) -> begin
      match op with
      | Tcheck_signature -> pp "check_signature(%a, %a, %a)" f a1 f a2 f a3
      | Tslice           -> pp "slice(%a, %a, %a)"           f a1 f a2 f a3
      | Tupdate          -> pp "update(%a, %a, %a)"          f a1 f a2 f a3
      | Ttransfer_tokens -> pp "transfer_tokens(%a, %a, %a)" f a1 f a2 f a3
    end
  | Dapply (l, a)            -> pp "apply(%a, %a)" f l f a
  | Dexec (l, a)             -> pp "exec(%a, %a)" f l f a
  | Dlambda (at, rt, instrs) -> pp "@[lambda<%a>(@[(_ : %a) ->@\n@[%a@]@])@]" pp_type at pp_type rt seq instrs
  | Dloopleft (c, b)         -> pp "@[loopleft (%a) do@\n  @[%a@]@\ndone@]" pp_dexpr c seq b
  | Dmap  (c, b)             -> pp "@[map (%a) do@\n  @[%a@]@\ndone@]" pp_dexpr c seq b

and pp_dinstruction fmt i =
  let pp x = Format.fprintf fmt x in
  let seq is = (pp_list ";@\n" pp_dinstruction) is in
=======
let rec pp_dcode (fmt : Format.formatter) (c : dcode) =
  match c with
  | [] ->
    Format.fprintf fmt "%s" "pass"

  | _ ->
    Format.fprintf fmt "%a"
      (Format.pp_print_list
         ~pp_sep:(fun fmt () -> Format.fprintf fmt "@\n") pp_dinstr)
      c

and pp_dinstr (fmt : Format.formatter) (i : dinstr) =
>>>>>>> 70992c5d
  match i with
  | DIAssign (x, e) ->
    Format.fprintf fmt "%a <- %a" pp_var x pp_expr e

  | DIIf (c, (b1, b2)) ->
    Format.fprintf fmt "@[<v 2>if (%a):@\n%a@]@\n@[<v 2>else:@\n%a@]"
      pp_expr c pp_dcode b1 pp_dcode b2

  | DIMatch (c, bs) ->
    let rec pp_pattern fmt = function
      | DVar x ->
        Format.fprintf fmt "%a" pp_var (`VLocal x)
      | DPair (p1, p2) ->
        Format.fprintf fmt "(%a, %a)" pp_pattern p1 pp_pattern p2 in

    let pp_branch fmt (c, ptn, body)  =
      Format.fprintf fmt "@[<v 2>%s %a =>@\n%a@]" c
        (Format.pp_print_list
           ~pp_sep:(fun fmt () -> Format.fprintf fmt " ")
           pp_pattern) ptn
        pp_dcode body
    in

    Format.fprintf fmt "match (%a) with@\n%a@\nend" pp_expr c
      (Format.pp_print_list
         ~pp_sep:(fun fmt () -> Format.fprintf fmt "@\n")
         pp_branch) bs

  | DIFailwith e ->
    Format.fprintf fmt "failwith (%a)" pp_expr e

  | DIWhile (c, b) ->
    Format.fprintf fmt "@[<v 2>while (%a):@\n%a@]"
      pp_expr c pp_dcode b

  | DIIter (i, c, b) ->
    Format.fprintf fmt "@[<v 2>iter %a in %a:@\n%a@]"
      pp_var i pp_expr c pp_dcode b

and pp_expr (fmt : Format.formatter) (e : dexpr) =
  let f = pp_expr in
  match e with
  | Dvar v              -> pp_var fmt v
  | Depair (e1, e2)     -> Format.fprintf fmt "(%a, %a)" pp_expr e1 pp_expr e2
  | Ddata d             -> pp_data fmt d
  | Dfun (op, args)     -> begin
      match op, args with
      | `Zop op, []         -> pp_zop fmt op
      | `Uop op, [a      ]  -> pp_uop f fmt (op, a)
      | `Bop op, [a; b   ]  -> pp_bop f fmt (op, a, b)
      | `Top op, [a; b; c]  -> pp_top f fmt (op, a, b, c)
      | _ -> assert false
    end

and pp_var (fmt : Format.formatter) (v : dvar) =
  match v with
  | `VGlobal n ->
    Format.fprintf fmt "%s" n

  | `VLocal x ->
    Format.fprintf fmt "#%d" x

let pp_dview fmt (dv : dview) : unit =
  Format.fprintf fmt "view@\n  ident=\"%s\"@\n  param=%a@\n  ret=%a@\n  body=@\n    @[%a@]@\n"
  dv.id
  pp_type dv.param
  pp_type dv.ret
  (pp_list ";@\n" pp_dinstruction) dv.body

let pp_dprogram fmt (d : dprogram) : unit =
  Format.fprintf fmt
    "{@\n  name: %s@\n  \
     storage: %a@\n  \
     parameter: %a@\n  \
     storage_data: %a@\n  \
     code:@\n    @[%a@]%a@\n}"
    d.name
    pp_type d.storage
    pp_type d.parameter
    pp_data d.storage_data
<<<<<<< HEAD
    (pp_list ";@\n" pp_dinstruction) d.code
    (pp_list ";@\n" pp_dview) d.views
=======
    pp_dcode d.code
>>>>>>> 70992c5d

(* -------------------------------------------------------------------------- *)

let pp_javascript_header fmt _ =
  Format.fprintf fmt "\
  /* Utils functions */@\n@\n\
  export const mk_int    = v  => {return { \"int\" : v.toString() }}@\n\
  export const mk_string = v  => {return { \"string\" : v }}@\n\
  export const mk_bytes  = v  => {return { \"bytes\" : v.toString() }}@\n\
  export const mk_some   = v  => {return { \"prim\": \"Some\", \"args\": [ v ] }}@\n\
  export const mk_none   = () => {return { \"prim\": \"None\" }}@\n\
  export const mk_rational = (n, d) => {return {  \"prim\": \"Pair\", \"args\": [ {  \"int\": n.toString()  }, {  \"int\": d.toString()  } ] }}@\n@\n"

let pp_javascript_content fmt (micheline : Michelson.micheline) =
  let code : obj_micheline = Michelson.Oarray micheline.code in
  let storage : obj_micheline = micheline.storage in
  let parameters = micheline.parameters in
  Format.fprintf fmt "\
  /* Code */@\n@\n\
  export const code =@\n  @[%a@];@\n@\n\
  export const getStorage = (@[%a@]) => {@\n\  return @[%a@];@\n\  }@\n"
    pp_obj_micheline code
    (pp_list ", " pp_ident) parameters
    pp_obj_micheline storage

let pp_javascript fmt (micheline : Michelson.micheline) =
  Format.fprintf fmt "/* Javascript output generated by %a */@\n@\n" pp_bin ();
  if not !Options.opt_no_js_header then pp_javascript_header fmt ();
  pp_javascript_content fmt micheline

(* -------------------------------------------------------------------------- *)

let string_of__of_pp pp x =
  Format.asprintf "%a@." pp x

let show_pretty_type x = string_of__of_pp pp_pretty_type x
let show_model x = string_of__of_pp pp_michelson x<|MERGE_RESOLUTION|>--- conflicted
+++ resolved
@@ -105,17 +105,15 @@
     | _ -> false
   in
   let with_complex_instrs l = List.exists with_complex_instr l in
-<<<<<<< HEAD
-  let fsv fmt = Format.fprintf fmt "{ @[%a@] }" (pp_list ";@\n" pp_code) in
+  (* let fsv fmt = Format.fprintf fmt "{ @[%a@] }" (pp_list ";@\n" pp_code) in
   let fsh fmt = Format.fprintf fmt "{ %a }" (pp_list "; " pp_code) in
   let fsl fmt l =
     if with_complex_instrs l
     then fsv fmt l
     else fsh fmt l
   in
-  match i with
-=======
-  let fs fmt = Format.fprintf fmt "{ @[%a@] }" (pp_list ";@\n" pp_code) in
+  match i with *)
+  let fsv fmt = Format.fprintf fmt "{ @[%a@] }" (pp_list ";@\n" pp_code) in
   let pp_dip_arg fmt (i, l) =
     let pp_aux fmt l =
       if with_complex_instrs l
@@ -131,7 +129,6 @@
     end
   in
   match i.node with
->>>>>>> 70992c5d
   (* Control structures *)
   | SEQ l                    -> fsv fmt l
   | APPLY                    -> pp "APPLY"
@@ -725,121 +722,6 @@
 
 (* -------------------------------------------------------------------------- *)
 
-<<<<<<< HEAD
-let rec pp_dexpr fmt (de : dexpr) =
-  let pp x = Format.fprintf fmt x in
-  let f = pp_dexpr in
-  let seq x = (pp_list ";@\n" pp_dinstruction) x in
-  match de with
-  | Dalpha n           -> pp "x%i" n
-  | Dvar t             -> pp "var%a" (fun fmt -> (if Option.is_some t.annotation then pp_type fmt else (pp_paren pp_type) fmt)) t
-  | Dstorage t         -> pp "storage(%a)" pp_type t
-  | Doperations        -> pp "operations"
-  | Dlbdparam          -> pp "lambda_parameter"
-  | Dlbdresult         -> pp "lambda_result"
-  | Ddata d            -> pp "data(%a)" pp_data d
-  | Dzop op -> begin
-      match op with
-      | Znow                -> pp "now"
-      | Zamount             -> pp "amount"
-      | Zbalance            -> pp "balance"
-      | Zsource             -> pp "source"
-      | Zsender             -> pp "sender"
-      | Zaddress            -> pp "address"
-      | Zchain_id           -> pp "chain_id"
-      | Zself _             -> pp "self"
-      | Zself_address       -> pp "self_address"
-      | Znone t             -> pp "none(%a)" pp_type t
-      | Zunit               -> pp "unit"
-      | Znil t              -> pp "nil(%a)" pp_type t
-      | Zemptyset t         -> pp "emptyset(%a)" pp_type t
-      | Zemptymap (k, v)    -> pp "emptymap(%a, %a)" pp_type k pp_type v
-      | Zemptybigmap (k, v) -> pp "emptybigmap(%a, %a)" pp_type k pp_type v
-      | Ztotalvotingpower   -> pp "totalvotingpower"
-      | Zlevel              -> pp "level"
-      | Zsapling_empty_state n -> pp "sapling_empty_state(%i)" n
-    end
-  | Duop (op, e) -> begin
-      match op with
-      | Ucar        -> pp "car(%a)"          f e
-      | Ucdr        -> pp "cdr(%a)"          f e
-      | Uleft  t    -> pp "left<%a>(%a)"     pp_type t f e
-      | Uright t    -> pp "right<%a>(%a)"    pp_type t f e
-      | Uneg        -> pp "neg(%a)"          f e
-      | Uint        -> pp "int(%a)"          f e
-      | Unot        -> pp "not(%a)"          f e
-      | Uabs        -> pp "abs(%a)"          f e
-      | Uisnat      -> pp "isnat(%a)"        f e
-      | Usome       -> pp "some(%a)"         f e
-      | Usize       -> pp "size(%a)"         f e
-      | Upack       -> pp "pack(%a)"         f e
-      | Uunpack t   -> pp "unpack<%a>(%a)"   pp_type t f e
-      | Ublake2b    -> pp "blake2b(%a)"      f e
-      | Usha256     -> pp "sha256(%a)"       f e
-      | Usha512     -> pp "sha512(%a)"       f e
-      | Usha3       -> pp "sha3(%a)"         f e
-      | Ukeccak     -> pp "keccak(%a)"       f e
-      | Uhash_key   -> pp "hash_key(%a)"     f e
-      | Ufail       -> pp "fail(%a)"         f e
-      | Ucontract (t, a) -> pp "contract%a<%a>(%a)" (pp_option (fun fmt x -> Format.fprintf fmt "%%%a" pp_id x)) a pp_type t f e
-      | Usetdelegate     -> pp "setdelegate(%a)" f e
-      | Uimplicitaccount -> pp "implicitaccount(%a)" f e
-      | Ueq        -> pp "eq(%a)"        f e
-      | Une        -> pp "ne(%a)"        f e
-      | Ugt        -> pp "gt(%a)"        f e
-      | Uge        -> pp "ge(%a)"        f e
-      | Ult        -> pp "lt(%a)"        f e
-      | Ule        -> pp "le(%a)"        f e
-      | Uvotingpower -> pp "votingpower(%a)" f e
-      | Ureadticket  -> pp "read_ticket(%a)" f e
-      | Ujointickets -> pp "join_tickets(%a)" f e
-      | Upairing_check -> pp "pairing_check"
-      | Uconcat        -> pp "concat"
-      | Uaddress       -> pp "address"
-      | UcarN n      -> pp "car(%i, %a)"      n f e
-      | UcdrN n      -> pp "cdr(%i, %a)"      n f e
-    end
-  | Dbop (op, lhs, rhs) -> begin
-      match op with
-      | Badd          -> pp "(%a) + (%a)"            f lhs f rhs
-      | Bsub          -> pp "(%a) - (%a)"            f lhs f rhs
-      | Bmul          -> pp "(%a) * (%a)"            f lhs f rhs
-      | Bediv         -> pp "(%a) / (%a)"            f lhs f rhs
-      | Blsl          -> pp "(%a) << (%a)"           f lhs f rhs
-      | Blsr          -> pp "(%a) >> (%a)"           f lhs f rhs
-      | Bor           -> pp "(%a) or (%a)"           f lhs f rhs
-      | Band          -> pp "(%a) and (%a)"          f lhs f rhs
-      | Bxor          -> pp "(%a) xor (%a)"          f lhs f rhs
-      | Bcompare      -> pp "compare (%a, %a)"       f lhs f rhs
-      | Bget          -> pp "get(%a, %a)"            f lhs f rhs
-      | Bmem          -> pp "mem(%a, %a)"            f lhs f rhs
-      | Bconcat       -> pp "concat(%a, %a)"         f lhs f rhs
-      | Bcons         -> pp "cons(%a, %a)"           f lhs f rhs
-      | Bpair         -> pp "pair(%a, %a)"           f lhs f rhs
-      | Bexec         -> pp "exec(%a, %a)"           f lhs f rhs
-      | Bapply        -> pp "apply(%a, %a)"          f lhs f rhs
-      | Bcreateticket -> pp "create_tickets(%a, %a)" f lhs f rhs
-      | Bsplitticket  -> pp "split_ticket(%a, %a)"   f lhs f rhs
-      | Bsapling_verify_update -> pp "sapling_verify_update"
-      | Bview (c, t)  -> pp "view<%a, %s>(%a, %a)" pp_type t c f lhs f rhs
-    end
-  | Dtop (op, a1, a2, a3) -> begin
-      match op with
-      | Tcheck_signature -> pp "check_signature(%a, %a, %a)" f a1 f a2 f a3
-      | Tslice           -> pp "slice(%a, %a, %a)"           f a1 f a2 f a3
-      | Tupdate          -> pp "update(%a, %a, %a)"          f a1 f a2 f a3
-      | Ttransfer_tokens -> pp "transfer_tokens(%a, %a, %a)" f a1 f a2 f a3
-    end
-  | Dapply (l, a)            -> pp "apply(%a, %a)" f l f a
-  | Dexec (l, a)             -> pp "exec(%a, %a)" f l f a
-  | Dlambda (at, rt, instrs) -> pp "@[lambda<%a>(@[(_ : %a) ->@\n@[%a@]@])@]" pp_type at pp_type rt seq instrs
-  | Dloopleft (c, b)         -> pp "@[loopleft (%a) do@\n  @[%a@]@\ndone@]" pp_dexpr c seq b
-  | Dmap  (c, b)             -> pp "@[map (%a) do@\n  @[%a@]@\ndone@]" pp_dexpr c seq b
-
-and pp_dinstruction fmt i =
-  let pp x = Format.fprintf fmt x in
-  let seq is = (pp_list ";@\n" pp_dinstruction) is in
-=======
 let rec pp_dcode (fmt : Format.formatter) (c : dcode) =
   match c with
   | [] ->
@@ -852,7 +734,6 @@
       c
 
 and pp_dinstr (fmt : Format.formatter) (i : dinstr) =
->>>>>>> 70992c5d
   match i with
   | DIAssign (x, e) ->
     Format.fprintf fmt "%a <- %a" pp_var x pp_expr e
@@ -933,12 +814,7 @@
     pp_type d.storage
     pp_type d.parameter
     pp_data d.storage_data
-<<<<<<< HEAD
-    (pp_list ";@\n" pp_dinstruction) d.code
-    (pp_list ";@\n" pp_dview) d.views
-=======
     pp_dcode d.code
->>>>>>> 70992c5d
 
 (* -------------------------------------------------------------------------- *)
 
