--- conflicted
+++ resolved
@@ -695,7 +695,6 @@
 
 (* -------------------------------------------------------------------------- *)
 
-<<<<<<< HEAD
 let rec pp_dcode (fmt : Format.formatter) (c : dcode) =
   match c with
   | [] ->
@@ -708,7 +707,6 @@
       c
 
 and pp_dinstr (fmt : Format.formatter) (i : dinstr) =
-=======
 let rec pp_dexpr fmt (de : dexpr) =
   let pp x = Format.fprintf fmt x in
   let f = pp_dexpr in
@@ -818,7 +816,6 @@
 and pp_dinstruction fmt i =
   let pp x = Format.fprintf fmt x in
   let seq is = (pp_list ";@\n" pp_dinstruction) is in
->>>>>>> 45153bdb
   match i with
   | DIAssign (x, e) ->
     Format.fprintf fmt "%a <- %a" pp_var x pp_expr e
