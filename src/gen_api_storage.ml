open Tools
open Location
open Ident
open Model

exception Anomaly of string
type error_desc =
  | TODO
[@@deriving show {with_path = false}]

let generate_api_storage ?(verif=false) (model : model) : model =

  let add (_ctx : ctx_model) (l : api_storage list) (i :  api_storage) =
    let res, l = List.fold_left (fun (res, accu) (x : api_storage) ->
        if cmp_api_item_node x.node_item i.node_item
        then (true,
              { i with api_loc =
                         match x.api_loc, i.api_loc with
                         | _, ExecFormula
                         | ExecFormula, _
                         | OnlyExec, OnlyFormula
                         | OnlyFormula, OnlyExec -> ExecFormula
                         | _ -> i.api_loc
              }::accu)
        else (res, x::accu)) (false, []) l in
    if res then
      l
    else
      i::l
  in

  let to_ck = function
    | CKcoll          -> Coll
    | CKview _        -> View
    | CKfield _       -> Field
  in

  let rec f (ctx : ctx_model) (accu : api_storage list) (term : mterm) : api_storage list =
    let api_items : api_storage_node list =
      let mt_type = term.type_ in
      let is_rat = match mt_type with | Tbuiltin Brational | Ttuple [Tbuiltin Bint; Tbuiltin Bint] -> true | _ -> false in
      let extract_option_type = function | Toption x -> x | _ -> assert false in
      match term.node with
<<<<<<< HEAD
      | Mapifget (asset_name, _, _)
      | Mget (asset_name, _, _) ->
=======
      | Mget (asset_name, _) ->
>>>>>>> 8a3c5e4e
        [APIAsset (Get asset_name)]
      | Mset (asset_name, _, _, _) ->
        [APIAsset (Set asset_name)]
      | Mupdate (asset_name, _, l) ->
        [APIAsset (Update (asset_name, List.map (fun (x, y, z) -> (unloc x, y, z)) l))]
      | Maddasset (asset_name, _) ->
        [APIAsset (Add asset_name)]
      | Maddfield (asset_name, field_name, _, _) ->
        let (pa,_,_) = Utils.get_container_asset_key model asset_name field_name in
        [APIAsset (Add pa); APIAsset (FieldAdd (asset_name, field_name))]
      | Mremoveasset (asset_name, _) ->
        let ans : ident list =
          begin
            let asset = Utils.get_asset model asset_name in
            List.fold_left (fun accu (x : asset_item) ->
                match x.original_type with
                | Tcontainer (Tasset an, Partition) -> (unloc an)::accu
                | _ -> accu
              ) [] asset.values
          end
        in
        List.map (fun x -> APIAsset (Remove x)) (asset_name::ans)
      | Mremovefield (asset_name, field_name, _, _) ->
        let (pa,_,_) = Utils.get_container_asset_key model asset_name field_name in
        [APIAsset (Remove pa); APIAsset (FieldRemove (asset_name, field_name))]
      | Mremoveall (asset_name, field_name, _) ->
        let (pa,_,_) = Utils.get_container_asset_key model asset_name field_name in
        [APIAsset (Get asset_name); APIAsset (Remove pa); APIAsset (FieldRemove (asset_name, field_name)); APIAsset (RemoveAll (asset_name, field_name))]
      | Mclear (an , c) ->
        [APIAsset (Clear (an, to_ck c))]
      | Mselect (asset_name, c, la, lb, _) ->
        [APIAsset (Get asset_name); APIAsset (Select (asset_name, to_ck c, la, lb))]
      | Msort (asset_name, c, l) ->
        [APIAsset (Get asset_name); APIAsset (Sort (asset_name, to_ck c, l))]
      | Mcontains (asset_name, c, _) ->
        [APIAsset (Contains (asset_name, to_ck c))]
      | Mnth (asset_name, c, _) ->
        [APIAsset (Get asset_name); APIAsset (Nth (asset_name, to_ck c))]
      | Mcount (asset_name, c) ->
        [APIAsset (Count (asset_name, to_ck c))]
      | Msum (asset_name, c, p) ->
        [APIAsset (Get asset_name); APIAsset (Sum (asset_name, to_ck c, p.type_, p))]
      | Mhead (asset_name, c, _) ->
        [APIAsset (Head (asset_name, to_ck c))]
      | Mtail (asset_name, c, _) ->
        [APIAsset (Tail (asset_name, to_ck c))]
      | Mlistprepend (t, _, _) ->
        [APIList (Lprepend t)]
      | Mlistcontains (t, _, _) ->
        [APIList (Lcontains t)]
      | Mlistcount (t, _) ->
        [APIList (Lcount t)]
      | Mlistnth (t, _, _) ->
        [APIList (Lnth t)]
      | Mmax _ when is_rat ->
        [APIInternal (RatCmp) ; APIBuiltin (Bmax mt_type)]
      | Mmax _ ->
        [APIBuiltin (Bmax mt_type)]
      | Mmin _ when is_rat ->
        [APIInternal (RatCmp) ; APIBuiltin (Bmin mt_type)]
      | Mmin _ ->
        [APIBuiltin (Bmin mt_type)]
      | Mabs _ ->
        [APIBuiltin (Babs mt_type)]
      | Mconcat _ ->
        [APIBuiltin (Bconcat mt_type)]
      | Mslice _ ->
        [APIBuiltin (Bslice mt_type)]
      | Mlength x ->
        [APIBuiltin (Blength x.type_)]
      | Misnone x ->
        [APIBuiltin (Bisnone (extract_option_type x.type_))]
      | Missome x ->
        [APIBuiltin (Bissome (extract_option_type x.type_))]
      | Mgetopt x ->
        [APIBuiltin (Bgetopt (extract_option_type x.type_))]
      | Mfloor _ ->
        [APIBuiltin (Bfloor)]
      | Mceil _ ->
        [APIBuiltin (Bceil)]
      | Mrateq _ ->
        [APIInternal (RatEq)]
      | Mratcmp _ ->
        [APIInternal (RatCmp)]
      | Mratarith _ ->
        [APIInternal (RatArith)]
      | Mratuminus _ ->
        [APIInternal (RatUminus)]
      | Mrattez _ ->
        [APIInternal (RatTez)]
      | _ -> []
    in
    let accu = List.fold_left (fun accu v -> add ctx accu (Model.mk_api_item v  (match ctx.formula with | true -> OnlyFormula | false -> OnlyExec))) accu api_items in
    fold_term (f ctx) accu term
  in
  let l = fold_model f model []
          |> List.sort
            (fun (i1 : api_storage) (i2 : api_storage) ->
               let criteria_asset_name () : int =
                 let default = "_" in
                 let get_asset_name = function
                   | APIAsset (Get           an)         -> an
                   | APIAsset (Set           an)         -> an
                   | APIAsset (Add           an)         -> an
                   | APIAsset (Remove        an)         -> an
                   | APIAsset (Clear        (an, _))     -> an
                   | APIAsset (Update       (an, _))     -> an
                   | APIAsset (FieldAdd    (an, _))      -> an
                   | APIAsset (FieldRemove (an, _))      -> an
                   | APIAsset (RemoveAll    (an, _))     -> an
                   | APIList _                           -> default
                   | APIBuiltin _                        -> default
                   | APIInternal _                       -> default
                   | APIAsset (Contains   (an, _))       -> an
                   | APIAsset (Nth        (an, _))       -> an
                   | APIAsset (Select     (an, _, _, _)) -> an
                   | APIAsset (Sort       (an, _, _))    -> an
                   | APIAsset (Count      (an, _))       -> an
                   | APIAsset (Sum        (an, _, _, _)) -> an
                   | APIAsset (Head       (an, _))       -> an
                   | APIAsset (Tail       (an, _))       -> an
                 in
                 let asset_list : ident list = List.fold_left (fun accu (x : decl_node) ->
                     match x with
                     | Dasset r -> accu @ [unloc r.name]
                     | _ -> accu
                   ) [] model.decls in
                 let get_idx (i : api_storage) = List.index_of (fun x -> String.equal (get_asset_name i.node_item) x) asset_list in
                 let idx1 = get_idx i1 in
                 let idx2 = get_idx i2 in
                 idx1 - idx2
               in

               let criteria_kind () : int =
                 let get_kind = function
                   | APIInternal (RatEq         ) ->  1
                   | APIInternal (RatCmp        ) ->  2
                   | APIInternal (RatArith      ) ->  3
                   | APIInternal (RatUminus     ) ->  4
                   | APIInternal (RatTez        ) ->  5
                   | APIAsset   (Nth           _) -> if verif then 6 else 7
                   | APIAsset   (Get           _) -> if verif then 7 else 6
                   | APIAsset   (Set           _) -> 8
                   | APIAsset   (Add           _) -> 9
                   | APIAsset   (Remove        _) -> 10
                   | APIAsset   (Clear         _) -> 11
                   | APIAsset   (Update        _) -> 12
                   | APIAsset   (FieldAdd      _) -> 13
                   | APIAsset   (FieldRemove   _) -> 14
                   | APIAsset   (RemoveAll     _) -> 15
                   | APIAsset   (Contains      _) -> 16
                   | APIAsset   (Select        _) -> 17
                   | APIAsset   (Sort          _) -> 18
                   | APIAsset   (Count         _) -> 19
                   | APIAsset   (Sum           _) -> 20
                   | APIAsset   (Head          _) -> 21
                   | APIAsset   (Tail          _) -> 22
                   | APIList    (Lprepend      _) -> 23
                   | APIList    (Lcontains     _) -> 24
                   | APIList    (Lcount        _) -> 25
                   | APIList    (Lnth          _) -> 26
                   | APIBuiltin (Bmin          _) -> 27
                   | APIBuiltin (Bmax          _) -> 28
                   | APIBuiltin (Babs          _) -> 29
                   | APIBuiltin (Bconcat       _) -> 30
                   | APIBuiltin (Bslice        _) -> 31
                   | APIBuiltin (Blength       _) -> 32
                   | APIBuiltin (Bisnone       _) -> 33
                   | APIBuiltin (Bissome       _) -> 34
                   | APIBuiltin (Bgetopt       _) -> 35
                   | APIBuiltin (Bfloor         ) -> 36
                   | APIBuiltin (Bceil          ) -> 37
                 in
                 let idx1 = get_kind i1.node_item in
                 let idx2 = get_kind i2.node_item in
                 idx1 - idx2
               in

               let c1 = criteria_asset_name () in
               if c1 = 0
               then criteria_kind ()
               else c1
            )
  in
  { model with api_items = l }
<|MERGE_RESOLUTION|>--- conflicted
+++ resolved
@@ -41,12 +41,7 @@
       let is_rat = match mt_type with | Tbuiltin Brational | Ttuple [Tbuiltin Bint; Tbuiltin Bint] -> true | _ -> false in
       let extract_option_type = function | Toption x -> x | _ -> assert false in
       match term.node with
-<<<<<<< HEAD
-      | Mapifget (asset_name, _, _)
       | Mget (asset_name, _, _) ->
-=======
-      | Mget (asset_name, _) ->
->>>>>>> 8a3c5e4e
         [APIAsset (Get asset_name)]
       | Mset (asset_name, _, _, _) ->
         [APIAsset (Set asset_name)]
