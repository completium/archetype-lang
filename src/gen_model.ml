--- conflicted
+++ resolved
@@ -328,29 +328,6 @@
              Printer_tools.pp_str fmt str)) args
         (match aux with | Some _ -> "with aux" | _ -> "without aux");
       assert false
-
-  (* | A.PsecurityActionRole (action, roles) ->
-     M.MOnlyByRole (to_action_description action, roles)
-
-<<<<<<< HEAD
-     | A.PsecurityActionAction (action, actions) ->
-     M.MOnlyInAction (to_action_description action, actions)
-
-     | A.PsecurityActionRoleAction (action, roles, actions) ->
-     M.MOnlyByRoleInAction (to_action_description action, roles, actions)
-
-     | A.PsecurityActionNoFail (action) ->
-     M.MsecNoFail (to_action_description action) *)
-=======
-    | A.PsecurityActionAction (action, actions) ->
-      M.MOnlyInAction (to_action_description action, Sentry actions)
-
-    | A.PsecurityActionRoleAction (action, roles, actions) ->
-      M.MOnlyByRoleInAction (to_action_description action, roles, Sentry actions)
-
-    | A.PsecurityActionNoFail (entry) ->
-      M.MsecNoFail (Sentry entry)
->>>>>>> 23c7eff3
   in
 
   let rec to_mterm (pterm : A.pterm) : M.mterm =
