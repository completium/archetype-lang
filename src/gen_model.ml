--- conflicted
+++ resolved
@@ -693,11 +693,7 @@
         begin
           match fp.node, fp.type_ with
           | Mdotassetfield (an, k, fn), _ -> M.Mremoveif (unloc an, CKfield (unloc an, unloc fn, k), lambda_args, lambda_body, args)
-<<<<<<< HEAD
-          | _, Tcontainer (Tasset an, _) -> M.Mremoveif (unloc an, CKcoll, lambda_args, lambda_body, args)
-=======
           | _, Tcontainer (Tasset an, _)  -> M.Mremoveif (unloc an, CKcoll, lambda_args, lambda_body, args)
->>>>>>> e621b887
           | _ -> assert false
         end
 
