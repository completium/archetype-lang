open Location
open Ident
open Tools

module A = Ast
module M = Model

exception Anomaly of string
type error_desc =
  | NotSupportedContainer of string
  | UnsupportedTypeForFile of A.type_
  | CannotConvertToAssignOperator
  | CannotSetApiItem
  | CannotExtractBody
  | CannotExtractAssetName
  | AnyNotAuthorizedInTransitionTo of Location.t
  | NoInitExprFor of string
  | NoInitialValueFor of string
  | TODO
[@@deriving show {with_path = false}]

let emit_error (desc : error_desc) =
  let str = Format.asprintf "%a@." pp_error_desc desc in
  raise (Anomaly str)

let to_model (ast : A.model) : M.model =

  let to_container c =
    match c with
    | A.Collection -> M.Collection
    | A.Partition  -> M.Partition
    | A.View       -> M.View
    (* | _            -> emit_error (NotSupportedContainer (Format.asprintf "%a@." A.pp_container c)) *)
  in

  let to_currency = function
    | A.Tz   -> M.Tz
    | A.Mtz  -> M.Mtz
    | A.Utz  -> M.Utz
  in

  let vtyp_to_btyp = function
    | A.VTbool       -> M.Bbool
    | A.VTint        -> M.Bint
    | A.VTrational   -> M.Brational
    | A.VTdate       -> M.Bdate
    | A.VTduration   -> M.Bduration
    | A.VTstring     -> M.Bstring
    | A.VTaddress    -> M.Baddress
    | A.VTrole       -> M.Brole
    | A.VTcurrency   -> M.Bcurrency
    | A.VTsignature  -> M.Bsignature
    | A.VTkey        -> M.Bkey
    | A.VTbytes      -> M.Bbytes
  in

  let to_trtyp = function
    | A.TRentry  -> M.TRentry
    | A.TRaction -> M.TRaction
    | A.TRasset  -> M.TRasset
    | A.TRfield  -> M.TRfield
  in

  let rec ptyp_to_type (t : A.ptyp) : M.type_ =
    match t with
    | A.Tnamed _           -> assert false
    | A.Tasset id          -> M.Tasset id
    | A.Tenum id           -> M.Tenum id
    | A.Tcontract id       -> M.Tcontract id
    | A.Tbuiltin b         -> M.Tbuiltin (vtyp_to_btyp b)
    | A.Tcontainer (t, c)  -> M.Tcontainer (ptyp_to_type t, to_container c)
    | A.Tlist t            -> M.Tlist (ptyp_to_type t)
    | A.Ttuple l           -> M.Ttuple (List.map ptyp_to_type l)
    | A.Tentry             -> M.Tentry
    | A.Toption t          -> M.Toption (ptyp_to_type t)
    | A.Ttrace tr          -> M.Ttrace (to_trtyp tr)
  in

  let to_assignment_operator = function
    | A.ValueAssign  -> M.ValueAssign
    | A.PlusAssign   -> M.PlusAssign
    | A.MinusAssign  -> M.MinusAssign
    | A.MultAssign   -> M.MultAssign
    | A.DivAssign    -> M.DivAssign
    | A.AndAssign    -> M.AndAssign
    | A.OrAssign     -> M.OrAssign
  in

  let rec to_qualid_node (n : A.lident A.qualid_node) : ('id, 'qualid) M.qualid_node =
    match n with
    | A.Qident i    -> M.Qident i
    | A.Qdot (d, i) -> M.Qdot (to_qualid_gen d, i)

  and to_qualid_gen (q : A.qualid) : M.qualid =
    let node = to_qualid_node q.node in
    let type_ = ptyp_to_type (Option.get q.type_) in
    M.mk_qualid node type_
  in

  let to_pattern_node (n : A.lident A.pattern_node) : 'id M.pattern_node =
    match n with
    | A.Mconst id -> M.Pconst id
    | A.Mwild    -> M.Pwild
  in

  let to_pattern (p : A.pattern) : M.pattern =
    let node = to_pattern_node p.node in
    M.mk_pattern node ~loc:p.loc
  in

  let to_comparison (op : A.comparison_operator) : M.comparison_operator =
    match op with
    | Gt -> Gt
    | Ge -> Ge
    | Lt -> Lt
    | Le -> Le
    | _ -> assert false
  in

  let term_arg_to_expr : 't. (A.lident A.term_gen -> M.mterm) -> (A.lident A.term_arg) -> M.mterm =
    fun f a ->
      match a with
      | A.AExpr x -> f x
      | _ -> assert false
      (*| A.AEffect l -> M.AEffect (List.map (fun (id, op, term) -> (id, to_assignment_operator2 op, f term)) l)
        | A.AFun _ -> assert false (* TODO *)*)
  in

  let fail (ft : M.fail_type) : M.mterm =
    M.mk_mterm (Mfail ft) M.Tunit
  in

  let term_not x : M.mterm =
    M.mk_mterm (M.Mnot x) (M.Tbuiltin Bbool)
  in

  (* let unit : M.mterm = M.mk_mterm (M.Mseq []) M.Tunit in *)
  (* let is_list (mt : mterm) =
     match mt with
     | {type_ = Tcontainer (a, _); _} -> unloc asset_name
     | _ ->
      Format.printf "extract_asset_name error: %a@\n" M.pp_type_ mterm.type_;
      assert false
     in *)

  let is_asset_container (v : A.pterm) : bool =
    match v with
    | {type_ = Some (Tcontainer (Tasset _, _)); _} -> true
    | _ -> false
  in

  let is_list (v : A.pterm) : bool =
    match v with
    | {type_ = Some (Tlist _); _} -> true
    | _ -> false
  in

  let extract_asset_name (mterm : M.mterm) : ident =
    match mterm with
    | {type_ = Tcontainer (Tasset asset_name, _); _} -> unloc asset_name
    | _ -> assert false
  in

  let _extract_field_name (_id, _type_, body : A.lident * A.ptyp * A.pterm) : M.lident =
    match body.node with
    | A.Pdot (_, fn) -> fn
    | _ ->
      Format.printf "extract_field_name error: %a@\n" A.pp_pterm body;
      assert false
  in

  let extract_builtin_type_list (v : M.mterm) : M.type_ =
    match v with
    | {type_ = Tlist t; _} -> t
    | _ -> assert false
  in

  let to_action_description (ad : A.action_description) : M.action_description=
    match ad with
    | ADAny -> M.ADany
    | ADOp ("add", id)      -> M.ADadd (unloc id)
    | ADOp ("remove", id)   -> M.ADremove    (unloc id)
    | ADOp ("update", id)   -> M.ADupdate    (unloc id)
    | ADOp ("transfer", id) -> M.ADtransfer  (unloc id)
    | ADOp ("get", id)      -> M.ADget       (unloc id)
    | ADOp ("iterate", id)  -> M.ADiterate   (unloc id)
    | ADOp ("call", id)     -> M.ADcall      (unloc id)
    | _ -> assert false
  in

  let rec to_mterm ?(formula=false) (pterm : A.pterm) : M.mterm =
    let process_before vt e =
      match vt with
      | A.VTbefore -> M.Msetbefore (M.mk_mterm e (ptyp_to_type (Option.get pterm.type_)) ~loc:pterm.loc)
      | A.VTat lbl -> M.Msetat (lbl, M.mk_mterm e (ptyp_to_type (Option.get pterm.type_)) ~loc:pterm.loc)
      | A.VTnone -> e
    in
    let type_ = ptyp_to_type (Option.get pterm.type_) in
    let f x = to_mterm x ~formula:formula in
    let node =
      match pterm.node with
      | A.Pif (c, t, e)                   -> M.Mexprif        (f c, f t, f e)
      | A.Pmatchwith (m, l)               -> M.Mexprmatchwith (f m, List.map (fun (p, e) -> (to_pattern p, f e)) l)
      | A.Plogical (A.And, l, r)          -> M.Mand           (f l, f r)
      | A.Plogical (A.Or, l, r)           -> M.Mor            (f l, f r)
      | A.Plogical (A.Imply, l, r)        -> M.Mimply         (f l, f r)
      | A.Plogical (A.Equiv, l, r)        -> M.Mequiv         (f l, f r)
      | A.Pnot e                          -> M.Mnot           (f e)
      | A.Pmulticomp (e, l)               -> M.Mmulticomp     (f e, List.map (fun (op, e) -> (to_comparison op, f e)) l)
      | A.Pcomp (A.Equal, l, r)           -> M.Mequal         (f l, f r)
      | A.Pcomp (A.Nequal, l, r)          -> M.Mnequal        (f l, f r)
      | A.Pcomp (A.Gt, l, r)              -> M.Mgt            (f l, f r)
      | A.Pcomp (A.Ge, l, r)              -> M.Mge            (f l, f r)
      | A.Pcomp (A.Lt, l, r)              -> M.Mlt            (f l, f r)
      | A.Pcomp (A.Le, l, r)              -> M.Mle            (f l, f r)
      | A.Parith (A.Plus, l, r)           -> M.Mplus          (f l, f r)
      | A.Parith (A.Minus, l, r)          -> M.Mminus         (f l, f r)
      | A.Parith (A.Mult, l, r)           -> M.Mmult          (f l, f r)
      | A.Parith (A.Div, l, r)            -> M.Mdiv           (f l, f r)
      | A.Parith (A.DivRat, l, r)         -> M.Mdivrat        (f l, f r)
      | A.Parith (A.Modulo, l, r)         -> M.Mmodulo        (f l, f r)
      | A.Puarith (A.Uplus, e)            -> M.Muplus         (f e)
      | A.Puarith (A.Uminus, e)           -> M.Muminus        (f e)
      | A.Precord l                       -> M.Masset         (List.map f l)
      | A.Pcall (Some p, A.Cconst A.Cbefore,    []) -> M.Msetbefore    (f p)
      | A.Pletin (id, init, typ, body, o) -> M.Mletin         ([id], f init, Option.map ptyp_to_type typ, f body, Option.map f o)
      | A.Pdeclvar (i, t, v)              -> M.Mdeclvar       ([i], Option.map ptyp_to_type t, f v)
      | A.Pvar (b, _vs, {pldesc = "state"; _})                -> let e = M.Mvarstate in process_before b e
      | A.Pvar (b, _vs, id) when A.Utils.is_variable ast id   -> let e = M.Mvarstorevar id in process_before b e
      | A.Pvar (b, _vs, id) when A.Utils.is_asset ast id      -> let e = M.Mvarstorecol id in process_before b e
      | A.Pvar (b, _vs, id) when A.Utils.is_enum_value ast id -> let e = M.Mvarenumval  id in process_before b e
      | A.Pvar (b, _vs, id)                                   -> let e = M.Mvarlocal    id in process_before b e
      | A.Parray l                             ->
        begin
          let l = List.map f l in
          match type_ with
          | Tcontainer (Tasset _, _)   -> M.Massets l
          | _ -> M.Mlitlist l
        end
      | A.Plit ({node = BVint i; _})           -> M.Mint i
      | A.Plit ({node = BVuint i; _})          -> M.Muint i
      | A.Plit ({node = BVbool b; _})          -> M.Mbool b
      | A.Plit ({node = BVenum s; _})          -> M.Menum s
      | A.Plit ({node = BVrational (d, n); _}) -> M.Mrational (d, n)
      | A.Plit ({node = BVdate s; _})          -> M.Mdate s
      | A.Plit ({node = BVstring s; _})        -> M.Mstring s
      | A.Plit ({node = BVcurrency (c, i); _}) -> M.Mcurrency (i, to_currency c)
      | A.Plit ({node = BVaddress s; _})       -> M.Maddress s
      | A.Plit ({node = BVduration d; _})      -> M.Mduration d
      | A.Plit ({node = BVbytes v; _})         -> M.Mbytes v
      | A.Pdot (d, i) ->
        (* handle dot contract too *)
        M.Mdot (f d, i)
      | A.Pdotassetfield (an, k, fn)           -> M.Mdotassetfield (an, f k, fn)
      | A.Pconst Cstate                        -> M.Mvarstate
      | A.Pconst Cnow                          -> M.Mnow
      | A.Pconst Ctransferred                  -> M.Mtransferred
      | A.Pconst Ccaller                       -> M.Mcaller
      | A.Pconst Cbalance                      -> M.Mbalance
      | A.Pconst Csource                       -> M.Msource
      | A.Pconst c                             ->
        Format.eprintf "expr const unkown: %a@." A.pp_const c;
        assert false

      | A.Ptuple l                             -> M.Mtuple (List.map f l)
      | A.Pnone                                -> M.Mnone
      | A.Psome a                              -> M.Msome (f a)
      | A.Pcast (src, dst, v)                  -> M.Mcast (ptyp_to_type src, ptyp_to_type dst, f v)
      | A.Pquantifer (Forall, i, (coll, typ), term)    -> M.Mforall (i, ptyp_to_type typ, Option.map f coll, f term)
      | A.Pquantifer (Exists, i, (coll, typ), term)    -> M.Mexists (i, ptyp_to_type typ, Option.map f coll, f term)

      (* | A.Pcall (Some p, A.Cconst A.Cbefore,    []) -> M.Msetbefore    (f p) *)
      (* | A.Pcall (Some p, A.Cconst A.Cunmoved,   []) -> M.Msetunmoved   (f p)
         | A.Pcall (Some p, A.Cconst A.Cadded,     []) -> M.Msetadded     (f p)
         | A.Pcall (Some p, A.Cconst A.Cremoved,   []) -> M.Msetremoved   (f p) *)
      | A.Pcall (Some p, A.Cconst A.Citerated,  []) -> M.Msetiterated  (f p)
      | A.Pcall (Some p, A.Cconst A.Ctoiterate, []) -> M.Msettoiterate (f p)

      | A.Pcall (None, A.Cconst A.Cmin, [AExpr a; AExpr b]) ->
        let fa = f a in
        let fb = f b in
        M.Mmin (fa, fb)

      | A.Pcall (None, A.Cconst A.Cmax, [AExpr a; AExpr b]) ->
        let fa = f a in
        let fb = f b in
        M.Mmax (fa, fb)

      | A.Pcall (None, A.Cconst A.Cabs, [AExpr a]) ->
        let fa = f a in
        M.Mabs (fa)

      | A.Pcall (None, A.Cconst A.Cconcat, [AExpr x; AExpr y]) ->
        let fx = f x in
        let fy = f y in
        M.Mconcat (fx, fy)

      | A.Pcall (None, A.Cconst A.Cslice, [AExpr x; AExpr s; AExpr e]) ->
        let fx = f x in
        let fs = f s in
        let fe = f e in
        M.Mslice (fx, fs, fe)

      | A.Pcall (None, A.Cconst A.Clength, [AExpr x]) ->
        let fx = f x in
        M.Mlength (fx)

      | A.Pcall (None, A.Cconst A.Cisnone, [AExpr x]) ->
        let fx = f x in
        M.Misnone (fx)

      | A.Pcall (None, A.Cconst A.Cissome, [AExpr x]) ->
        let fx = f x in
        M.Missome (fx)

      | A.Pcall (None, A.Cconst A.Cgetopt, [AExpr x]) ->
        let fx = f x in
        M.Mgetopt (fx)

      | A.Pcall (None, A.Cconst A.Cfloor, [AExpr x]) ->
        let fx = f x in
        M.Mfloor (fx)

      | A.Pcall (None, A.Cconst A.Cceil, [AExpr x]) ->
        let fx = f x in
        M.Mceil (fx)

      | A.Pcall (None, A.Cconst A.Cblake2b, [AExpr x]) ->
        let fx = f x in
        M.Mblake2b (fx)

      | A.Pcall (None, A.Cconst A.Csha256, [AExpr x]) ->
        let fx = f x in
        M.Msha256 (fx)

      | A.Pcall (None, A.Cconst A.Csha512, [AExpr x]) ->
        let fx = f x in
        M.Msha512 (fx)

      | A.Pcall (None, A.Cconst A.Cchecksignature, [AExpr k; AExpr s; AExpr x]) ->
        let fk = f k in
        let fs = f s in
        let fx = f x in
        M.Mchecksignature (fk, fs, fx)

      | A.Pcall (_, A.Cid id, args) ->
        M.Mapp (id, List.map (fun x -> term_arg_to_expr f x) args)

      (* Asset *)

      | A.Pcall (Some p, A.Cconst (A.Csubsetof), [AExpr q]) when is_asset_container p ->
        let fp = f p in
        let fq = f q in
        let asset_name = extract_asset_name fp in
        M.Msubsetof (asset_name, fp, fq)

      | A.Pcall (Some p, A.Cconst (A.Cisempty), []) when is_asset_container p ->
        let fp = f p in
        let asset_name = extract_asset_name fp in
        M.Misempty (asset_name, fp)

      | A.Pcall (Some p, A.Cconst (A.Cget), [AExpr q]) when is_asset_container p ->
        let fp = f p in
        let fq = f q in
        let asset_name = extract_asset_name fp in
<<<<<<< HEAD
        if formula
        then M.Mapifget (asset_name, fp, fq)
        else M.Mget (asset_name, CKview fp, fq)
=======
        M.Mget (asset_name, fq)
>>>>>>> 8a3c5e4e

      | A.Pcall (Some p, A.Cconst (A.Cselect), [AFun (_id, _type, l, q)]) when is_asset_container p ->
        let fp = f p in
        let lambda_body = f q in
        let asset_name = extract_asset_name fp in
        let lambda_args, args = List.fold_right (fun (x, y, z) (l1, l2) -> ((unloc x, ptyp_to_type y)::l1, (f z)::l2)) l ([], []) in
        M.Mselect (asset_name, CKview fp, lambda_args, lambda_body, args)

      | A.Pcall (Some p, A.Cconst (A.Csort), args) when is_asset_container p ->
        let fp = f p in
        let asset_name = extract_asset_name fp in
        let args =
          List.map (fun x -> match x with
              | A.ASorting (asc, field_name) ->
                begin
                  let sort_kind = match asc with | true -> M.SKasc | false -> M.SKdesc in
                  unloc field_name, sort_kind
                end
              | _ -> assert false) args
        in
        M.Msort (asset_name, CKview fp, args)

      | A.Pcall (Some p, A.Cconst (A.Ccontains), [AExpr q]) when is_asset_container p ->
        let fp = f p in
        let fq = f q in
        let asset_name = extract_asset_name fp in
        M.Mcontains (asset_name, CKview fp, fq)

      | A.Pcall (Some p, A.Cconst (A.Cnth), [AExpr q]) when is_asset_container p ->
        let fp = f p in
        let fq = f q in
        let asset_name = extract_asset_name fp in
        M.Mnth (asset_name, CKview fp, fq)

      | A.Pcall (Some p, A.Cconst (A.Ccount), []) when is_asset_container p ->
        let fp = f p in
        let asset_name = extract_asset_name fp in
        M.Mcount (asset_name, CKview fp)

      | A.Pcall (Some p, A.Cconst (A.Csum), [AFun (_qi, _qt, _l, q)]) when is_asset_container p ->
        let fp = f p in
        let fq = f q in
        let asset_name = extract_asset_name fp in
        M.Msum (asset_name, CKview fp, fq)

      | A.Pcall (Some p, A.Cconst (A.Chead), [AExpr e]) when is_asset_container p ->
        let fp = f p in
        let fe = f e in
        let asset_name = extract_asset_name fp in
        M.Mhead (asset_name, CKview fp, fe)

      | A.Pcall (Some p, A.Cconst (A.Ctail), [AExpr e]) when is_asset_container p ->
        let fp = f p in
        let fe = f e in
        let asset_name = extract_asset_name fp in
        M.Mtail (asset_name, CKview fp, fe)

      (* List*)

      | A.Pcall (None, A.Cconst (A.Cprepend), [AExpr p; AExpr q]) when is_list p -> (
          let fp = f p in
          let fq = f q in
          let t = extract_builtin_type_list fp in
          M.Mlistprepend (t, fp, fq)
        )

      | A.Pcall (None, A.Cconst (A.Ccontains), [AExpr p; AExpr q]) when is_list p ->
        let fp = f p in
        let fq = f q in
        let t = extract_builtin_type_list fp in
        M.Mlistcontains (t, fp, fq)

      | A.Pcall (None, A.Cconst (A.Ccount), [AExpr p]) when is_list p ->
        let fp = f p in
        let t = extract_builtin_type_list fp in
        M.Mlistcount (t, fp)

      | A.Pcall (None, A.Cconst (A.Cnth), [AExpr p; AExpr q]) when is_list p ->
        let fp = f p in
        let fq = f q in
        let t = extract_builtin_type_list fp in
        M.Mlistnth (t, fp, fq)


      (* | A.Pcall (None, A.Cconst (A.Cmaybeperformedonlybyrole), [AExpr l; AExpr r]) ->
         M.MsecMayBePerformedOnlyByRole (f l, f r)

         | A.Pcall (None, A.Cconst (A.Cmaybeperformedonlybyaction), [AExpr l; AExpr r]) ->
         M.MsecMayBePerformedOnlyByAction (f l, f r)

         | A.Pcall (None, A.Cconst (A.Cmaybeperformedbyrole), [AExpr l; AExpr r]) ->
         M.MsecMayBePerformedByRole (f l, f r)

         | A.Pcall (None, A.Cconst (A.Cmaybeperformedbyaction), [AExpr l; AExpr r]) ->
         M.MsecMayBePerformedByAction (f l, f r) *)

      | A.Pcall (aux, A.Cconst c, args) ->
        Format.eprintf "expr const unkown: %a with nb args: %d [%a] %s@."
          A.pp_const c
          (List.length args)
          (Printer_tools.pp_list "; " (fun fmt x ->
               let str = match x with | A.AExpr _ -> "AExpr" | A.AEffect _ -> "AEffect" | A.AFun _ -> "AFun" | A.ASorting _ -> "ASorting" in
               Printer_tools.pp_str fmt str)) args
          (match aux with | Some _ -> "with aux" | _ -> "without aux");
        assert false
    in
    M.mk_mterm node type_ ~loc:pterm.loc
  in

  let to_label_lterm (x : A.lident A.label_term) : M.label_term =
    M.mk_label_term (to_mterm x.term ~formula:true) (Option.get x.label) ~loc:x.loc
  in


  let extract_asset_name (pterm : M.mterm) : Ident.ident =
    match pterm with
    | {type_ = Tcontainer (Tasset asset_name, _); _ } -> unloc asset_name
    | _ -> assert false
  in

  let process_var (v : A.lident A.variable) : M.decl_node =
    let t : M.type_ = ptyp_to_type (Option.get v.decl.typ) in
    let invariants = List.map (fun x -> to_label_lterm x) v.invs in
    let var : M.var = M.mk_var v.decl.name t t ~constant:v.constant ?default:(Option.map to_mterm v.decl.default) ~invariants:invariants ~loc:v.loc in
    M.Dvar var
  in

  let process_enum (e : A.enum) : M.decl_node =
    let values = List.map (fun (x : A.lident A.enum_item_struct) ->
        let id : M.lident = x.name in
        M.mk_enum_item id ~invariants:(List.map (fun x -> to_label_lterm x) x.invariants)
      ) e.items in
    let initial : A.lident option = List.fold_left (fun accu (x : A.lident A.enum_item_struct) -> match x.initial with | true -> Some x.name | _ -> accu) None e.items in
    (* let initial = (match initial with | Some x -> x | _ -> emit_error (NoInitialValueFor (unloc e.name))) in *)
    let enum = M.mk_enum (A.Utils.get_enum_name e) (Option.get initial) ~values:values in
    M.Denum enum
  in

  let process_asset (a : A.asset) : M.decl_node =
    let values = List.map (fun (x : A.lident A.decl_gen) ->
        let typ = Option.get (Option.map ptyp_to_type x.typ) in
        let default = Option.map to_mterm x.default in
        M.mk_asset_item x.name typ typ ?default:default ~shadow:x.shadow ~loc:x.loc) a.fields
    in
    let mk_asset an l = M.mk_mterm (M.Masset (List.map to_mterm l)) (M.Tasset an) in
    let r : M.asset = M.mk_asset a.name (unloc (Option.get a.key)) ~values:values ~sort:(List.map unloc (a.sort)) ?state:a.state ~invariants:(List.map (fun x -> to_label_lterm x) a.specs) ~init:(List.map (fun x -> (mk_asset a.name) x) a.init) ~loc:a.loc in
    M.Dasset r
  in

  let to_contract_signature (s : A.lident A.signature) : M.contract_signature =
    let name = s.name in
    M.mk_contract_signature name ~args:(List.map (fun (id, typ) -> (id, ptyp_to_type typ)) s.args) ~loc:s.loc
  in
  let to_contract (c : A.contract) : M.contract =
    M.mk_contract c.name
      ~signatures:(List.map to_contract_signature c.signatures)
      ?init:(Option.map to_mterm c.init)
      ~loc:c.loc
  in


  let extract_contract_type_id (c : A.lident A.term_poly) =
    let aux (t : A.ptyp) =
      match t with
      | A.Tcontract v -> unloc v
      | _ -> assert false
    in
    match c.node, c.type_ with
    | A.Pcast (d, _, _), _ -> aux d
    | _, Some t -> aux t
    | _ -> assert false
  in

  let rec to_instruction (instr : A.instruction) : M.mterm =
    let is_empty_seq (instr : A.instruction) =
      match instr.node with
      | A.Iseq [] -> true
      | _ -> false
    in
    let node =
      let f = to_mterm in
      let g = to_instruction in
      let n : A.lident A.instruction_node = instr.node in

      match n with
      | A.Iif (c, t, e) when is_empty_seq e -> M.Mif (f c, g t, None)
      | A.Iif (c, t, e)           -> M.Mif (f c, g t, Some (g e))
      | A.Ifor (i, col, body)     ->
        begin
          let ncol =
            let x = f col in
            match x.type_ with
            | M.Tlist _ -> M.ICKlist x
            | _ -> M.ICKview x
          in
          M.Mfor (i, ncol, g body, instr.label)
        end
      | A.Iiter (i, a, b, body)   -> M.Miter (i, f a, f b, g body, instr.label)
      | A.Iletin (i, init, cont)  -> M.Mletin ([i], f init, Option.map ptyp_to_type init.type_, g cont, None) (* TODO *)
      | A.Ideclvar (i, v)         -> M.Mdeclvar ([i], Option.map ptyp_to_type v.type_, f v) (* TODO *)
      | A.Iseq l                  -> M.Mseq (List.map g l)
      | A.Imatchwith (m, l)       -> M.Mmatchwith (f m, List.map (fun (p, i) -> (to_pattern p, g i)) l)
      | A.Iassign (t, op, `Var x, e) -> M.Massign (to_assignment_operator op, ptyp_to_type t, x, to_mterm e)
      | A.Iassign (t, op, `Field (an, k, fn), v) -> M.Massignfield (to_assignment_operator op, ptyp_to_type t, an, fn, to_mterm k, to_mterm v)
      | A.Irequire (b, t)         ->
        let cond : M.mterm =
          if b
          then term_not (f t)
          else (f t)
        in
        M.Mif (cond, fail (InvalidCondition None), None)

      | A.Itransfer (v, d, None) -> M.Mtransfer (f v, f d)
      | A.Itransfer (v, d, Some (id, args))   ->
        begin
          let contract_id = extract_contract_type_id d in
          let d = f d in
          let v = f v in
          let ids = A.Utils.get_contract_sig_ids ast contract_id (unloc id) in
          let vs = List.map f args in
          let args = List.map2 (fun x y -> (x, y)) ids vs in
          M.Mentrycall (v, d, contract_id, id, args)
        end
      | A.Ibreak                  -> M.Mbreak
      | A.Ireturn e               -> M.Mreturn (f e)
      | A.Ilabel i                -> M.Mlabel i
      | A.Ifail m                 -> M.Mfail (Invalid (f m))
      (* | A.Icall (Some c, Cid id, args) when (match c.type_ with | Some (A.Tcontract _) -> true | _ -> false) -> (* TODO: delete this case *)
         let contract_id = extract_contract_type_id c in
         let c = f c in
         let ids = A.Utils.get_contract_sig_ids ast contract_id (unloc id) in
         let vs = List.map (term_arg_to_expr f) args in
         let args = List.map2 (fun x y -> (x, y)) ids vs in
         let zerotz : M.mterm = M.mk_mterm (Mcurrency (Big_int.zero_big_int, Tz)) (Tbuiltin Bcurrency) in
         M.Mentrycall (zerotz, c, contract_id, id, args) *)

      | A.Icall (i, Cid id, args) -> M.Mapp (id, Option.map_dfl (fun v -> [to_mterm v]) [] i @ List.map (term_arg_to_expr f) args)

      | A.Icall (_, A.Cconst (A.Cfail), [AExpr p]) ->
        M.Mfail (Invalid (f p))

      | A.Icall (Some p, A.Cconst (A.Cadd), [AExpr q]) when is_asset_container p -> (
          let fp = f p in
          let fq = f q in
          match fp with
          | {node = M.Mvarstorecol asset_name; _} -> M.Maddasset (unloc asset_name, fq)
          | {node = M.Mdotassetfield (asset_name , k, fn); _} -> M.Maddfield (unloc asset_name, unloc fn, k, fq)
          | _ -> assert false
        )

      | A.Icall (Some p, A.Cconst (A.Cremove), [AExpr q]) when is_asset_container p -> (
          let fp = f p in
          let fq = f q in
          match fp with
          | {node = M.Mvarstorecol asset_name; _} -> M.Mremoveasset (unloc asset_name, fq)
          | {node = M.Mdotassetfield (asset_name , k, fn); _} -> M.Mremovefield (unloc asset_name, unloc fn, k, fq)
          | _ -> assert false
        )

      | A.Icall (Some p, A.Cconst (A.Cremoveall), []) when is_asset_container p -> (
          let fp = f p in
          match fp with
          (* | {node = M.Mvarstorecol asset_name; _} -> M.Mremoveasset (unloc asset_name, fq) *)
          | {node = M.Mdotassetfield (asset_name , k, fn); _} -> M.Mremoveall (unloc asset_name, unloc fn, k)
          | _ -> assert false
        )

      | A.Icall (Some p, A.Cconst (A.Cclear), []) -> (
          let fp = f p in
          let an =
            begin
              match fp.type_ with
              | Tcontainer (Tasset an, _) -> unloc an
              | _ -> assert false
            end
          in
          M.Mclear (an, CKview fp)
        )

      | A.Icall (Some p, A.Cconst (A.Caddupdate), [AExpr k; AEffect e]) when is_asset_container p ->
        let to_op = function
          | `Assign op -> to_assignment_operator op
          | _ -> emit_error CannotConvertToAssignOperator
        in
        let fp = f p in
        let fk = f k in
        let fe = List.map (fun (id, op, c) -> (id, to_op op, f c)) e in
        let asset_name = extract_asset_name fp in
        M.Maddupdate (asset_name, fk, fe)

      | A.Icall (Some p, A.Cconst (A.Cupdate), [AExpr k; AEffect e]) when is_asset_container p ->
        let to_op = function
          | `Assign op -> to_assignment_operator op
          | _ -> emit_error CannotConvertToAssignOperator
        in
        let fp = f p in
        let fk = f k in
        let fe = List.map (fun (id, op, c) -> (id, to_op op, f c)) e in
        let asset_name = extract_asset_name fp in
        M.Mupdate (asset_name, fk, fe)

      | A.Icall (aux, A.Cconst c, args) ->
        Format.eprintf "instr const unkown: %a with nb args: %d [%a] %s@."
          A.pp_const c
          (List.length args)
          (Printer_tools.pp_list "; " (fun fmt (x : A.pterm_arg) ->
               let str = match x with | AExpr _ -> "AExpr" | AEffect _ -> "AEffect" | AFun _ -> "AFun" | ASorting _ -> "ASorting" in
               Printer_tools.pp_str fmt str)) args
          (match aux with | Some _ -> "with aux" | _ -> "without aux");
        assert false
    in
    M.mk_mterm node (M.Tunit) ~loc:instr.loc
  in

  let to_predicate (p : A.lident A.predicate) : M.predicate =
    M.mk_predicate p.name (to_mterm p.body ~formula:true) ~args:(List.map (fun (id, type_) -> (id, ptyp_to_type type_)) p.args) ~loc:p.loc
  in

  let to_definition (d : A.lident A.definition ): M.definition =
    M.mk_definition d.name (ptyp_to_type d.typ) d.var (to_mterm d.body ~formula:true) ~loc:d.loc
  in

  let to_variable (v : A.lident A.variable) : M.variable =
    M.mk_variable
      ((fun (arg : A.lident A.decl_gen) : (M.lident * M.type_ * M.mterm option) ->
          (arg.name, ptyp_to_type (Option.get arg.typ), Option.map to_mterm arg.default)) v.decl)
      ~constant:v.constant
      ?from:(Option.map to_qualid_gen v.from)
      ?to_:(Option.map to_qualid_gen v.to_)
      ~loc:v.loc
  in

  let to_invariant (i : A.lident A.invariant) :M.invariant  =
    M.mk_invariant i.label ~formulas:(List.map (to_mterm ~formula:true) i.formulas)
  in

  let to_postcondition (s : A.lident A.postcondition) : M.postcondition  =
    M.mk_postcondition s.name Post (to_mterm ~formula:true s.formula)
      ~invariants:(List.map to_invariant s.invariants) ~uses:s.uses
  in

  let to_assert (s : A.lident A.assert_) : M.postcondition  =
    M.mk_postcondition s.name Assert (to_mterm s.formula)
      ~invariants:(List.map to_invariant s.invariants) ~uses:s.uses
  in

  let to_specification (v : A.lident A.specification) : M.specification =
    let predicates     = List.map to_predicate   v.predicates  in
    let definitions    = List.map to_definition  v.definitions in
    let lemmas         = List.map to_label_lterm v.lemmas      in
    let theorems       = List.map to_label_lterm v.theorems    in
    let variables      = List.map (fun x -> to_variable x) v.variables in
    let invariants     = List.map (fun (a, l) -> (a, List.map (fun x -> to_label_lterm x) l)) v.invariants in
    let effects        = Option.map_dfl (fun x -> [to_instruction x]) [] v.effect in
    let postconditions = List.map to_postcondition v.specs @ List.map to_assert v.asserts in
    M.mk_specification
      ~predicates:predicates
      ~definitions:definitions
      ~lemmas:lemmas
      ~theorems:theorems
      ~variables:variables
      ~invariants:invariants
      ~effects:effects
      ~postconditions:postconditions
      ~loc:v.loc ()
  in

  let cont_specification (v : A.lident A.specification) (spec : M.specification) : M.specification =
    let v = to_specification v in
    { spec with
      predicates     = spec.predicates @ v.predicates;
      definitions    = spec.definitions @ v.definitions;
      lemmas         = spec.lemmas @ v.lemmas;
      theorems       = spec.theorems @ v.theorems;
      variables      = spec.variables @ v.variables;
      invariants     = spec.invariants @ v.invariants;
      effects        = spec.effects @ v.effects;
      postconditions = spec.postconditions @ v.postconditions;
      loc            = Location.merge spec.loc v.loc;
    }
  in

  let cont_security (s : A.security) (sec : M.security) : M.security =
    let to_security_item (si : A.security_item) : M.security_item =
      let to_security_predicate (sn : A.security_predicate) : M.security_predicate =
        let to_security_node (sn : A.security_node) : M.security_node =
          let to_security_action (sa : A.security_action) : M.security_action =
            match sa with
            | Sany -> Sany
            | Sentry l -> Sentry l
          in
          match sn with
          | SonlyByRole         (ad, roles)         -> SonlyByRole         (to_action_description ad, roles)
          | SonlyInAction       (ad, action)        -> SonlyInAction       (to_action_description ad, to_security_action action)
          | SonlyByRoleInAction (ad, roles, action) -> SonlyByRoleInAction (to_action_description ad, roles, to_security_action action)
          | SnotByRole          (ad, roles)         -> SnotByRole          (to_action_description ad, roles)
          | SnotInAction        (ad, action)        -> SnotInAction        (to_action_description ad, to_security_action action)
          | SnotByRoleInAction  (ad, roles, action) -> SnotByRoleInAction  (to_action_description ad, roles, to_security_action action)
          | StransferredBy      (ad)                -> StransferredBy      (to_action_description ad)
          | StransferredTo      (ad)                -> StransferredTo      (to_action_description ad)
          | SnoStorageFail      (action)            -> SnoStorageFail      (to_security_action action)
        in
        M.mk_security_predicate (to_security_node sn.s_node) ~loc:sn.loc
      in
      M.mk_security_item
        si.label
        (to_security_predicate si.predicate)
        ~loc:si.loc
    in

    let new_s : M.security = M.mk_security
        ~items:(List.map to_security_item s.items)
        ~loc:s.loc
        ()
    in
    { sec with items = sec.items @ new_s.items; loc = new_s.loc; }
  in

  let process_fun_gen name args (body : M.mterm) loc spec f : M.function__ =
    let node = f (M.mk_function_struct name body
                    ~args:args
                    ~loc:loc) in
    M.mk_function ?spec:spec node
  in


  let replace_var_by_param (args : M.argument list) mt : M.mterm =
    let ident_args : ident list = List.map (fun (id, _, _) -> unloc id) args in
    let is_arg (id : M.lident) = List.mem (unloc id) ident_args in
    let rec aux (mt : M.mterm) : M.mterm =
      match mt.node with
      | M.Mvarlocal id when is_arg id -> {mt with node = M.Mvarparam id}
      | _ -> M.map_mterm aux mt
    in
    aux mt
  in

  let process_function (function_ : A.function_) : M.function__ =
    let name  = function_.name in
    let args  = List.map (fun (x : A.lident A.decl_gen) -> (x.name, (ptyp_to_type |@ Option.get) x.typ, None)) function_.args in
    let body  = to_instruction function_.body |> replace_var_by_param args in
    let loc   = function_.loc in
    let ret   = ptyp_to_type function_.return in
    let spec : M.specification option = Option.map to_specification function_.specification in
    process_fun_gen name args body loc spec (fun x -> M.Function (x, ret))
  in

  let add_seq (s1 : M.mterm) (s2 : M.mterm) =
    let extract (s : M.mterm) =
      match s.node with
        M.Mseq l -> l
      | _ -> [s]
    in

    let l1 = extract s1 in
    let l2 = extract s2 in

    M.mk_mterm (M.Mseq (l1 @ l2)) M.Tunit
  in

  let process_transaction (transaction : A.transaction) : M.function__ =
    let process_calledby (body : M.mterm) : M.mterm =
      let process_cb (cb : A.rexpr) (body : M.mterm) : M.mterm =
        let rec process_rexpr (rq : A.rexpr) : M.mterm option =
          let caller : M.mterm = M.mk_mterm M.Mcaller (M.Tbuiltin Baddress) in
          match rq.node with
          | Rany -> None
          | Rexpr e ->
            begin
              let mt = to_mterm e in
              Some (M.mk_mterm (M.Mequal (caller, mt)) (M.Tbuiltin Bbool) ~loc:rq.loc)
            end
          | Ror (l, r) ->
            let l = Option.get (process_rexpr l) in
            let r = Option.get (process_rexpr r) in
            Some (M.mk_mterm (M.Mor (l, r)) (M.Tbuiltin Bbool) ~loc:rq.loc)
        in
        match process_rexpr cb with
        | Some a ->
          let require : M.mterm = M.mk_mterm (M.Mnot (a)) (M.Tbuiltin Bbool) ~loc:cb.loc in
          let fail_auth : M.mterm = fail InvalidCaller in
          let cond_if = M.mk_mterm (M.Mif (require, fail_auth, None)) M.Tunit in
          add_seq cond_if body
        | _ -> body
      in
      begin
        match transaction.calledby with
        | None -> body
        | Some cb -> process_cb cb body
      end
    in

    let process b (x : A.lident A.label_term) (body : M.mterm) : M.mterm =
      let term = to_mterm x.term in
      let cond : M.mterm =
        match b with
        | `Require ->  M.mk_mterm (M.Mnot term) (Tbuiltin Bbool) ~loc:x.loc
        | `Failif -> term
      in
      let fail_cond : M.mterm = fail (InvalidCondition (Option.map unloc x.label)) in
      let cond_if = M.mk_mterm (M.Mif (cond, fail_cond, None)) M.Tunit ~loc:x.loc in
      add_seq cond_if body
    in
    let apply b li body =
      match li with
      | None -> body
      | Some l -> List.fold_right (fun (x : A.lident A.label_term) (accu : M.mterm) -> process b x accu) l body
    in
    let process_requires (body : M.mterm) : M.mterm =
      body
      |>  apply `Failif  transaction.failif
      |>  apply `Require transaction.require
    in

    let process_accept_transfer (body : M.mterm) : M.mterm =
      if (not transaction.accept_transfer)
      then
        let type_currency = M.Tbuiltin Bcurrency in
        let lhs : M.mterm = M.mk_mterm (M.Mtransferred) type_currency in
        let rhs : M.mterm = M.mk_mterm (M.Mcurrency (Big_int.zero_big_int, Tz)) type_currency in
        let eq : M.mterm = M.mk_mterm (M.Mequal (lhs, rhs)) (M.Tbuiltin Bbool) in
        let cond : M.mterm = M.mk_mterm (M.Mnot eq) (M.Tbuiltin Bbool) in
        let cond_if : M.mterm = M.mk_mterm (M.Mif (cond, fail (NoTransfer), None)) M.Tunit in
        add_seq cond_if body
      else
        body
    in

    let process_body_args () : M.argument list * M.mterm =
      let args  = List.map (fun (x : A.lident A.decl_gen) -> (x.name, (ptyp_to_type |@ Option.get) x.typ, None)) transaction.args in
      let empty : M.mterm = M.mk_mterm (M.Mseq []) Tunit in
      match transaction.transition, transaction.effect with
      | None, None ->
        let body = empty in
        args, body
      | None, Some e ->
        let body = to_instruction e in
        args, body
      | Some t, None ->
        let p_on =
          match t.on with
          | Some (key_ident, key_type, {pldesc = asset_name}, enum_type) ->
            Some (key_ident, ptyp_to_type key_type, asset_name, ptyp_to_type enum_type)
          | None -> None
        in
        let args =
          match p_on with
          | Some (ki, kt, _an, _) -> args @ [(ki, kt, None)]
          | None -> args
        in
        let build_code (body : M.mterm) : M.mterm =
          (List.fold_right (fun ((id, cond, effect) : (A.lident * A.pterm option * A.instruction option)) (acc : M.mterm) : M.mterm ->
               let tre : M.mterm =
                 match p_on with
                 | Some (key_ident, key_type, an, enum_type) ->
                   let k : M.mterm = M.mk_mterm (M.Mvarlocal key_ident) key_type ~loc:(Location.loc key_ident) in
                   let v : M.mterm = M.mk_mterm (M.Mvarenumval id) enum_type ~loc:(Location.loc id) in
                   M.mk_mterm (M.Massignassetstate (an, k, v)) Tunit
                 | _ ->
                   let v : M.mterm = M.mk_mterm (M.Mvarlocal id) (M.Tstate) ~loc:(Location.loc id) in
                   M.mk_mterm (M.Massignstate v) Tunit
               in
               let code : M.mterm =
                 match effect with
                 | Some e -> M.mk_mterm (M.Mseq [to_instruction e; tre]) Tunit
                 | None -> tre
               in

               match cond with
               | Some c -> M.mk_mterm (M.Mif (to_mterm c, code, Some acc)) Tunit
               | None -> code
             ) t.trs body)
        in
        let body : M.mterm = build_code empty in
        let body = match t.from.node with
          | Sany -> body
          | _ ->
            begin
              let rec compute_patterns (a : A.sexpr) : M.pattern list =
                match a.node with
                | Sref id -> [M.mk_pattern (M.Pconst id)]
                | Sor (a, b) -> [a; b] |> List.map (fun x -> compute_patterns x) |> List.flatten
                | Sany -> emit_error (AnyNotAuthorizedInTransitionTo a.loc)
              in
              let list_patterns : M.pattern list =
                compute_patterns t.from in

              let pattern : M.pattern = M.mk_pattern M.Pwild in
              let fail_instr : M.mterm = fail InvalidState in

              let w =
                match p_on with
                | Some (ki, kt, an, et) ->
                  let k : M.mterm = M.mk_mterm (M.Mvarlocal ki) kt ~loc:(Location.loc ki) in
                  M.mk_mterm (M.Mvarassetstate (an, k)) et
                | _ -> M.mk_mterm (M.Mvarstate) Tstate
              in
              M.mk_mterm (M.Mmatchwith (w, List.map (fun x -> (x, body)) list_patterns @ [pattern, fail_instr])) Tunit
            end
        in
        args, body

      | _ -> emit_error CannotExtractBody
    in

    (* let list  = list |> cont process_function ast.functions in *)
    let name  = transaction.name in
    let args, body = process_body_args () in
    let body =
      body
      |> process_requires
      |> process_accept_transfer
      |> process_calledby
      |> replace_var_by_param args
    in
    let loc   = transaction.loc in
    let spec : M.specification option = Option.map to_specification transaction.specification in

    process_fun_gen name args body loc spec (fun x -> M.Entry x)
  in

  let process_decl_ = function
    | A.Dvariable v -> process_var v
    | A.Dasset    a -> process_asset a
    | A.Denum     e -> process_enum e
    | A.Dcontract c -> M.Dcontract (to_contract c)
  in

  let process_fun_ = function
    | A.Ffunction f -> process_function f
    | A.Ftransaction t -> process_transaction t
  in

  let name = ast.name in

  let decls = List.map process_decl_ ast.decls in
  let functions = List.map process_fun_ ast.funs in

  let specification =
    M.mk_specification ()
    |> (fun spec -> List.fold_left (fun accu x -> cont_specification x accu) spec ast.specifications)
  in

  let security =
    M.mk_security ()
    |> (fun sec -> List.fold_left (fun accu x -> cont_security x accu) sec ast.securities)
  in

  M.mk_model ~decls:decls ~functions:functions ~specification:specification ~security:security ~loc:ast.loc name<|MERGE_RESOLUTION|>--- conflicted
+++ resolved
@@ -363,13 +363,7 @@
         let fp = f p in
         let fq = f q in
         let asset_name = extract_asset_name fp in
-<<<<<<< HEAD
-        if formula
-        then M.Mapifget (asset_name, fp, fq)
-        else M.Mget (asset_name, CKview fp, fq)
-=======
-        M.Mget (asset_name, fq)
->>>>>>> 8a3c5e4e
+        M.Mget (asset_name, CKview fp, fq)
 
       | A.Pcall (Some p, A.Cconst (A.Cselect), [AFun (_id, _type, l, q)]) when is_asset_container p ->
         let fp = f p in
