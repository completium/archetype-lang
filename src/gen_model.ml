--- conflicted
+++ resolved
@@ -15,296 +15,6 @@
   let str = Format.asprintf "%a@." pp_error_desc desc in
   raise (Anomaly str)
 
-<<<<<<< HEAD
-=======
-type enum_item_struct = (A.lident, A.type_, A.pterm) A.enum_item_struct
-type verification     = (A.lident, A.type_, A.pterm) A.verification
-type record           = (A.lident, A.type_, A.pterm) A.decl_gen
-type field            = (A.lident, A.type_, A.pterm) A.decl_gen
-type variable         = (A.lident, A.type_, A.pterm) A.variable
-
-let to_container c =
-  match c with
-  | A.Collection -> M.Collection
-  | A.Partition  -> M.Partition
-  | _            -> emit_error (NotSupportedContainer (Format.asprintf "%a@." A.pp_container c))
-
-let to_currency = function
-  | A.Tez   -> M.Tez
-  | A.Mutez -> M.Mutez
-
-let vtyp_to_btyp = function
-  | A.VTbool       -> M.Bbool
-  | A.VTint        -> M.Bint
-  | A.VTuint       -> M.Buint
-  | A.VTrational   -> M.Brational
-  | A.VTdate       -> M.Bdate
-  | A.VTduration   -> M.Bduration
-  | A.VTstring     -> M.Bstring
-  | A.VTaddress    -> M.Baddress
-  | A.VTrole       -> M.Brole
-  | A.VTcurrency c -> M.Bcurrency (to_currency c)
-  | A.VTkey        -> M.Bkey
-
-let rec ptyp_to_type t : M.type_ =
-  match t with
-  | A.Tasset id          -> M.Tasset id
-  | A.Tenum id           -> M.Tenum id
-  | A.Tcontract id       -> M.Tcontract id
-  | A.Tbuiltin b         -> M.Tbuiltin (vtyp_to_btyp b)
-  | A.Tcontainer (t, c)  -> M.Tcontainer (ptyp_to_type t, to_container c)
-  | A.Toption ty         -> M.Toption (ptyp_to_type ty)
-  | A.Ttuple l           -> M.Ttuple (List.map ptyp_to_type l)
-  | A.Tentry             -> M.Tentry
-
-let to_vset = function
-  | A.VSremoved -> M.VSremoved
-  | A.VSadded   -> M.VSadded
-  | A.VSstable  -> M.VSstable
-  | A.VSbefore  -> M.VSbefore
-  | A.VSafter   -> M.VSafter
-  | A.VSfixed   -> M.VSfixed
-
-let to_trtyp = function
-  | A.TRentry  -> M.TRentry
-  | A.TRaction -> M.TRaction
-  | A.TRasset  -> M.TRasset
-  | A.TRfield  -> M.TRfield
-
-let rec ltyp_to_type t : M.type_ =
-  match t with
-  | A.LTprog t      -> ptyp_to_type t
-  | A.LTvset (v, t) -> ltyp_to_type t
-  | A.LTtrace tr    -> M.Ttrace (to_trtyp tr)
-
-let to_logical_operator = function
-  | A.And   -> M.And
-  | A.Or    -> M.Or
-  | A.Imply -> M.Imply
-  | A.Equiv -> M.Equiv
-
-let to_comparison_operator = function
-  | A.Equal  -> M.Equal
-  | A.Nequal -> M.Nequal
-  | A.Gt     -> M.Gt
-  | A.Ge     -> M.Ge
-  | A.Lt     -> M.Lt
-  | A.Le     -> M.Le
-
-let to_arithmetic_operator = function
-  | A.Plus   -> M.Plus
-  | A.Minus  -> M.Minus
-  | A.Mult   -> M.Mult
-  | A.Div    -> M.Div
-  | A.Modulo -> M.Modulo
-
-let to_unary_arithmetic_operator = function
-  | A.Uplus  -> M.Uplus
-  | A.Uminus -> M.Uminus
-
-let to_assignment_operator = function
-  | A.ValueAssign  -> M.ValueAssign
-  | A.PlusAssign   -> M.PlusAssign
-  | A.MinusAssign  -> M.MinusAssign
-  | A.MultAssign   -> M.MultAssign
-  | A.DivAssign    -> M.DivAssign
-  | A.AndAssign    -> M.AndAssign
-  | A.OrAssign     -> M.OrAssign
-
-let to_operator = function
-  | `Logical op -> `Logical (to_logical_operator op)
-  | `Cmp     op -> `Cmp     (to_comparison_operator op)
-  | `Arith   op -> `Arith   (to_arithmetic_operator op)
-  | `Unary   op -> `Unary   (to_unary_arithmetic_operator op)
-  | `Assign  op -> `Assign  (to_assignment_operator op)
-
-let to_const = function
-  | A.Cstate                      -> M.Cstate
-  | A.Cnow                        -> M.Cnow
-  | A.Ctransferred                -> M.Ctransferred
-  | A.Ccaller                     -> M.Ccaller
-  | A.Cfail                       -> M.Cfail
-  | A.Cbalance                    -> M.Cbalance
-  | A.Cconditions                 -> M.Cconditions
-  | A.Cactions                    -> M.Cactions
-  | A.Cnone                       -> M.Cnone
-  | A.Cany                        -> M.Cany
-  | A.Canyaction                  -> M.Canyaction
-  | A.Cget                        -> M.Cget
-  | A.Cadd                        -> M.Cadd
-  | A.Caddnofail                  -> M.Caddnofail
-  | A.Cremove                     -> M.Cremove
-  | A.Cremovenofail               -> M.Cremovenofail
-  | A.Cremoveif                   -> M.Cremoveif
-  | A.Cupdate                     -> M.Cupdate
-  | A.Cupdatenofail               -> M.Cupdatenofail
-  | A.Cclear                      -> M.Cclear
-  | A.Ccontains                   -> M.Ccontains
-  | A.Cnth                        -> M.Cnth
-  | A.Creverse                    -> M.Creverse
-  | A.Cselect                     -> M.Cselect
-  | A.Csort                       -> M.Csort
-  | A.Ccount                      -> M.Ccount
-  | A.Csum                        -> M.Csum
-  | A.Cmax                        -> M.Cmax
-  | A.Cmin                        -> M.Cmin
-  | A.Cbefore                     -> M.Cbefore
-  | A.Cunmoved                    -> M.Cunmoved
-  | A.Cadded                      -> M.Cadded
-  | A.Cremoved                    -> M.Cremoved
-  | A.Citerated                   -> M.Citerated
-  | A.Ctoiterate                  -> M.Ctoiterate
-  | A.Cmaybeperformedonlybyrole   -> M.Cmaybeperformedonlybyrole
-  | A.Cmaybeperformedonlybyaction -> M.Cmaybeperformedonlybyaction
-  | A.Cmaybeperformedbyrole       -> M.Cmaybeperformedbyrole
-  | A.Cmaybeperformedbyaction     -> M.Cmaybeperformedbyaction
-
-
-let rec to_qualid_node (n : ('a, 'b) A.qualid_node) : ('id, 'qualid) M.qualid_node =
-  match n with
-  | A.Qident i    -> M.Qident i
-  | A.Qdot (d, i) -> M.Qdot (to_qualid_gen d, i)
-
-and to_qualid_gen (q : A.qualid) : M.qualid =
-  let node = to_qualid_node q.node in
-  let type_ = ptyp_to_type (Option.get q.type_) in
-  M.mk_qualid node type_
-
-let to_pattern_node (n : ('a, 'b) A.pattern_node) : 'id M.pattern_node =
-  match n with
-  | A.Mconst id -> M.Pconst id
-  | A.Mwild    -> M.Pwild
-
-let to_pattern (p : A.pattern) : M.pattern =
-  let node = to_pattern_node p.node in
-  M.mk_pattern node ~loc:p.loc
-
-let to_quantifier = function
-  | A.Forall -> M.Forall
-  | A.Exists -> M.Exists
-
-let to_call_kind = function
-  | A.Cid i    -> M.Cid i
-  | A.Cconst c -> M.Cconst (to_const c)
-
-let to_lit_value (b : 'typ A.bval_gen) =
-  match b.node with
-  | A.BVint i           -> M.BVint i
-  | A.BVuint i          -> M.BVuint i
-  | A.BVbool b          -> M.BVbool b
-  | A.BVenum s          -> M.BVenum s
-  | A.BVrational (d, n) -> M.BVrational (d, n)
-  | A.BVdate s          -> M.BVdate s
-  | A.BVstring s        -> M.BVstring s
-  | A.BVcurrency (c, i) -> M.BVcurrency (to_currency c, i)
-  | A.BVaddress s       -> M.BVaddress s
-  | A.BVduration s      -> M.BVduration s
-
-let rec to_mterm_node (n : ('a, 'b, 'c) A.term_node) f (ftyp : 'b -> M.type_) : ('id, 'term) M.mterm_node =
-  match n with
-  | A.Lquantifer (q, i, typ, term) -> M.Mquantifer (to_quantifier q, i, ltyp_to_type typ, f term)
-  | A.Pif (c, t, e)                -> M.Mif (f c, f t, f e)
-  | A.Pmatchwith (m, l)            -> M.Mmatchwith (f m, List.map (fun (p, e) -> (to_pattern p, f e)) l)
-  | A.Pcall (the, ck, args)        -> M.Mcall (Option.map f the, to_call_kind ck, List.map (fun x -> to_term_arg f x) args)
-  | A.Plogical (op, l, r)          -> M.Mlogical (to_logical_operator op, f l, f r)
-  | A.Pnot e                       -> M.Mnot (f e)
-  | A.Pcomp (op, l, r)             -> M.Mcomp (to_comparison_operator op, f l, f r)
-  | A.Parith (op, l, r)            -> M.Marith (to_arithmetic_operator op, f l, f r)
-  | A.Puarith (op, e)              -> M.Muarith (to_unary_arithmetic_operator op, f e)
-  | A.Precord l                    -> M.Mrecord (List.map f l)
-  | A.Pletin (id, init, typ, cont) -> M.Mletin (id, f init, Option.map ftyp typ, f cont)
-  | A.Pvar id                      -> M.Mvar id
-  | A.Parray l                     -> M.Marray (List.map f l)
-  | A.Plit lit                     -> M.Mlit (to_lit_value lit)
-  | A.Pdot (d, i)                  -> M.Mdot (f d, i)
-  | A.Pconst c                     -> M.Mconst (to_const c)
-  | A.Ptuple l                     -> M.Mtuple (List.map f l)
-
-and to_term_arg f = function
-  | A.AExpr x -> M.AExpr (f x)
-  | A.AEffect l -> M.AEffect (List.map (fun (id, op, term) -> (id, to_operator op, f term)) l)
-  | _ -> assert false
-
-let rec to_mterm (pterm : A.pterm) : M.mterm =
-  let node = to_mterm_node pterm.node to_mterm ptyp_to_type in
-  let type_ = ptyp_to_type (Option.get pterm.type_) in
-  M.mk_mterm node type_ ~loc:pterm.loc
-
-let rec lterm_to_mterm (lterm : A.lterm) : M.mterm =
-  let node = to_mterm_node lterm.node lterm_to_mterm ltyp_to_type in
-  let type_ = ltyp_to_type (Option.get lterm.type_) in
-  M.mk_mterm node type_ ~loc:lterm.loc
-
-let to_label_lterm (x : ('id, ('id, A.ltype_) A.term_gen) A.label_term) : M.label_term =
-  M.mk_label_term (lterm_to_mterm x.term) ?label:x.label ~loc:x.loc
-
-
-let to_instruction_node (n : ('a, 'b, 'c, 'd) A.instruction_node) fi ft : ('id, 'instr) M.instruction_node =
-  match n with
-  | A.Iif (c, t, e)          -> M.Iif (ft c, fi t, fi e)
-  | A.Ifor (i, col, body)    -> M.Ifor (i, ft col, fi body)
-  | A.Iletin (i, init, cont) -> M.Iletin (i, ft init, fi cont)
-  | A.Iseq l                 -> M.Iseq (List.map fi l)
-  | A.Imatchwith (m, l)      -> M.Imatchwith (ft m, List.map (fun (p, i) -> (to_pattern p, fi i)) l)
-  | A.Iassign (op, i, e)     -> M.Iassign (to_assignment_operator op, i, to_mterm e)
-  | A.Irequire (b, t)        -> M.Irequire (b, ft t)
-  | A.Itransfer (i, b, q)    -> M.Itransfer (ft i, b, Option.map to_qualid_gen q)
-  | A.Ibreak                 -> M.Ibreak
-  | A.Iassert e              -> M.Iassert (ft e)
-  | A.Icall (i, ck, args)    -> M.Icall (Option.map to_mterm i, to_call_kind ck, List.map (to_term_arg ft) args)
-  | A.Ireturn _ -> assert false (* TODO *)
-
-let rec to_instruction (instr : A.instruction) : M.instruction =
-  let node = to_instruction_node instr.node to_instruction to_mterm in
-  M.mk_instruction node ~subvars:instr.subvars ~loc:instr.loc
-
-let to_predicate (p : ('a, A.ptyp) A.predicate) : M.predicate =
-  M.mk_predicate p.name (lterm_to_mterm p.body) ~args:(List.map (fun (id, body) -> (id, lterm_to_mterm body)) p.args) ~loc:p.loc
-
-let to_definition (d : ('a, A.ptyp) A.definition ): M.definition =
-  M.mk_definition d.name (ptyp_to_type d.typ) d.var (lterm_to_mterm d.body) ~loc:d.loc
-
-let to_variable (v : (A.lident, A.ptyp, A.pterm) A.variable) : M.variable =
-  M.mk_variable
-    ((fun (arg : (A.lident, A.ptyp, A.pterm) A.decl_gen) : (M.lident * M.type_ * M.mterm option) ->
-        (arg.name, ptyp_to_type (Option.get arg.typ), Option.map to_mterm arg.default)) v.decl)
-    ~constant:v.constant
-    ?from:(Option.map to_qualid_gen v.from)
-    ?to_:(Option.map to_qualid_gen v.to_)
-    ~loc:v.loc
-
-let to_invariant (i : (A.lident, A.ptyp) A.invariant) :M.invariant  =
-  M.mk_invariant i.label ~formulas:(List.map lterm_to_mterm i.formulas)
-
-let to_spec (s : (A.lident, A.type_) A.specification) : M.specification  =
-  M.mk_specification s.name (lterm_to_mterm s.formula) ~invariants:(List.map to_invariant s.invariants)
-
-let to_assert (a : (A.lident, A.type_) A.assert_) : M.assert_  =
-  M.mk_assert a.name a.label (lterm_to_mterm a.formula) ~invariants:(List.map to_invariant a.invariants)
-
-let to_verification (v : (A.lident, A.ptyp, A.pterm) A.verification) : M.verification =
-  let predicates  = List.map to_predicate   v.predicates  in
-  let definitions = List.map to_definition  v.definitions in
-  let axioms      = List.map to_label_lterm v.axioms      in
-  let theorems    = List.map to_label_lterm v.theorems    in
-  let variables   = List.map (fun x -> to_variable x) v.variables in
-  let invariants  = List.map (fun (a, l) -> (a, List.map (fun x -> to_label_lterm x) l)) v.invariants in
-  let effect      = Option.map to_mterm     v.effect      in
-  let specs       = List.map to_spec        v.specs       in
-  let asserts     = List.map to_assert      v.asserts     in
-  M.mk_verification
-    ~predicates:predicates
-    ~definitions:definitions
-    ~axioms:axioms
-    ~theorems:theorems
-    ~variables:variables
-    ~invariants:invariants
-    ?effect:effect
-    ~specs:specs
-    ~asserts:asserts
-    ~loc:v.loc ()
-
->>>>>>> 2ffbcd40
 let to_model (ast : A.model) : M.model =
 
 
@@ -343,6 +53,7 @@
     | A.Tcontainer (t, c)  -> M.Tcontainer (ptyp_to_type t, to_container c)
     | A.Ttuple l           -> M.Ttuple (List.map ptyp_to_type l)
     | A.Tentry             -> M.Tentry
+    | A.Toption t          -> M.Toption (ptyp_to_type t)
   in
 
   let to_trtyp = function
@@ -495,11 +206,12 @@
       | A.BVduration s      -> M.BVduration s
   in
 
-  let to_term_arg : 't. ((A.lident, 't) A.term_gen -> M.mterm) -> ((A.lident, (A.lident, 't) A.term_gen) A.term_arg) -> M.term_arg =
+  let to_term_arg : 't. ((A.lident, 't) A.term_gen -> M.mterm) -> ((A.lident, 't, (A.lident, 't) A.term_gen) A.term_arg) -> M.term_arg =
     fun f a ->
       match a with
       | A.AExpr x -> M.AExpr (f x)
       | A.AEffect l -> M.AEffect (List.map (fun (id, op, term) -> (id, to_operator op, f term)) l)
+      | A.AFun _ -> assert false (* TODO *)
   in
 
   let to_mterm_node : 't. ((A.lident, 't, (A.lident, 't) A.term_gen) A.term_node) -> ((A.lident, 't) A.term_gen -> M.mterm) -> ('t -> M.type_) -> (M.lident, M.mterm) M.mterm_node =
@@ -516,10 +228,8 @@
       | A.Pcall (_, A.Cconst A.Ctoiterate, [AExpr p]) -> M.Mappset (M.Ctoiterate, f p)
       | A.Pcall (id, ck, args)                -> M.Mapplocal (to_call_kind ck,
                                                               (Option.map_dfl
-                                                                 (fun (x : A.lident) ->
-                                                                    [
-                                                                      M.AExpr (M.mk_mterm (Mvar (Vlocal x)) (M.Tcontainer (M.Tasset x, M.Collection)))
-                                                                    ]) [] id)
+                                                                 (fun x -> [ M.AExpr (f x) ])
+                                                                 [] id)
                                                               @ List.map (fun x -> to_term_arg f x) args)
       | A.Plogical (op, l, r)                 -> M.Mlogical (to_logical_operator op, f l, f r)
       | A.Pnot e                              -> M.Mnot (f e)
@@ -565,6 +275,7 @@
     | A.Ibreak                 -> M.Mbreak
     | A.Iassert e              -> M.Massert (f e)
     | A.Icall (i, ck, args)    -> M.Mapplocal (to_call_kind ck, Option.map_dfl (fun v -> [M.AExpr (to_mterm v)]) [] i @ List.map (to_term_arg f) args)
+    | A.Ireturn e              -> M.Mreturn (f e)
   in
 
   let rec to_instruction (instr : A.instruction) : M.mterm =
@@ -797,7 +508,6 @@
 
     let rec fe (accu : M.api_item list) (term : M.mterm) : M.mterm * M.api_item list =
       match term.node with
-<<<<<<< HEAD
       | M.Mapplocal (Aconst c, args) -> (
           let args, accu = List.fold_left
               (fun ((ps, accus) : M.term_arg list * M.api_item list) (x : M.term_arg) ->
@@ -814,12 +524,6 @@
               ) ([], accu) args in
           let _, accu = M.fold_map_term (ge term) fe accu term in
           let function__ = mk_function c args in
-=======
-      (* FIXME: asset can by general expressions *)
-      | M.Mcall (Some ({ node = Mvar asset_name }), Cconst c, args) -> (
-          let _, accu = M.fold_map_term (fun node -> {term with node = node} ) fe accu term in
-          let function__ = mk_function (M.Tcontainer (Tasset asset_name, Collection)) None c (Some (M.AExpr (M.mk_mterm (Mvar asset_name) (Tasset asset_name)))) args in
->>>>>>> 2ffbcd40
           let term, accu =
             match function__ with
             | Some (const, mterm) -> (
