--- conflicted
+++ resolved
@@ -127,7 +127,6 @@
 
   (* let unit : M.mterm = M.mk_mterm (M.Mseq []) M.Tunit in *)
 
-<<<<<<< HEAD
 
   let extract_asset_name (mterm : M.mterm) : ident =
     match mterm with
@@ -196,115 +195,6 @@
     | A.Pconst c                             ->
       Format.eprintf "expr const unkown: %a@." A.pp_const c;
       assert false
-=======
-  let to_mterm_node : 't. ((A.lident, 't, (A.lident, 't) A.term_gen) A.term_node) -> ((A.lident, 't) A.term_gen -> M.mterm) -> ('t -> M.type_) -> (M.lident, M.mterm) M.mterm_node =
-    fun n f ftyp ->
-      match n with
-      | A.Pif (c, t, e)                -> M.Mif        (f c, f t, Some (f e))
-      | A.Pmatchwith (m, l)            -> M.Mmatchwith (f m, List.map (fun (p, e) -> (to_pattern p, f e)) l)
-      | A.Plogical (A.And, l, r)       -> M.Mand       (f l, f r)
-      | A.Plogical (A.Or, l, r)        -> M.Mor        (f l, f r)
-      | A.Plogical (A.Imply, l, r)     -> M.Mimply     (f l, f r)
-      | A.Plogical (A.Equiv, l, r)     -> M.Mequiv     (f l, f r)
-      | A.Pnot e                       -> M.Mnot       (f e)
-      | A.Pcomp (A.Equal, l, r)        -> M.Mequal     (f l, f r)
-      | A.Pcomp (A.Nequal, l, r)       -> M.Mnequal    (f l, f r)
-      | A.Pcomp (A.Gt, l, r)           -> M.Mgt        (f l, f r)
-      | A.Pcomp (A.Ge, l, r)           -> M.Mge        (f l, f r)
-      | A.Pcomp (A.Lt, l, r)           -> M.Mlt        (f l, f r)
-      | A.Pcomp (A.Le, l, r)           -> M.Mle        (f l, f r)
-      | A.Parith (A.Plus, l, r)        -> M.Mplus      (f l, f r)
-      | A.Parith (A.Minus, l, r)       -> M.Mminus     (f l, f r)
-      | A.Parith (A.Mult, l, r)        -> M.Mmult      (f l, f r)
-      | A.Parith (A.Div, l, r)         -> M.Mdiv       (f l, f r)
-      | A.Parith (A.Modulo, l, r)      -> M.Mmodulo    (f l, f r)
-      | A.Puarith (A.Uplus, e)         -> M.Muplus     (f e)
-      | A.Puarith (A.Uminus, e)        -> M.Muminus    (f e)
-      | A.Precord l                    -> M.Mrecord    (List.map f l)
-      | A.Pletin (id, init, typ, cont) -> M.Mletin     ([id], f init, Option.map ftyp typ, f cont)
-      | A.Pvar id when A.Utils.is_variable ast id   -> M.Mvarstorevar id
-      | A.Pvar id when A.Utils.is_asset ast id      -> M.Mvarstorecol id
-      | A.Pvar id when A.Utils.is_enum_value ast id -> M.Mvarenumval id
-      | A.Pvar id                                   -> M.Mvarlocal id
-      | A.Parray l                             -> M.Marray (List.map f l)
-      | A.Plit ({node = BVint i; _})           -> M.Mint i
-      | A.Plit ({node = BVuint i; _})          -> M.Muint i
-      | A.Plit ({node = BVbool b; _})          -> M.Mbool b
-      | A.Plit ({node = BVenum s; _})          -> M.Menum s
-      | A.Plit ({node = BVrational (d, n); _}) -> M.Mrational (d, n)
-      | A.Plit ({node = BVdate s; _})          -> M.Mdate s
-      | A.Plit ({node = BVstring s; _})        -> M.Mstring s
-      | A.Plit ({node = BVcurrency (c, i); _}) -> M.Mcurrency (i, to_currency c)
-      | A.Plit ({node = BVaddress s; _})       -> M.Maddress s
-      | A.Plit ({node = BVduration s; _})      -> M.Mduration s
-      | A.Pdot (d, i) ->
-        (* handle dot contract too *)
-        M.Mdotasset (f d, i)
-      | A.Pconst Cstate                        -> M.Mstate
-      | A.Pconst Cnow                          -> M.Mnow
-      | A.Pconst Ctransferred                  -> M.Mtransferred
-      | A.Pconst Ccaller                       -> M.Mcaller
-      | A.Pconst Cbalance                      -> M.Mbalance
-      | A.Pconst Canyaction                    -> M.Manyaction
-      | A.Pconst c                             ->
-        Format.eprintf "expr const unkown: %a@." A.pp_const c;
-        assert false
-
-      | A.Ptuple l                             -> M.Mtuple (List.map f l)
-      | A.Pquantifer (Forall, i, typ, term)    -> M.Mforall (i, ptyp_to_type typ, f term)
-      | A.Pquantifer (Exists, i, typ, term)    -> M.Mexists (i, ptyp_to_type typ, f term)
-
-      | A.Pcall (_, A.Cconst A.Cbefore,    [AExpr p]) -> M.Msetbefore    (f p)
-      | A.Pcall (_, A.Cconst A.Cunmoved,   [AExpr p]) -> M.Msetunmoved   (f p)
-      | A.Pcall (_, A.Cconst A.Cadded,     [AExpr p]) -> M.Msetadded     (f p)
-      | A.Pcall (_, A.Cconst A.Cremoved,   [AExpr p]) -> M.Msetremoved   (f p)
-      | A.Pcall (_, A.Cconst A.Citerated,  [AExpr p]) -> M.Msetiterated  (f p)
-      | A.Pcall (_, A.Cconst A.Ctoiterate, [AExpr p]) -> M.Msettoiterate (f p)
-      | A.Pcall (aux, A.Cid id, args) ->
-        M.Mapp (id, List.map (fun x -> term_arg_to_expr f x) args)
-
-      | A.Pcall (_, A.Cconst A.Cisempty, [AExpr p]) ->
-        let fp = f p in
-        let asset_name = M.Utils.get_asset_type fp |> unloc in
-        M.Misempty (asset_name, fp)
-
-      | A.Pcall (Some p, A.Cconst A.Cget, [AExpr q]) ->
-        let fp = f p in
-        let asset_name =
-          match fp with
-          | {node = Mvarstorecol an } -> unloc an
-          | _ -> emit_error (CannotExtractAssetName)
-        in
-        M.Mget (asset_name, f q)
-
-      | A.Pcall (Some p, A.Cconst (A.Ccontains), [AExpr q])
-      | A.Pcall (None, A.Cconst (A.Ccontains), [AExpr p; AExpr q]) ->
-        let fp = f p in
-        let asset_name = M.Utils.get_asset_type fp |> unloc in
-        M.Mcontains (asset_name, fp, f q)
-
-      | A.Pcall (Some p, A.Cconst (A.Csum), [AExpr q])
-      | A.Pcall (None, A.Cconst (A.Csum), [AExpr p; AExpr q]) ->
-        let fp = f p in
-        let asset_name = M.Utils.get_asset_type fp |> unloc in
-        M.Msum (asset_name, Location.dumloc "amount", fp) (* TODO : replace it by the right value*)
-
-      | A.Pcall (None, A.Cconst A.Csubset, [AExpr p; AExpr q]) ->
-        let fp =  f p in
-        let asset_name = M.Utils.get_asset_type fp |> unloc in
-        M.Msubset (asset_name, fp, f q)
-
-      | A.Pcall (Some c, A.Cconst (A.Cselect), [AExpr p])
-      | A.Pcall (None, A.Cconst (A.Cselect), [AExpr c; AExpr p]) ->
-        let fc = f c in
-        let fp = f p in
-        let asset_name =
-          match fc with
-          | {type_ = M.Tcontainer (M.Tasset asset_name, _); _} -> unloc asset_name
-          | _ -> "todo0"
-        in
-        M.Mselect (asset_name, fc, fp)
->>>>>>> 616f6092
 
     | A.Ptuple l                             -> M.Mtuple (List.map f l)
     | A.Pquantifer (Forall, i, typ, term)    -> M.Mforall (i, ptyp_to_type typ, f term)
@@ -319,6 +209,17 @@
 
     | A.Pcall (aux, A.Cid id, args) ->
       M.Mapp (id, List.map (fun x -> term_arg_to_expr f x) args)
+
+    | A.Pcall (Some p, A.Cconst (A.Csubset), [AExpr q]) ->
+      let fp = f p in
+      let fq = f q in
+      let asset_name = extract_asset_name fp in
+      M.Msubset (asset_name, fp, fq)
+
+    | A.Pcall (Some p, A.Cconst (A.Cisempty), []) ->
+      let fp = f p in
+      let asset_name = extract_asset_name fp in
+      M.Misempty (asset_name, fp)
 
     | A.Pcall (Some p, A.Cconst (A.Cget), [AExpr q]) ->
       let fp = f p in
@@ -396,10 +297,10 @@
       assert false
 
     | A.PsecurityActionRole _ ->
-      assert false
+      M.Mvarlocal (dumloc "TODO")
 
     | A.PsecurityActionAction _ ->
-      assert false
+      M.Mvarlocal (dumloc "TODO")
   in
 
   let rec to_mterm (pterm : A.pterm) : M.mterm =
