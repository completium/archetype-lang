open Ident
open Tools

type 'a with_annot = {
  node:       'a;
  annotation: ident option;
}
[@@deriving show {with_path = false}]

type type_node =
  | Taddress
  | Tbig_map   of type_ * type_
  | Tbool
  | Tbytes
  | Tchain_id
  | Tcontract  of type_
  | Tint
  | Tkey
  | Tkey_hash
  | Tlambda    of type_ * type_
  | Tlist      of type_
  | Tmap       of type_ * type_
  | Tmutez
  | Tnat
  | Toperation
  | Toption    of type_
  | Tor        of type_ * type_
  | Tpair      of type_ * type_
  | Tset       of type_
  | Tsignature
  | Tstring
  | Ttimestamp
  | Tunit
  | Tticket of type_
  | Tsapling_state       of int
  | Tsapling_transaction of int
  | Tbls12_381_fr
  | Tbls12_381_g1
  | Tbls12_381_g2
  | Tnever
[@@deriving show {with_path = false}]

and type_ = type_node with_annot
[@@deriving show {with_path = false}]

type data =
  | Dint               of Core.big_int
  | Dstring            of string
  | Dbytes             of string
  | Dunit
  | Dtrue
  | Dfalse
  | Dpair              of data * data
  | Dleft              of data
  | Dright             of data
  | Dsome              of data
  | Dnone
  | Dlist              of data list
  | Delt               of data * data
  | Dvar               of ident * type_
  | DIrCode            of ident * instruction
  | Dcode              of code
[@@deriving show {with_path = false}]

and code_node =
  (* Control structures *)
  | SEQ                of code list
  | APPLY
  | EXEC
  | FAILWITH
  | IF                 of code list * code list
  | IF_CONS            of code list * code list
  | IF_LEFT            of code list * code list
  | IF_NONE            of code list * code list
  | ITER               of code list
  | LAMBDA             of type_ * type_ * code list
  | LOOP               of code list
  | LOOP_LEFT          of code list
  (* Stack manipulation *)
  | DIG                of int
  | DIP                of int * code list
  | DROP               of int
  | DUG                of int
  | DUP
  | PUSH               of type_* data
  | SWAP
  (* Arthmetic operations *)
  | ABS
  | ADD
  | COMPARE
  | EDIV
  | EQ
  | GE
  | GT
  | INT
  | ISNAT
  | LE
  | LSL
  | LSR
  | LT
  | MUL
  | NEG
  | NEQ
  | SUB
  (* Boolean operations *)
  | AND
  | NOT
  | OR
  | XOR
  (* Cryptographic operations *)
  | BLAKE2B
  | CHECK_SIGNATURE
  | HASH_KEY
  | SHA256
  | SHA512
  (* Blockchain operations *)
  | ADDRESS
  | AMOUNT
  | BALANCE
  | CHAIN_ID
  | CONTRACT           of type_ * ident option
  | CREATE_CONTRACT    of type_ * type_ * code
  | IMPLICIT_ACCOUNT
  | NOW
  | SELF               of ident option
  | SENDER
  | SET_DELEGATE
  | SOURCE
  | TRANSFER_TOKENS
  (* Operations on data structures *)
  | CAR
  | CDR
  | CONCAT
  | CONS
  | EMPTY_BIG_MAP      of type_ * type_
  | EMPTY_MAP          of type_ * type_
  | EMPTY_SET          of type_
  | GET
  | LEFT               of type_
  | MAP                of code list
  | MEM
  | NIL                of type_
  | NONE               of type_
  | PACK
  | PAIR
  | RIGHT              of type_
  | SIZE
  | SLICE
  | SOME
  | UNIT
  | UNPACK             of type_
  | UPDATE
  (* Operations on tickets *)
  | JOIN_TICKETS
  | READ_TICKET
  | SPLIT_TICKET
  | TICKET
  (* view *)
  | VIEW               of ident * type_
  (* Other *)
  | UNPAIR
  | UNPAIR_N           of int
  | SELF_ADDRESS
  | CAST               of type_
  | CREATE_ACCOUNT
  | RENAME
  | STEPS_TO_QUOTA
  | LEVEL
  | SAPLING_EMPTY_STATE of int
  | SAPLING_VERIFY_UPDATE
  | NEVER
  | VOTING_POWER
  | TOTAL_VOTING_POWER
  | KECCAK
  | SHA3
  | PAIRING_CHECK
  | SUBMIT_PROPOSALS
  | SUBMIT_BALLOT
  | SET_BAKER_ACTIVE
  | TOGGLE_BAKER_DELEGATIONS
  | SET_BAKER_CONSENSUS_KEY
  | SET_BAKER_PVSS_KEY
  (* Macro *)
  | CAR_N              of int
  | CDR_N              of int
[@@deriving show {with_path = false}]

and code = { node : code_node; type_: (type_ list) option ref; }

and z_operator =
  | Znow
  | Zamount
  | Zbalance
  | Zsource
  | Zsender
  | Zaddress
  | Zchain_id
  | Zself of ident option
  | Zself_address
  | Znone of type_
  | Zunit
  | Znil       of type_
  | Zemptyset  of type_
  | Zemptymap  of type_ * type_
  | Zemptybigmap  of type_ * type_
  | Ztotalvotingpower
  | Zlevel
  | Zsapling_empty_state of int
[@@deriving show {with_path = false}]

and un_operator =
  | Ucar
  | Ucdr
  | Uleft  of type_
  | Uright of type_
  | Uneg
  | Uint
  | Unot
  | Uabs
  | Uisnat
  | Usome
  | Usize
  | Upack
  | Uunpack  of type_
  | Ublake2b
  | Usha256
  | Usha512
  | Usha3
  | Ukeccak
  | Uhash_key
  | Ufail
  | Ucontract of type_ * ident option
  | Usetdelegate
  | Uimplicitaccount
  | Ueq
  | Une
  | Ugt
  | Uge
  | Ult
  | Ule
  | Uvotingpower
  | Ureadticket
  | Ujointickets
  | Upairing_check
  | Uconcat
  | Uaddress
  | UcarN of int
  | UcdrN of int
[@@deriving show {with_path = false}]

and bin_operator =
  | Badd
  | Bsub
  | Bmul
  | Bediv
  | Blsl
  | Blsr
  | Bor
  | Band
  | Bxor
  | Bcompare
  | Bget
  | Bmem
  | Bconcat
  | Bcons
  | Bpair
  | Bexec
  | Bapply
  | Bcreateticket
  | Bsplitticket
  | Bsapling_verify_update
  | Bview of ident * type_
[@@deriving show {with_path = false}]

and ter_operator =
  | Tcheck_signature
  | Tslice
  | Tupdate
  | Ttransfer_tokens
[@@deriving show {with_path = false}]

and g_operator = [`Zop of z_operator | `Uop of un_operator  | `Bop of bin_operator  | `Top of ter_operator ]
[@@deriving show {with_path = false}]

and cmp_operator =
  | Ceq
  | Cne
  | Cgt
  | Cge
  | Clt
  | Cle
[@@deriving show {with_path = false}]

and builtin =
  | Bmin of type_
  | Bmax of type_
  | Bfloor
  | Bceil
  | BlistContains of type_
  | BlistNth of type_
  | Btostring of type_
  | Bratcmp
  | Bratnorm
  | Brataddsub
  | Bratdiv
  | Bratmul
  | Bratuminus
  | Bratabs
  | Brattez
  | Bratdur
  | Bsubnat
  | Bmuteztonat
[@@deriving show {with_path = false}]

and instruction =
  | Iseq        of instruction list
  | IletIn      of ident * instruction * instruction * bool
  | Ivar        of ident
  | Icall       of ident * instruction list * bool
  | Iassign     of ident * instruction
  | Iif         of instruction * instruction * instruction * type_
  | Iifnone     of instruction * instruction * ident * instruction * type_
  | Iifleft     of instruction * ident * instruction * ident * instruction * type_
  | Iifcons     of instruction * ident * ident * instruction * instruction * type_
  | Iloop       of instruction * instruction
  | Iiter       of ident list * instruction * instruction
  | Iloopleft   of instruction * ident * instruction
  | Ilambda     of type_ * ident * type_ * instruction
  | Izop        of z_operator
  | Iunop       of un_operator * instruction
  | Ibinop      of bin_operator * instruction * instruction
  | Iterop      of ter_operator * instruction * instruction * instruction
  | Iupdate     of ukind * aoperator
  | Iconst      of type_ * data
  | Icompare    of cmp_operator * instruction * instruction
  | Iset        of type_ * instruction list
  | Ilist       of type_ * instruction list
  | Imap        of bool * type_ * type_ * (instruction * instruction) list
  | Irecord     of ritem
  | Irecupdate  of instruction * ruitem
  | Imap_       of instruction * ident * instruction
  | Ifold       of ident * ident option * ident * instruction * instruction * instruction (* var_iterated * var_accu * container * init * code*)
  | Imichelson  of instruction list * code * ident list
[@@deriving show {with_path = false}]

and ritem =
  | Rtuple of instruction list
  | Rnodes of ritem list
[@@deriving show {with_path = false}]

and ruitem =
  | RUnodes  of int * (int * ruitem) list
  | RUassign of int * (int * instruction) list
[@@deriving show {with_path = false}]

and aoperator =
  | Aunop  of un_operator
  | Abinop of bin_operator * instruction
  | Aterop of ter_operator * instruction * instruction
[@@deriving show {with_path = false}]

and ukind =
  | Uvar of ident
  | Urec of ident * (int * int) list

type implem =
  | Concrete of (ident * type_) list * instruction
  | Abstract of builtin
[@@deriving show {with_path = false}]

type ctx_func = {
  args: (ident * type_) list;
  stovars: ident list;
}
[@@deriving show {with_path = false}]

type func = {
  name: ident;
  targ: type_;
  tret: type_;
  ctx: ctx_func;
  body: implem;
}
[@@deriving show {with_path = false}]

type entry = {
  name: ident;
  args: (ident * type_) list;
  eargs: (ident * type_) list;
  body: instruction;
}
[@@deriving show {with_path = false}]

type ir = {
  name: ident;
  storage_type: type_;
  storage_data : data;
  storage_list: (ident * type_ * data) list;
  with_operations: bool;
  parameter: type_;
  funs: func list;
  views: func list;
  entries: entry list;
  parameters: ident list;
}
[@@deriving show {with_path = false}]

type view_struct = {
  id: ident;
  param: type_;
  ret: type_;
  body: code;
}
[@@deriving show {with_path = false}]

type michelson = {
  storage: type_;
  parameter: type_;
  code: code;
  views: view_struct list;
  parameters: ident list;
}
[@@deriving show {with_path = false}]

type prim = {
  prim: ident;
  args: obj_micheline list;
  annots: ident list;
}
[@@deriving show {with_path = false}]

and obj_micheline =
  | Oprim of prim
  | Ostring of string
  | Obytes of string
  | Oint of string
  | Oarray of obj_micheline list
  | Ovar of obj_micheline_var
[@@deriving show {with_path = false}]

and obj_micheline_var =
  | OMVfree   of ident
  | OMVint    of ident
  | OMVstring of ident
  | OMVbytes  of ident
  | OMVif     of ident * obj_micheline * obj_micheline

type micheline = {
  code: obj_micheline list;
  storage: obj_micheline;
  parameters: ident list;
}
[@@deriving show {with_path = false}]

(* -------------------------------------------------------------------- *)

(***
   type proposal :

   ```
   type dvar = ident

   and dvkind =
   | DVKvar of ident
   | DVKdup
   | DVKexpr of dexpr option

   and  dexpr =
   | Dvar       of dvar
   | Ddata      of data
   | Dfun       of g_operator * dexpr list
   ```

   with an environment which contains a map
   map (ident -> vkind)

 ***)

type dvar   = [`VLocal of int | `VGlobal of ident]

(* and  dexpr_node = *)
and  dexpr =
  | Dvar       of dvar
  | Depair     of dexpr * dexpr
  | Ddata      of data
  | Dfun       of g_operator * dexpr list
[@@deriving show {with_path = false}]

(* and dexpr = { node : dexpr_node; type_ : type_ } *)

type dinstr =
  (* | DIAssign   of dtyvar * dexpr *)
  | DIAssign   of dvar * dexpr
  | DIIf       of dexpr * (dcode * dcode)
  | DIMatch    of dexpr * (ident * dpattern list * dcode) list
  | DIFailwith of dexpr
  | DIWhile    of dexpr * dcode
  | DIIter     of dtyvar * dexpr * dcode
  (* | DILoopL    of dtyvar * dcode *)
(* | DICall     of ident * dexpr list *)

(* and dtyvar = dvar * type_ *)
and dtyvar = dvar

and dpattern =
  (* | DVar  of int * type_ *)
  | DVar  of int
  | DPair of dpattern * dpattern

and dcode = dinstr list
[@@deriving show {with_path = false}]

type dview = {
  id : ident;
  param: type_;
  ret: type_;
  body: dinstruction list;
}
[@@deriving show {with_path = false}]

type dprogram = {
  name: ident;
  storage: type_;
  parameter: type_;
  storage_data: data;
<<<<<<< HEAD
  code: dinstruction list;
  views: dview list;
=======
  code: dcode;
  procs: (string * (string * type_) list * dcode) list;
>>>>>>> 70992c5d
}
[@@deriving show {with_path = false}]

(* -------------------------------------------------------------------- *)

type rstack1 = [dvar | `Paired of rstack1 * rstack1]
[@@deriving show {with_path = false}]

type rstack  = rstack1 list
[@@deriving show {with_path = false}]

let mk_type ?annotation node : type_ =
  { node; annotation }

<<<<<<< HEAD
let mk_ctx_func ?(args = []) ?(stovars = []) _ : ctx_func =
  { args; stovars }

let mk_func name targ tret ctx body : func =
  { name; targ; tret; ctx; body }
=======
let mk_code ?type_ node : code =
  { node; type_ = ref type_ }

let mk_func name targ tret body : func =
  { name; targ; tret; body }
>>>>>>> 70992c5d

let mk_entry name args eargs body : entry =
  { name; args; eargs; body }

let mk_ir ?(parameters = []) name storage_type storage_data storage_list ?(with_operations = false) parameter funs views entries : ir =
  { name; storage_type; storage_data; storage_list; with_operations; parameter; funs; views; entries; parameters }

let mk_view_struct id param ret body : view_struct =
  { id; param; ret; body }

let mk_michelson ?(parameters = []) storage parameter ?(views = []) code : michelson =
  { storage; parameter; code; views; parameters }

let mk_prim ?(args=[]) ?(annots=[]) prim : prim =
  { prim; args; annots }

let mk_micheline ?(parameters = []) code storage : micheline =
  { code; storage; parameters }

<<<<<<< HEAD
let mk_dview id param ret body : dview =
  { id; param; ret; body }

let mk_dprogram storage parameter storage_data name code ?(views = []) : dprogram =
  { name; storage; parameter; storage_data; code; views }
=======
let mk_dprogram ?(procs = []) storage parameter storage_data name code =
  { name; storage; parameter; storage_data; code; procs }
>>>>>>> 70992c5d

(* -------------------------------------------------------------------- *)

let toperation    = mk_type Toperation
let tunit         = mk_type Tunit
let tstring       = mk_type Tstring
let tnat          = mk_type Tnat
let tint          = mk_type Tint
let tbool         = mk_type Tbool
let tmutez        = mk_type Tmutez
let taddress      = mk_type Taddress
let ttimestamp    = mk_type Ttimestamp
let tchain_id     = mk_type Tchain_id
let tbytes        = mk_type Tbytes
let tpair t1 t2   = mk_type (Tpair (t1, t2))
let tor t1 t2     = mk_type (Tor (t1, t2))
let trat          = tpair tint tnat
let tlist t       = mk_type (Tlist t)
let tset t        = mk_type (Tlist t)
let tmap t1 t2    = mk_type (Tmap (t1, t2))
let tlambda t1 t2 = mk_type (Tlambda (t1, t2))
let toption t     = mk_type (Toption t)
let tcontract t   = mk_type (Tcontract t)
let tkey_hash     = mk_type (Tkey_hash)
let tticket t     = mk_type (Tticket t)

(* -------------------------------------------------------------------- *)

let itrue            = Iconst (tbool,    Dtrue)
let ifalse           = Iconst (tbool,    Dfalse)
let iint n           = Iconst (tint,     Dint n)
let inat n           = Iconst (tnat,     Dint n)
let istring s        = Iconst (tstring,  Dstring s)
let imutez  v        = Iconst (tmutez,   Dint v)
let isome   s        = Iunop  (Usome, s)
let inone   t        = Izop   (Znone t)
let iunit            = Izop    Zunit
let inil t           = Izop (Znil t)
let iemptyset t      = Izop (Zemptyset t)
let iemptymap k v    = Izop (Zemptymap (k, v))
let iemptybigmap k v = Izop (Zemptybigmap (k, v))
let icar x           = Iunop (Ucar, x)
let icdr x           = Iunop (Ucdr, x)
let ifail msg        = Iunop (Ufail, istring msg)
let iskip            = Iseq []
let ileft t x        = Iunop  (Uleft t, x)
let iright t x       = Iunop  (Uright t, x)
let ieq  l r         = Icompare (Ceq, l, r)
let iadd l r         = Ibinop (Badd, l, r)
let isub l r         = Ibinop (Bsub, l, r)
let imul l r         = Ibinop (Bmul, l, r)
let idiv l r         = Iifnone (Ibinop (Bediv, l, r), ifail "DivByZero", "_var_ifnone", icar (Ivar ("_var_ifnone")), tint )
let imod l r         = Iifnone (Ibinop (Bediv, l, r), ifail "DivByZero", "_var_ifnone", icdr (Ivar ("_var_ifnone")), tnat )
let irecord ir       = Irecord ir
let isrecord l       = irecord (Rtuple l)
let ipair x y        = Ibinop (Bpair, x, y)
let icarn n x        = Iunop (UcarN n, x)
let icdrn n x        = Iunop (UcdrN n, x)

(* -------------------------------------------------------------------- *)

let ctrue     = mk_code (PUSH (mk_type Tbool, Dtrue))
let cfalse    = mk_code (PUSH (mk_type Tbool, Dfalse))
let cint n    = mk_code (PUSH (mk_type Tint,  Dint n))
let cnat n    = mk_code (PUSH (mk_type Tnat,  Dint n))
let cstring s = mk_code (PUSH (mk_type Tstring,  Dstring s))
let cfail msg = mk_code (SEQ [mk_code (PUSH (mk_type Tstring,  Dstring msg)); mk_code FAILWITH])
let cskip     = mk_code (SEQ [])

(* Control structures *)
let cseq            a             = mk_code (SEQ a)
let capply                        = mk_code  APPLY
let cexec                         = mk_code  EXEC
let cfailwith                     = mk_code  FAILWITH
let cif            (a, b)         = mk_code (IF (a, b))
let cifcons        (a, b)         = mk_code (IF_CONS (a, b))
let cifleft        (a, b)         = mk_code (IF_LEFT (a, b))
let cifnone        (a, b)         = mk_code (IF_NONE (a, b))
let citer           a             = mk_code (ITER a)
let clambda        (a, b, c)      = mk_code (LAMBDA (a, b, c))
let cloop           a             = mk_code (LOOP a)
let cloop_left      a             = mk_code (LOOP_LEFT a)
  (* Stack manipulation *)
let cdig            a             = mk_code (DIG a)
let cdip           (a, b)         = mk_code (DIP (a, b))
let cdrop           a             = mk_code (DROP a)
let cdug            a             = mk_code (DUG a)
let cdup                          = mk_code  DUP
let cpush          (a, b)         = mk_code (PUSH (a, b))
let cswap                         = mk_code  SWAP
  (* Arthmetic operations *)
let cabs                          = mk_code  ABS
let cadd                          = mk_code  ADD
let ccompare                      = mk_code  COMPARE
let cediv                         = mk_code  EDIV
let ceq                           = mk_code  EQ
let cge                           = mk_code  GE
let cgt                           = mk_code  GT
let cint                          = mk_code  INT
let cisnat                        = mk_code  ISNAT
let cle                           = mk_code  LE
let clsl                          = mk_code  LSL
let clsr                          = mk_code  LSR
let clt                           = mk_code  LT
let cmul                          = mk_code  MUL
let cneg                          = mk_code  NEG
let cneq                          = mk_code  NEQ
let csub                          = mk_code  SUB
  (* Boolean operations *)
let cand                          = mk_code  AND
let cnot                          = mk_code  NOT
let cor                           = mk_code  OR
let cxor                          = mk_code  XOR
  (* Cryptographic operations *)
let cblake2b                      = mk_code  BLAKE2B
let ccheck_signature              = mk_code  CHECK_SIGNATURE
let chash_key                     = mk_code  HASH_KEY
let csha256                       = mk_code  SHA256
let csha512                       = mk_code  SHA512
  (* Blockchain operations *)
let caddress                      = mk_code  ADDRESS
let camount                       = mk_code  AMOUNT
let cbalance                      = mk_code  BALANCE
let cchain_id                     = mk_code  CHAIN_ID
let ccontract           (a, b)    = mk_code (CONTRACT (a, b))
let ccreate_contract    (a, b, c) = mk_code (CREATE_CONTRACT (a, b, c))
let cimplicit_account             = mk_code  IMPLICIT_ACCOUNT
let cnow                          = mk_code  NOW
let cself                a        = mk_code (SELF a)
let csender                       = mk_code SENDER
let cset_delegate                 = mk_code SET_DELEGATE
let csource                       = mk_code SOURCE
let ctransfer_tokens              = mk_code TRANSFER_TOKENS
  (* Operations on data structures *)
let ccar                          = mk_code  CAR
let ccdr                          = mk_code  CDR
let cconcat                       = mk_code  CONCAT
let ccons                         = mk_code  CONS
let cempty_big_map       (a, b)   = mk_code (EMPTY_BIG_MAP (a, b))
let cempty_map           (a, b)   = mk_code (EMPTY_MAP (a, b))
let cempty_set            a       = mk_code (EMPTY_SET a)
let cget                          = mk_code  GET
let cleft                 a       = mk_code (LEFT a)
let cmap                  a       = mk_code (MAP a)
let cmem                          = mk_code  MEM
let cnil                  a       = mk_code (NIL a)
let cnone                 a       = mk_code (NONE a)
let cpack                         = mk_code  PACK
let cpair                         = mk_code  PAIR
let cright                a       = mk_code (RIGHT a)
let csize                         = mk_code  SIZE
let cslice                        = mk_code  SLICE
let csome                         = mk_code  SOME
let cunit                         = mk_code  UNIT
let cunpack               a       = mk_code (UNPACK a)
let cupdate                       = mk_code  UPDATE
  (* Operations on tickets *)
let cjoin_tickets                 = mk_code JOIN_TICKETS
let cread_ticket                  = mk_code READ_TICKET
let csplit_ticket                 = mk_code SPLIT_TICKET
let cticket                       = mk_code TICKET
  (* Other *)
let cunpair                       = mk_code UNPAIR
let cself_address                 = mk_code SELF_ADDRESS
let ccast                  a      = mk_code (CAST a)
let ccreate_account               = mk_code CREATE_ACCOUNT
let crename                       = mk_code RENAME
let csteps_to_quota               = mk_code STEPS_TO_QUOTA
let clevel                        = mk_code LEVEL
let csapling_empty_state   a      = mk_code (SAPLING_EMPTY_STATE a)
let csapling_verify_update        = mk_code SAPLING_VERIFY_UPDATE
let cnever                        = mk_code NEVER
let cvoting_power                 = mk_code VOTING_POWER
let ctotal_voting_power           = mk_code TOTAL_VOTING_POWER
let ckeccak                       = mk_code KECCAK
let csha3                         = mk_code SHA3
let cpairing_check                = mk_code PAIRING_CHECK
let csubmit_proposals             = mk_code SUBMIT_PROPOSALS
let csubmit_ballot                = mk_code SUBMIT_BALLOT
let cset_baker_active             = mk_code SET_BAKER_ACTIVE
let ctoggle_baker_delegations     = mk_code TOGGLE_BAKER_DELEGATIONS
let cset_baker_consensus_key      = mk_code SET_BAKER_CONSENSUS_KEY
let cset_baker_pvss_key           = mk_code SET_BAKER_PVSS_KEY

(* -------------------------------------------------------------------- *)

let cmp_ident = String.equal

let cmp_type (lhs : type_) (rhs : type_) =
  let rec f (lhs : type_) (rhs : type_) =
    match lhs.node, rhs.node with
    | Taddress, Taddress                               -> true
    | Tbig_map (a1, b1), Tbig_map (a2, b2)             -> f a1 a2 && f b1 b2
    | Tbool, Tbool                                     -> true
    | Tbytes, Tbytes                                   -> true
    | Tchain_id, Tchain_id                             -> true
    | Tcontract a1, Tcontract a2                       -> f a1 a2
    | Tint, Tint                                       -> true
    | Tkey, Tkey                                       -> true
    | Tkey_hash, Tkey_hash                             -> true
    | Tlambda (a1, b1), Tlambda (a2, b2)               -> f a1 a2 && f b1 b2
    | Tlist a1, Tlist a2                               -> f a1 a2
    | Tmap (a1, b1), Tmap (a2, b2)                     -> f a1 a2 && f b1 b2
    | Tmutez, Tmutez                                   -> true
    | Tnat, Tnat                                       -> true
    | Toperation, Toperation                           -> true
    | Toption a1, Toption a2                           -> f a1 a2
    | Tor (a1, b1), Tor (a2, b2)                       -> f a1 a2 && f b1 b2
    | Tpair (a1, b1), Tpair (a2, b2)                   -> f a1 a2 && f b1 b2
    | Tset a1, Tset a2                                 -> f a1 a2
    | Tsignature, Tsignature                           -> true
    | Tstring, Tstring                                 -> true
    | Ttimestamp, Ttimestamp                           -> true
    | Tunit, Tunit                                     -> true
    | Tticket a1, Tticket a2                           -> f a1 a2
    | Tsapling_state n1, Tsapling_state n2             -> n1 = n2
    | Tsapling_transaction n1, Tsapling_transaction n2 -> n1 = n2
    | Tbls12_381_g1, Tbls12_381_g1                     -> true
    | Tbls12_381_g2, Tbls12_381_g2                     -> true
    | Tbls12_381_fr, Tbls12_381_fr                     -> true
    | Tnever, Tnever                                   -> true
    | _ -> false
  in
  f lhs rhs

let cmp_data lhs rhs =
  let rec f lhs rhs =
    match lhs, rhs with
    | Dint n1, Dint n2               -> Big_int.eq_big_int n1 n2
    | Dstring s1, Dstring s2         -> String.equal s1 s2
    | Dbytes s1, Dbytes s2           -> String.equal s1 s2
    | Dunit, Dunit                   -> true
    | Dtrue, Dtrue                   -> true
    | Dfalse, Dfalse                 -> true
    | Dpair (a1, b1), Dpair (a2, b2) -> f a1 a2 && f b1 b2
    | Dleft d1, Dleft d2             -> f d1 d2
    | Dright d1, Dright d2           -> f d1 d2
    | Dsome d1, Dsome d2             -> f d1 d2
    | Dnone, Dnone                   -> true
    | Dlist ds1, Dlist ds2           -> List.for_all2 f ds1 ds2
    | Delt (a1, b1), Delt (a2, b2)   -> f a1 a2 && f b1 b2
    | _ -> false
  in
  f lhs rhs

let cmp_z_operator lhs rhs =
  match lhs, rhs with
  | Znow, Znow                                   -> true
  | Zamount, Zamount                             -> true
  | Zbalance, Zbalance                           -> true
  | Zsource, Zsource                             -> true
  | Zsender, Zsender                             -> true
  | Zaddress, Zaddress                           -> true
  | Zchain_id, Zchain_id                         -> true
  | Zself a1, Zself a2                           -> Option.cmp String.equal a1 a2
  | Zself_address, Zself_address                 -> true
  | Znone t1, Znone t2                           -> cmp_type t1 t2
  | Zunit, Zunit                                 -> true
  | Znil t1, Znil t2                             -> cmp_type t1 t2
  | Zemptyset t1, Zemptyset t2                   -> cmp_type t1 t2
  | Zemptymap (k1, v1), Zemptymap (k2, v2)       -> cmp_type k1 k2 && cmp_type v1 v2
  | Zemptybigmap (k1, v1), Zemptybigmap (k2, v2) -> cmp_type k1 k2 && cmp_type v1 v2
  | _ -> false

let cmp_un_operator lhs rhs =
  match lhs, rhs with
  | Ucar, Ucar                             -> true
  | Ucdr, Ucdr                             -> true
  | Uleft t1, Uleft t2                     -> cmp_type t1 t2
  | Uright t1, Uright t2                   -> cmp_type t1 t2
  | Uneg, Uneg                             -> true
  | Uint, Uint                             -> true
  | Unot, Unot                             -> true
  | Uabs, Uabs                             -> true
  | Uisnat, Uisnat                         -> true
  | Usome, Usome                           -> true
  | Usize, Usize                           -> true
  | Upack, Upack                           -> true
  | Uunpack t1, Uunpack t2                 -> cmp_type t1 t2
  | Ublake2b, Ublake2b                     -> true
  | Usha256, Usha256                       -> true
  | Usha512, Usha512                       -> true
  | Uhash_key, Uhash_key                   -> true
  | Ufail, Ufail                           -> true
  | Ucontract (t1, i1), Ucontract (t2, i2) -> cmp_type t1 t2 && Option.cmp String.equal i1 i2
  | Usetdelegate, Usetdelegate             -> true
  | Uimplicitaccount, Uimplicitaccount     -> true
  | Ueq, Ueq                               -> true
  | Une, Une                               -> true
  | Ugt, Ugt                               -> true
  | Uge, Uge                               -> true
  | Ult, Ult                               -> true
  | Ule, Ule                               -> true
  | UcarN n1, UcarN n2                     -> n1 = n2
  | UcdrN n1, UcdrN n2                     -> n1 = n2
  | _ -> false

let cmp_bin_operator lhs rhs =
  match lhs, rhs with
  | Badd, Badd         -> true
  | Bsub, Bsub         -> true
  | Bmul, Bmul         -> true
  | Bediv, Bediv       -> true
  | Blsl, Blsl         -> true
  | Blsr, Blsr         -> true
  | Bor, Bor           -> true
  | Band, Band         -> true
  | Bxor, Bxor         -> true
  | Bcompare, Bcompare -> true
  | Bget, Bget         -> true
  | Bmem, Bmem         -> true
  | Bconcat, Bconcat   -> true
  | Bcons, Bcons       -> true
  | Bpair, Bpair       -> true
  | Bexec, Bexec       -> true
  | Bapply, Bapply     -> true
  | _ -> false

let cmp_ter_operator lhs rhs =
  match lhs, rhs with
  | Tcheck_signature, Tcheck_signature -> true
  | Tslice, Tslice                     -> true
  | Tupdate, Tupdate                   -> true
  | Ttransfer_tokens, Ttransfer_tokens -> true
  | _ -> false

let cmp_code (lhs : code) (rhs : code) =
  let rec f (lhs : code) (rhs : code) =
    match lhs.node, rhs.node with
    | SEQ l1, SEQ l2                                 -> List.for_all2 f l1 l2
    | DROP n1, DROP n2                               -> n1 = n2
    | DUP, DUP                                       -> true
    | SWAP, SWAP                                     -> true
    | DIG n1, DIG n2                                 -> n1 = n2
    | DUG n1, DUG n2                                 -> n1 = n2
    | PUSH (t1, d1), PUSH (t2, d2)                   -> cmp_type t1 t2 && cmp_data d1 d2
    | SOME, SOME                                     -> true
    | NONE t1, NONE t2                               -> cmp_type t1 t2
    | UNIT, UNIT                                     -> true
    | IF_NONE (t1, e1), IF_NONE (t2, e2)             -> List.for_all2 f t1 t2 && List.for_all2 f e1 e2
    | PAIR, PAIR                                     -> true
    | CAR, CAR                                       -> true
    | CDR, CDR                                       -> true
    | UNPAIR, UNPAIR                                 -> true
    | UNPAIR_N n1, UNPAIR_N n2                       -> n1 = n2
    | SELF_ADDRESS, SELF_ADDRESS                     -> true
    | APPLY, APPLY                                   -> true
    | LEFT t1, LEFT t2                               -> cmp_type t1 t2
    | RIGHT t1, RIGHT t2                             -> cmp_type t1 t2
    | IF_LEFT (t1, e1), IF_LEFT (t2, e2)             -> List.for_all2 f t1 t2 && List.for_all2 f e1 e2
    | NIL t1, NIL t2                                 -> cmp_type t1 t2
    | CONS, CONS                                     -> true
    | IF_CONS (t1, e1), IF_CONS (t2, e2)             -> List.for_all2 f t1 t2 && List.for_all2 f e1 e2
    | SIZE, SIZE                                     -> true
    | EMPTY_SET t1, EMPTY_SET t2                     -> cmp_type t1 t2
    | EMPTY_MAP (k1, v1), EMPTY_MAP (k2, v2)         -> cmp_type k1 k2 && cmp_type v1 v2
    | EMPTY_BIG_MAP (k1, v1), EMPTY_BIG_MAP (k2, v2) -> cmp_type k1 k2 && cmp_type v1 v2
    | MAP  l1, MAP  l2                               -> List.for_all2 f l1 l2
    | ITER l1, ITER l2                               -> List.for_all2 f l1 l2
    | MEM, MEM                                       -> true
    | GET, GET                                       -> true
    | UPDATE, UPDATE                                 -> true
    | IF (t1, e1), IF (t2, e2)                       -> List.for_all2 f t1 t2 && List.for_all2 f e1 e2
    | LOOP l1, LOOP l2                               -> List.for_all2 f l1 l2
    | LOOP_LEFT l1, LOOP_LEFT l2                     -> List.for_all2 f l1 l2
    | LAMBDA (a1, r1, b1), LAMBDA (a2, r2, b2)       -> cmp_type a1 a2 && cmp_type r1 r2 && List.for_all2 f b1 b2
    | EXEC, EXEC                                     -> true
    | DIP (n1, l1), DIP (n2, l2)                     -> n1 = n2 && List.for_all2 f l1 l2
    | FAILWITH, FAILWITH                             -> true
    | CAST t1, CAST t2                               -> cmp_type t1 t2
    | RENAME, RENAME                                 -> true
    | CONCAT, CONCAT                                 -> true
    | SLICE, SLICE                                   -> true
    | PACK, PACK                                     -> true
    | UNPACK t1, UNPACK t2                           -> cmp_type t1 t2
    | ADD, ADD                                       -> true
    | SUB, SUB                                       -> true
    | MUL, MUL                                       -> true
    | EDIV, EDIV                                     -> true
    | ABS, ABS                                       -> true
    | ISNAT, ISNAT                                   -> true
    | INT, INT                                       -> true
    | NEG, NEG                                       -> true
    | LSL, LSL                                       -> true
    | LSR, LSR                                       -> true
    | OR, OR                                         -> true
    | AND, AND                                       -> true
    | XOR, XOR                                       -> true
    | NOT, NOT                                       -> true
    | COMPARE, COMPARE                               -> true
    | EQ, EQ                                         -> true
    | NEQ, NEQ                                       -> true
    | LT, LT                                         -> true
    | GT, GT                                         -> true
    | LE, LE                                         -> true
    | GE, GE                                         -> true
    | SELF a1, SELF a2                               -> Option.cmp String.equal a1 a2
    | CONTRACT (t1, a1), CONTRACT (t2, a2)           -> cmp_type t1 t2 && Option.cmp cmp_ident a1 a2
    | TRANSFER_TOKENS, TRANSFER_TOKENS               -> true
    | SET_DELEGATE, SET_DELEGATE                     -> true
    | CREATE_ACCOUNT, CREATE_ACCOUNT                 -> true
    | CREATE_CONTRACT (p1, s1, c1), CREATE_CONTRACT (p2, s2, c2) -> cmp_type p1 p2 && cmp_type s1 s2 && f c1 c2
    | IMPLICIT_ACCOUNT, IMPLICIT_ACCOUNT             -> true
    | NOW, NOW                                       -> true
    | AMOUNT, AMOUNT                                 -> true
    | BALANCE, BALANCE                               -> true
    | CHECK_SIGNATURE, CHECK_SIGNATURE               -> true
    | BLAKE2B, BLAKE2B                               -> true
    | SHA256, SHA256                                 -> true
    | SHA512, SHA512                                 -> true
    | HASH_KEY, HASH_KEY                             -> true
    | STEPS_TO_QUOTA, STEPS_TO_QUOTA                 -> true
    | SOURCE, SOURCE                                 -> true
    | SENDER, SENDER                                 -> true
    | ADDRESS, ADDRESS                               -> true
    | CHAIN_ID, CHAIN_ID                             -> true
    | CAR_N n1, CAR_N n2                             -> n1 = n2
    | CDR_N n1, CDR_N n2                             -> n1 = n2
    | _ -> false
  in
  f lhs rhs

let cmp_builtin lhs rhs =
  match lhs, rhs with
  | Bmin t1, Bmin t2                   -> cmp_type t1 t2
  | Bmax t1, Bmax t2                   -> cmp_type t1 t2
  | Bfloor, Bfloor                     -> true
  | Bceil, Bceil                       -> true
  | BlistContains t1, BlistContains t2 -> cmp_type t1 t2
  | BlistNth t1, BlistNth t2           -> cmp_type t1 t2
  | Btostring t1, Btostring t2         -> cmp_type t1 t2
  | Bratcmp, Bratcmp                   -> true
  | Bratnorm, Bratnorm                 -> true
  | Brataddsub, Brataddsub             -> true
  | Bratdiv, Bratdiv                   -> true
  | Bratmul, Bratmul                   -> true
  | Bratuminus, Bratuminus             -> true
  | Bratabs, Bratabs                   -> true
  | Brattez, Brattez                   -> true
  | Bratdur, Bratdur                   -> true
  | _ -> false

let map_type (f : type_ -> type_) (t : type_) : type_ =
  let node =
    match t.node with
    | Taddress               -> Taddress
    | Tbig_map   (k, v)      -> Tbig_map   (f k, f v)
    | Tbool                  -> Tbool
    | Tbytes                 -> Tbytes
    | Tchain_id              -> Tchain_id
    | Tcontract  t           -> Tcontract  (f t)
    | Tint                   -> Tint
    | Tkey                   -> Tkey
    | Tkey_hash              -> Tkey_hash
    | Tlambda    (a, r)      -> Tlambda    (f a, f r)
    | Tlist      t           -> Tlist      (f t)
    | Tmap       (k, v)      -> Tmap       (f k, f v)
    | Tmutez                 -> Tmutez
    | Tnat                   -> Tnat
    | Toperation             -> Toperation
    | Toption    t           -> Toption    (f t)
    | Tor        (l, r)      -> Tor        (f l, f r)
    | Tpair      (l, r)      -> Tpair      (f l, f r)
    | Tset       t           -> Tset       (f t)
    | Tsignature             -> Tsignature
    | Tstring                -> Tstring
    | Ttimestamp             -> Ttimestamp
    | Tunit                  -> Tunit
    | Tsapling_transaction n -> Tsapling_transaction n
    | Tsapling_state       n -> Tsapling_state n
    | Tnever                 -> Tnever
    | Tbls12_381_g1          -> Tbls12_381_g1
    | Tbls12_381_g2          -> Tbls12_381_g2
    | Tbls12_381_fr          -> Tbls12_381_fr
    | Tticket       t        -> Tticket    (f t)
  in
  {node = node; annotation = t.annotation}


(* -------------------------------------------------------------------- *)

let rec cmp_dvar (v1 : dvar) (v2 : dvar) =
  match v1, v2 with
  | `VLocal  l1, `VLocal l2  -> l1 = l2
  | `VGlobal g1, `VGlobal g2 -> String.equal g1 g2
  | _ -> false

and cmp_dlocal l1 l2 =
  Option.cmp cmp_dexpr !l1 !l2

and cmp_dexpr e1 e2 =
  match e1, e2 with
  | Dvar  v1, Dvar  v2 -> cmp_dvar v1 v2
  | Ddata d1, Ddata d2 -> cmp_data d1 d2
  | Depair (e1, e'1), Depair (e2, e'2) -> cmp_dexpr e1 e2 && cmp_dexpr e'1 e'2
  | Dfun (op1, l1), Dfun (op2, l2) -> op1 = op2 && List.for_all2 cmp_dexpr l1 l2
  | _ -> false


(* -------------------------------------------------------------------- *)

let map_data (f : data -> data) = function
  | Dint n       -> Dint n
  | Dstring v    -> Dstring v
  | Dbytes v     -> Dbytes v
  | Dunit        -> Dunit
  | Dtrue        -> Dtrue
  | Dfalse       -> Dfalse
  | Dpair (l, r) -> Dpair (f l, f r)
  | Dleft v      -> Dleft (f v)
  | Dright v     -> Dright (f v)
  | Dsome v      -> Dsome (f v)
  | Dnone        -> Dnone
  | Dlist l      -> Dlist (List.map f l)
  | Delt (l, r)  -> Delt (f l, f r)
  | Dvar (c, t)  -> Dvar (c, t)
  | DIrCode (id, c) -> DIrCode (id, c)
  | Dcode c      -> Dcode c

<<<<<<< HEAD
let map_code_gen (fc : code -> code) (fd : data -> data) (ft : type_ -> type_) = function
  (* Control structures *)
  | SEQ l                    -> SEQ (List.map fc l)
  | APPLY                    -> APPLY
  | EXEC                     -> EXEC
  | FAILWITH                 -> FAILWITH
  | IF (then_, else_)        -> IF (List.map fc then_, List.map fc else_)
  | IF_CONS (then_, else_)   -> IF_CONS (List.map fc then_, List.map fc else_)
  | IF_LEFT (then_, else_)   -> IF_LEFT (List.map fc then_, List.map fc else_)
  | IF_NONE (then_, else_)   -> IF_NONE (List.map fc then_, List.map fc else_)
  | ITER l                   -> ITER (List.map fc l)
  | LAMBDA (at, rt, body)    -> LAMBDA (ft at, ft rt, List.map fc body)
  | LOOP l                   -> LOOP (List.map fc l)
  | LOOP_LEFT l              -> LOOP_LEFT (List.map fc l)
  (* Stack manipulation *)
  | DIG n                    -> DIG n
  | DIP (n, l)               -> DIP (n, List.map fc l)
  | DROP n                   -> DROP n
  | DUG n                    -> DUG n
  | DUP                      -> DUP
  | PUSH (t, d)              -> PUSH (ft t, fd d)
  | SWAP                     -> SWAP
  (* Arthmetic operations *)
  | ABS                      -> ABS
  | ADD                      -> ADD
  | COMPARE                  -> COMPARE
  | EDIV                     -> EDIV
  | EQ                       -> EQ
  | GE                       -> GE
  | GT                       -> GT
  | INT                      -> INT
  | ISNAT                    -> ISNAT
  | LE                       -> LE
  | LSL                      -> LSL
  | LSR                      -> LSR
  | LT                       -> LT
  | MUL                      -> MUL
  | NEG                      -> NEG
  | NEQ                      -> NEQ
  | SUB                      -> SUB
  (* Boolean operations *)
  | AND                      -> AND
  | NOT                      -> NOT
  | OR                       -> OR
  | XOR                      -> XOR
  (* Cryptographic operations *)
  | BLAKE2B                  -> BLAKE2B
  | CHECK_SIGNATURE          -> CHECK_SIGNATURE
  | HASH_KEY                 -> HASH_KEY
  | SHA256                   -> SHA256
  | SHA512                   -> SHA512
  (* Blockchain operations *)
  | ADDRESS                  -> ADDRESS
  | AMOUNT                   -> AMOUNT
  | BALANCE                  -> BALANCE
  | CHAIN_ID                 -> CHAIN_ID
  | CONTRACT (t, a)          -> CONTRACT (ft t, a)
  | CREATE_CONTRACT (p, s, c)-> CREATE_CONTRACT (ft p, ft s, fc c)
  | IMPLICIT_ACCOUNT         -> IMPLICIT_ACCOUNT
  | NOW                      -> NOW
  | SELF a                   -> SELF a
  | SENDER                   -> SENDER
  | SET_DELEGATE             -> SET_DELEGATE
  | SOURCE                   -> SOURCE
  | TRANSFER_TOKENS          -> TRANSFER_TOKENS
  (* Operations on data structures *)
  | CAR                      -> CAR
  | CDR                      -> CDR
  | CONCAT                   -> CONCAT
  | CONS                     -> CONS
  | EMPTY_BIG_MAP  (k, v)    -> EMPTY_BIG_MAP (ft k, ft v)
  | EMPTY_MAP      (k, v)    -> EMPTY_MAP     (ft k, ft v)
  | EMPTY_SET      t         -> EMPTY_SET     (ft t)
  | GET                      -> GET
  | LEFT t                   -> LEFT (ft t)
  | MAP  l                   -> MAP  (List.map fc l)
  | MEM                      -> MEM
  | NIL t                    -> NIL (ft t)
  | NONE t                   -> NONE (ft t)
  | PACK                     -> PACK
  | PAIR                     -> PAIR
  | RIGHT t                  -> RIGHT (ft t)
  | SIZE                     -> SIZE
  | SLICE                    -> SLICE
  | SOME                     -> SOME
  | UNIT                     -> UNIT
  | UNPACK t                 -> UNPACK (ft t)
  | UPDATE                   -> UPDATE
  (* Operations on tickets *)
  | JOIN_TICKETS             -> JOIN_TICKETS
  | READ_TICKET              -> READ_TICKET
  | SPLIT_TICKET             -> SPLIT_TICKET
  | TICKET                   -> TICKET
  (* View *)
  | VIEW (c, t)              -> VIEW (c, ft t)
  (* Other *)
  | UNPAIR                   -> UNPAIR
  | UNPAIR_N n               -> UNPAIR_N n
  | SELF_ADDRESS             -> SELF_ADDRESS
  | CAST t                   -> CAST (ft t)
  | CREATE_ACCOUNT           -> CREATE_ACCOUNT
  | RENAME                   -> RENAME
  | STEPS_TO_QUOTA           -> STEPS_TO_QUOTA
  | LEVEL                    -> LEVEL
  | SAPLING_EMPTY_STATE n    -> SAPLING_EMPTY_STATE n
  | SAPLING_VERIFY_UPDATE    -> SAPLING_VERIFY_UPDATE
  | NEVER                    -> NEVER
  | VOTING_POWER             -> VOTING_POWER
  | TOTAL_VOTING_POWER       -> TOTAL_VOTING_POWER
  | KECCAK                   -> KECCAK
  | SHA3                     -> SHA3
  | PAIRING_CHECK            -> PAIRING_CHECK
  | SUBMIT_PROPOSALS         -> SUBMIT_PROPOSALS
  | SUBMIT_BALLOT            -> SUBMIT_BALLOT
  | SET_BAKER_ACTIVE         -> SET_BAKER_ACTIVE
  | TOGGLE_BAKER_DELEGATIONS -> TOGGLE_BAKER_DELEGATIONS
  | SET_BAKER_CONSENSUS_KEY  -> SET_BAKER_CONSENSUS_KEY
  | SET_BAKER_PVSS_KEY       -> SET_BAKER_PVSS_KEY
  (* Macro *)
  | CAR_N n                  -> CAR_N n
  | CDR_N n                  -> CDR_N n
=======
let map_code_gen (fc : code -> code) (fd : data -> data) (ft : type_ -> type_) (x : code) : code =
  let node =
    match x.node with
    (* Control structures *)
    | SEQ l                    -> SEQ (List.map fc l)
    | APPLY                    -> APPLY
    | EXEC                     -> EXEC
    | FAILWITH                 -> FAILWITH
    | IF (then_, else_)        -> IF (List.map fc then_, List.map fc else_)
    | IF_CONS (then_, else_)   -> IF_CONS (List.map fc then_, List.map fc else_)
    | IF_LEFT (then_, else_)   -> IF_LEFT (List.map fc then_, List.map fc else_)
    | IF_NONE (then_, else_)   -> IF_NONE (List.map fc then_, List.map fc else_)
    | ITER l                   -> ITER (List.map fc l)
    | LAMBDA (at, rt, body)    -> LAMBDA (ft at, ft rt, List.map fc body)
    | LOOP l                   -> LOOP (List.map fc l)
    | LOOP_LEFT l              -> LOOP_LEFT (List.map fc l)
    (* Stack manipulation *)
    | DIG n                    -> DIG n
    | DIP (n, l)               -> DIP (n, List.map fc l)
    | DROP n                   -> DROP n
    | DUG n                    -> DUG n
    | DUP                      -> DUP
    | PUSH (t, d)              -> PUSH (ft t, fd d)
    | SWAP                     -> SWAP
    (* Arthmetic operations *)
    | ABS                      -> ABS
    | ADD                      -> ADD
    | COMPARE                  -> COMPARE
    | EDIV                     -> EDIV
    | EQ                       -> EQ
    | GE                       -> GE
    | GT                       -> GT
    | INT                      -> INT
    | ISNAT                    -> ISNAT
    | LE                       -> LE
    | LSL                      -> LSL
    | LSR                      -> LSR
    | LT                       -> LT
    | MUL                      -> MUL
    | NEG                      -> NEG
    | NEQ                      -> NEQ
    | SUB                      -> SUB
    (* Boolean operations *)
    | AND                      -> AND
    | NOT                      -> NOT
    | OR                       -> OR
    | XOR                      -> XOR
    (* Cryptographic operations *)
    | BLAKE2B                  -> BLAKE2B
    | CHECK_SIGNATURE          -> CHECK_SIGNATURE
    | HASH_KEY                 -> HASH_KEY
    | SHA256                   -> SHA256
    | SHA512                   -> SHA512
    (* Blockchain operations *)
    | ADDRESS                  -> ADDRESS
    | AMOUNT                   -> AMOUNT
    | BALANCE                  -> BALANCE
    | CHAIN_ID                 -> CHAIN_ID
    | CONTRACT (t, a)          -> CONTRACT (ft t, a)
    | CREATE_CONTRACT (p, s, c)-> CREATE_CONTRACT (ft p, ft s, fc c)
    | IMPLICIT_ACCOUNT         -> IMPLICIT_ACCOUNT
    | NOW                      -> NOW
    | SELF a                   -> SELF a
    | SENDER                   -> SENDER
    | SET_DELEGATE             -> SET_DELEGATE
    | SOURCE                   -> SOURCE
    | TRANSFER_TOKENS          -> TRANSFER_TOKENS
    (* Operations on data structures *)
    | CAR                      -> CAR
    | CDR                      -> CDR
    | CONCAT                   -> CONCAT
    | CONS                     -> CONS
    | EMPTY_BIG_MAP  (k, v)    -> EMPTY_BIG_MAP (ft k, ft v)
    | EMPTY_MAP      (k, v)    -> EMPTY_MAP     (ft k, ft v)
    | EMPTY_SET      t         -> EMPTY_SET     (ft t)
    | GET                      -> GET
    | LEFT t                   -> LEFT (ft t)
    | MAP  l                   -> MAP  (List.map fc l)
    | MEM                      -> MEM
    | NIL t                    -> NIL (ft t)
    | NONE t                   -> NONE (ft t)
    | PACK                     -> PACK
    | PAIR                     -> PAIR
    | RIGHT t                  -> RIGHT (ft t)
    | SIZE                     -> SIZE
    | SLICE                    -> SLICE
    | SOME                     -> SOME
    | UNIT                     -> UNIT
    | UNPACK t                 -> UNPACK (ft t)
    | UPDATE                   -> UPDATE
    (* Operations on tickets *)
    | JOIN_TICKETS             -> JOIN_TICKETS
    | READ_TICKET              -> READ_TICKET
    | SPLIT_TICKET             -> SPLIT_TICKET
    | TICKET                   -> TICKET
    (* Other *)
    | UNPAIR                   -> UNPAIR
    | SELF_ADDRESS             -> SELF_ADDRESS
    | CAST t                   -> CAST (ft t)
    | CREATE_ACCOUNT           -> CREATE_ACCOUNT
    | RENAME                   -> RENAME
    | STEPS_TO_QUOTA           -> STEPS_TO_QUOTA
    | LEVEL                    -> LEVEL
    | SAPLING_EMPTY_STATE n    -> SAPLING_EMPTY_STATE n
    | SAPLING_VERIFY_UPDATE    -> SAPLING_VERIFY_UPDATE
    | NEVER                    -> NEVER
    | VOTING_POWER             -> VOTING_POWER
    | TOTAL_VOTING_POWER       -> TOTAL_VOTING_POWER
    | KECCAK                   -> KECCAK
    | SHA3                     -> SHA3
    | PAIRING_CHECK            -> PAIRING_CHECK
    | SUBMIT_PROPOSALS         -> SUBMIT_PROPOSALS
    | SUBMIT_BALLOT            -> SUBMIT_BALLOT
    | SET_BAKER_ACTIVE         -> SET_BAKER_ACTIVE
    | TOGGLE_BAKER_DELEGATIONS -> TOGGLE_BAKER_DELEGATIONS
    | SET_BAKER_CONSENSUS_KEY  -> SET_BAKER_CONSENSUS_KEY
    | SET_BAKER_PVSS_KEY       -> SET_BAKER_PVSS_KEY
  in
  let type_ = Option.map (List.map ft) !(x.type_) in
  mk_code ?type_ node
>>>>>>> 70992c5d


let map_code (fc : code -> code) = map_code_gen fc id id

let rec map_seq (f : code list -> code list) (code : code) =
  let g x = f (List.map (map_seq f) x) in
  match code.node with
  | SEQ l             -> {code with node = SEQ (g l)}
  | IF_NONE (x, y)    -> {code with node = IF_NONE (g x, g y)}
  | IF_LEFT (x, y)    -> {code with node = IF_LEFT (g x, g y)}
  | IF_CONS (x, y)    -> {code with node = IF_CONS (g x, g y)}
  | MAP x             -> {code with node = MAP (g x)}
  | ITER x            -> {code with node = ITER (g x)}
  | IF (x, y)         -> {code with node = IF (g x, g y)}
  | LOOP x            -> {code with node = LOOP (g x)}
  | LOOP_LEFT x       -> {code with node = LOOP_LEFT (g x)}
  | LAMBDA (a, b, x)  -> {code with node = LAMBDA (a, b, g x)}
  | DIP (n, x)        -> {code with node = DIP (n, g x)}
  | _ -> map_code (map_seq f) code


(* -------------------------------------------------------------------- *)

(* let rec cmp_dexpr (lhs : dexpr) (rhs : dexpr) =
   match lhs, rhs with
   | Dalpha i1, Dalpha i2                             -> i1 = i2
   | Dvar t1, Dvar t2                                 -> cmp_type t1 t2
   | Dstorage t1, Dstorage t2                         -> cmp_type t1 t2
   | Doperations, Doperations                         -> true
   | Dlbdparam, Dlbdparam                             -> true
   | Dlbdresult, Dlbdresult                           -> true
   | Ddata d1, Ddata d2                               -> cmp_data d1 d2
   | Dzop op1, Dzop op2                               -> cmp_z_operator op1 op2
   | Duop (op1, x1), Duop (op2, x2)                   -> cmp_un_operator op1 op2 && cmp_dexpr x1 x2
   | Dbop (op1, x1, y1), Dbop (op2, x2, y2)           -> cmp_bin_operator op1 op2 && cmp_dexpr x1 x2 && cmp_dexpr y1 y2
   | Dtop (op1, x1, y1, z1), Dtop (op2, x2, y2, z2)   -> cmp_ter_operator op1 op2 && cmp_dexpr x1 x2 && cmp_dexpr y1 y2 && cmp_dexpr z1 z2
   | Dapply (l1, a1), Dapply (l2, a2)                 -> cmp_dexpr l1 l2 && cmp_dexpr a1 a2
   | Dexec (l1, a1), Dexec (l2, a2)                   -> cmp_dexpr l1 l2 && cmp_dexpr a1 a2
   | Dlambda (at1, rt1, is1), Dlambda (at2, rt2, is2) -> cmp_type at1 at2 && cmp_type rt1 rt2 && List.for_all2 cmp_dinstruction is1 is2
   | Dloopleft (l1, is1), Dloopleft (l2, is2)         -> cmp_dexpr l1 l2 && List.for_all2 cmp_dinstruction is1 is2
   | Dmap (l1, is1), Dmap (l2, is2)                   -> cmp_dexpr l1 l2 && List.for_all2 cmp_dinstruction is1 is2
   | _ -> false

   and cmp_dinstruction (lhs : dinstruction) (rhs : dinstruction) =
   match lhs, rhs with
   | Dassign (e1, v1), Dassign (e2, v2) -> cmp_dexpr e1 e2 && cmp_dexpr v1 v2
   | Dif (c1, t1, e1), Dif (c2, t2, e2) -> cmp_dexpr c1 c2 && List.for_all2 cmp_dinstruction t1 t2 && List.for_all2 cmp_dinstruction e1 e2
   | Dfail e1, Dfail e2                 -> cmp_dexpr e1 e2
   | _ -> false


   let map_dexpr f fi fai x =
   let g = List.map fi in
   match x with
   | Dalpha     i            -> Dalpha      (fai i)
   | Dvar       t            -> Dvar         t
   | Dstorage   t            -> Dstorage     t
   | Doperations             -> Doperations
   | Dlbdparam               -> Dlbdparam
   | Dlbdresult              -> Dlbdresult
   | Ddata      d            -> Ddata      d
   | Dzop       op           -> Dzop       op
   | Duop      (op, x)       -> Duop      (op, f x)
   | Dbop      (op, x, y)    -> Dbop      (op, f x, f y)
   | Dtop      (op, x, y, z) -> Dtop      (op, f x, f y, f z)
   | Dapply    (l, a)        -> Dapply    (f l, f a)
   | Dexec     (l, a)        -> Dexec     (f l, f a)
   | Dlambda   (at, rt, is)  -> Dlambda   (at, rt, g is)
   | Dloopleft (l, is)       -> Dloopleft (f l, g is)
   | Dmap      (l, is)       -> Dmap      (f l, g is)

   let map_dexpr_dinstr fi fe fai x =
   let g = List.map fi in
   match x with
   | Ddecl   (i, e)              -> Ddecl   (fai i, Option.map fe e)
   | Dassign (e, v)              -> Dassign (fe e, fe v)
   | Dfail    v                  -> Dfail   (fe v)
   | Dif     (c, t, e)           -> Dif     (fe c, g t, g e)
   | Difcons (c, hd, tl, ti, ei) -> Difcons (fe c, fai hd, fai tl, g ti, g ei)
   | Difleft (c,  l, ti,  r, ei) -> Difleft (fe c, fai l, g ti, fai r, g ei)
   | Difnone (c, ti, v, ei)      -> Difnone (fe c, g ti, fai v, g ei)
   | Dloop   (e, is)             -> Dloop   (fe e, g is)
   | Diter   (e, is)             -> Diter   (fe e, g is)

   let fold_dexpr f fi accu x =
   let g accu is = List.fold_left (fun accu x -> fi accu x) accu is in
   match x with
   | Dalpha     _            -> accu
   | Dvar       _            -> accu
   | Dstorage   _            -> accu
   | Doperations             -> accu
   | Dlbdparam               -> accu
   | Dlbdresult              -> accu
   | Ddata      _            -> accu
   | Dzop       _            -> accu
   | Duop      (_, x)        -> f accu x
   | Dbop      (_, x, y)     -> f (f accu x) y
   | Dtop      (_, x, y, z)  -> f (f (f accu x) y) z
   | Dapply    (l, a)        -> f (f accu l) a
   | Dexec     (l, a)        -> f (f accu l) a
   | Dlambda   (_, _, is)    -> g accu is
   | Dloopleft (l, is)       -> g (f accu l) is
   | Dmap      (l, is)       -> g (f accu l) is

   let fold_dexpr_dinstr fi fe accu x =
   let g accu is = List.fold_left (fun accu x -> fi accu x) accu is in
   match x with
   | Ddecl   (_, e)              -> Option.fold fe accu e
   | Dassign (e, v)              -> fe (fe accu e) v
   | Dfail    v                  -> fe accu v
   | Dif     (c, t, e)           -> g (g (fe accu c) t) e
   | Difcons (c, _, _, ti, ei)   -> g (g (fe accu c) ti) ei
   | Difleft (c,  _, ti,  _, ei) -> g (g (fe accu c) ti) ei
   | Difnone (c, ti, _, ei)      -> g (g (fe accu c) ti) ei
   | Dloop   (e, is)             -> g (fe accu e) is
   | Diter   (e, is)             -> g (fe accu e) is *)

module Utils : sig

  val get_fun_name  : (type_ -> ident) -> builtin -> ident
  val flat          : code -> code
  val optim         : code -> code
  val replace_macro : code -> code
  val data_to_micheline : data -> obj_micheline
  val type_to_micheline : type_ -> obj_micheline
  val to_micheline : michelson -> data -> micheline

end = struct

  let get_fun_name ft = function
    | Bmin _t         -> "_min_"(*  ^ (ft t) *)
    | Bmax _t         -> "_max_"(*  ^ (ft t) *)
    | Bfloor          -> "_floor"
    | Bceil           -> "_ceil"
    | BlistContains t -> "_list_contains_" ^ (ft t)
    | BlistNth t      -> "_list_nth_"      ^ (ft t)
    | Btostring t     -> "_to_string_"     ^ (ft t)
    | Bratcmp         -> "_ratcmp"
    | Bratnorm        -> "_ratnorm"
    | Brataddsub      -> "_rataddsub"
    | Bratmul         -> "_ratmul"
    | Bratdiv         -> "_ratdiv"
    | Bratuminus      -> "_ratuminus"
    | Bratabs         -> "_ratabs"
    | Brattez         -> "_rattez"
    | Bratdur         -> "_ratdur"
    | Bsubnat         -> "_subnat"
    | Bmuteztonat     -> "_muteztonat"

  let rec flat (c : code) : code =
    let f l = List.fold_right (fun x accu -> let fc = flat x in match fc.node with | SEQ l -> l @ accu | _ -> fc::accu) l [] in
    map_seq f c

  let handle_failwith (c : code) : code =
    let init = (false, []) in
    let rec aux (c : code) =
      let rec for_seq ((b, accu) : bool * code list) (l : code list) : bool * code list =
        match l with
        | {node = FAILWITH}::_ -> for_seq (true, (mk_code FAILWITH)::accu) []
        | e::t        -> begin
            let bb, a = aux e in
            let t = if bb then [] else t in
            for_seq (bb, a::accu) t
          end
        | []          -> b, List.rev accu
      in

      let g x f =
        let _, x = for_seq init x in
        false, f x
      in

      let h x y f =
        let b0, x = for_seq init x in
        let b1, y = for_seq init y in
        b0 && b1, f x y
      in

      match c.node with
      | SEQ x             -> g x (fun l -> mk_code (SEQ (l)))
      | IF (x, y)         -> h x y (fun a b -> mk_code (IF (a, b)))
      | IF_NONE (x, y)    -> h x y (fun a b -> mk_code (IF_NONE (a, b)))
      | IF_LEFT (x, y)    -> h x y (fun a b -> mk_code (IF_LEFT (a, b)))
      | IF_CONS (x, y)    -> h x y (fun a b -> mk_code (IF_CONS (a, b)))
      | MAP x             -> g x (fun l -> mk_code (MAP (l)))
      | ITER x            -> g x (fun l -> mk_code (ITER (l)))
      | LOOP x            -> g x (fun l -> mk_code (LOOP (l)))
      | LOOP_LEFT x       -> g x (fun l -> mk_code (LOOP_LEFT (l)))
      | DIP (n, x)        -> g x (fun l -> mk_code (DIP (n, l)))
      | LAMBDA (a, b, c)  -> g c (fun l -> mk_code (LAMBDA (a, b, l)))
      | _                 -> false, c
    in
    aux c |> snd

  let factorize_instrs (c : code) : code =
    let f l =
      let rec aux accu (l : code list) =
        match l with
<<<<<<< HEAD
        (* | (DIP (x, y))::(DROP z)::t -> aux accu ((DROP (z - 1))::y::t) *)
        | (DROP x)::(DROP y)::t   -> aux accu ((DROP (x + y))::t)
        (* | (CAR x)::(CAR y)::t   -> aux accu ((CAR (x + y))::t) *)
        | (PAIR)::(UNPAIR)::t     -> aux accu t
        | (UNPAIR)::(PAIR)::t     -> aux accu t
        | (CDR_N x)::(CDR_N y)::t -> aux accu ((CDR_N (x + y))::t)
        | (DUP)::(DROP x)::t      -> aux accu ((DROP (x - 1))::t)
        | (DUP)::(SWAP)::t        -> aux accu ((DUP)::t)
        | (DROP 0)::t             -> aux accu t
=======
        | ({node = DROP x})::({node = DROP y})::t -> aux accu ((mk_code (DROP (x + y)))::t)
        | ({node = DUP})::({node = DROP x})::t    -> aux accu ((mk_code (DROP (x - 1)))::t)
        | ({node = DUP})::({node = SWAP})::t      -> aux accu ((mk_code DUP)::t)
        | ({node = DROP 0})::t           -> aux accu t
>>>>>>> 70992c5d
        | e::t -> aux (e::accu) t
        | [] -> List.rev accu
      in
      aux [] l
    in
    map_seq f c

  let optim c =
    c
    |> handle_failwith
    |> factorize_instrs

  let replace_macro (c : code) : code =
    let rec aux (c : code) : code  =
      match c.node with
      | UNPAIR -> mk_code (SEQ [mk_code DUP; mk_code CAR; mk_code (DIP (1, [mk_code CDR]))])
      | _ -> map_code aux c
    in
    aux c

  let rec type_to_micheline (t : type_) : obj_micheline =
    let prim, args =
      match t.node with
      | Taddress               -> "address", []
      | Tbig_map (k, v)        -> "big_map", [k; v]
      | Tbool                  -> "bool", []
      | Tbytes                 -> "bytes", []
      | Tchain_id              -> "chain_id", []
      | Tcontract t            -> "contract", [t]
      | Tint                   -> "int", []
      | Tkey                   -> "key", []
      | Tkey_hash              -> "key_hash", []
      | Tlambda (a, r)         -> "lambda", [a; r]
      | Tlist t                -> "list", [t]
      | Tmap (k, v)            -> "map", [k; v]
      | Tmutez                 -> "mutez", []
      | Tnat                   -> "nat", []
      | Toperation             -> "operation", []
      | Toption t              -> "option", [t]
      | Tor (l, r)             -> "or", [l; r]
      | Tpair (l, r)           -> "pair", [l; r]
      | Tset t                 -> "set", [t]
      | Tsignature             -> "signature", []
      | Tstring                -> "string", []
      | Ttimestamp             -> "timestamp", []
      | Tunit                  -> "unit", []
      | Tticket t              -> "ticket", [t]
      | Tsapling_transaction n -> Format.asprintf "sapling_transaction(%i)" n, []
      | Tsapling_state n       -> Format.asprintf "sapling_state(%i)" n, []
      | Tbls12_381_g1          -> "bls12_381_g1", []
      | Tbls12_381_g2          -> "bls12_381_g2", []
      | Tbls12_381_fr          -> "bls12_381_fr", []
      | Tnever                 -> "never", []
    in
    let args = if List.is_empty args then None else Some (List.map type_to_micheline args) in
    let annots = Option.bind (fun x -> Some [x]) t.annotation in
    let prim = mk_prim ?args ?annots prim in
    Oprim prim

  let rec data_to_micheline (d : data) : obj_micheline =
    let f = data_to_micheline in
    match d with
    | Dint n       -> Oint (Big_int.string_of_big_int n)
    | Dstring v    -> Ostring v
    | Dbytes v     -> Obytes v
    | Dunit        -> Oprim (mk_prim "Unit")
    | Dtrue        -> Oprim (mk_prim "True")
    | Dfalse       -> Oprim (mk_prim "False")
    | Dpair (l, r) -> Oprim (mk_prim ~args:[f l; f r] "Pair")
    | Dleft v      -> Oprim (mk_prim ~args:[f v] "Left")
    | Dright v     -> Oprim (mk_prim ~args:[f v] "Right")
    | Dsome v      -> Oprim (mk_prim ~args:[f v] "Some")
    | Dnone        -> Oprim (mk_prim "None")
    | Dlist l      -> Oarray (List.map f l)
    | Delt (l, r)  -> Oprim (mk_prim ~args:[f l; f r] "Elt")
    | Dvar (x, t)  -> begin
        match t.node with
        | Taddress                -> Ovar (OMVstring x)
        | Tbig_map   (_k, _v)     -> Ovar (OMVfree x)
        | Tbool                   -> Ovar (OMVif (x, Oprim (mk_prim "True"), Oprim (mk_prim "False")))
        | Tbytes                  -> Ovar (OMVbytes x)
        | Tchain_id               -> Ovar (OMVfree x)
        | Tcontract  _t           -> Ovar (OMVfree x)
        | Tint                    -> Ovar (OMVint x)
        | Tkey                    -> Ovar (OMVbytes x)
        | Tkey_hash               -> Ovar (OMVbytes x)
        | Tlambda    (_a, _r)     -> Ovar (OMVfree x)
        | Tlist      _t           -> Ovar (OMVfree x)
        | Tmap       (_k, _v)     -> Ovar (OMVfree x)
        | Tmutez                  -> Ovar (OMVint x)
        | Tnat                    -> Ovar (OMVint x)
        | Toperation              -> Ovar (OMVfree x)
        | Toption    _t           -> Ovar (OMVfree x)
        | Tor        (_l, _r)     -> Ovar (OMVfree x)
        | Tpair      (_l, _r)     -> Ovar (OMVfree x)
        | Tset       _t           -> Ovar (OMVfree x)
        | Tsignature              -> Ovar (OMVbytes x)
        | Tstring                 -> Ovar (OMVstring x)
        | Ttimestamp              -> Ovar (OMVint x)
        | Tunit                   -> Oprim (mk_prim "Unit")
        | Tsapling_transaction _n -> Ovar (OMVfree x)
        | Tsapling_state       _n -> Ovar (OMVfree x)
        | Tnever                  -> Ovar (OMVfree x)
        | Tbls12_381_g1           -> Ovar (OMVfree x)
        | Tbls12_381_g2           -> Ovar (OMVfree x)
        | Tbls12_381_fr           -> Ovar (OMVfree x)
        | Tticket       _t        -> Ovar (OMVfree x)
      end
    | DIrCode (_id, _c) -> Oarray ([])
    | Dcode c           -> code_to_micheline c

  and code_to_micheline (c : code) : obj_micheline =
    let f = code_to_micheline in
    let ft = type_to_micheline in
    let fd = data_to_micheline in
    let mk ?(args=[]) ?(annots=[]) x = Oprim (mk_prim ~args ~annots x) in
    let mk_int n = Oint (string_of_int n) in
    let mk_string s = Ostring s in
    let mk_array l = Oarray (List.map f l) in
    let fan = function | Some v -> [v] | None -> [] in
    match c.node with
    (* Control structures *)
    | SEQ l                    -> mk_array l
    | APPLY                    -> mk "APPLY"
    | EXEC                     -> mk "EXEC"
    | FAILWITH                 -> mk "FAILWITH"
    | IF (t, e)                -> mk ~args:[mk_array t; mk_array e] "IF"
    | IF_CONS (t, e)           -> mk ~args:[mk_array t; mk_array e] "IF_CONS"
    | IF_LEFT (t, e)           -> mk ~args:[mk_array t; mk_array e] "IF_LEFT"
    | IF_NONE (t, e)           -> mk ~args:[mk_array t; mk_array e] "IF_NONE"
    | ITER l                   -> mk ~args:[mk_array l] "ITER"
    | LAMBDA (at, rt, body)    -> mk ~args:[ft at; ft rt; mk_array body] "LAMBDA"
    | LOOP l                   -> mk ~args:[mk_array l] "LOOP"
    | LOOP_LEFT l              -> mk ~args:[mk_array l] "LOOP_LEFT"
    (* Stack manipulation *)
    | DIG n                    -> mk ~args:[mk_int n] "DIG"
    | DIP (n, l)               -> mk ~args:[mk_int n; mk_array l] "DIP"
    | DROP n                   -> mk ~args:[mk_int n] "DROP"
    | DUG n                    -> mk ~args:[mk_int n] "DUG"
    | DUP                      -> mk "DUP"
    | PUSH (t, d)              -> mk ~args:[ft t; fd d] "PUSH"
    | SWAP                     -> mk "SWAP"
    (* Arthmetic operations *)
    | ABS                      -> mk "ABS"
    | ADD                      -> mk "ADD"
    | COMPARE                  -> mk "COMPARE"
    | EDIV                     -> mk "EDIV"
    | EQ                       -> mk "EQ"
    | GE                       -> mk "GE"
    | GT                       -> mk "GT"
    | INT                      -> mk "INT"
    | ISNAT                    -> mk "ISNAT"
    | LE                       -> mk "LE"
    | LSL                      -> mk "LSL"
    | LSR                      -> mk "LSR"
    | LT                       -> mk "LT"
    | MUL                      -> mk "MUL"
    | NEG                      -> mk "NEG"
    | NEQ                      -> mk "NEQ"
    | SUB                      -> mk "SUB"
    (* Boolean operations *)
    | AND                      -> mk "AND"
    | NOT                      -> mk "NOT"
    | OR                       -> mk "OR"
    | XOR                      -> mk "XOR"
    (* Cryptographic operations *)
    | BLAKE2B                  -> mk "BLAKE2B"
    | CHECK_SIGNATURE          -> mk "CHECK_SIGNATURE"
    | HASH_KEY                 -> mk "HASH_KEY"
    | SHA256                   -> mk "SHA256"
    | SHA512                   -> mk "SHA512"
    (* Blockchain operations *)
    | ADDRESS                  -> mk "ADDRESS"
    | AMOUNT                   -> mk "AMOUNT"
    | BALANCE                  -> mk "BALANCE"
    | CHAIN_ID                 -> mk "CHAIN_ID"
    | CONTRACT (t, a)          -> mk ~args:[ft t] ~annots:(fan a) "CONTRACT"
    | CREATE_CONTRACT (p, s, c)-> mk ~args:[mk ~args:[ft p] "parameter"; mk ~args:[ft s] "storage"; mk ~args:[f c] "code"] "CREATE_CONTRACT"
    | IMPLICIT_ACCOUNT         -> mk "IMPLICIT_ACCOUNT"
    | NOW                      -> mk "NOW"
    | SELF a                   -> mk ~annots:(fan a) "SELF"
    | SENDER                   -> mk "SENDER"
    | SET_DELEGATE             -> mk "SET_DELEGATE"
    | SOURCE                   -> mk "SOURCE"
    | TRANSFER_TOKENS          -> mk "TRANSFER_TOKENS"
    (* Operations on data structures *)
    | CAR                      -> mk "CAR"
    | CDR                      -> mk "CDR"
    | CONCAT                   -> mk "CONCAT"
    | CONS                     -> mk "CONS"
    | EMPTY_BIG_MAP  (k, v)    -> mk ~args:[ft k; ft v] "EMPTY_BIG_MAP"
    | EMPTY_MAP      (k, v)    -> mk ~args:[ft k; ft v] "EMPTY_MAP"
    | EMPTY_SET      t         -> mk ~args:[ft t] "EMPTY_SET"
    | GET                      -> mk "GET"
    | LEFT t                   -> mk ~args:[ft t] "LEFT"
    | MAP  l                   -> mk ~args:[mk_array l] "MAP"
    | MEM                      -> mk "MEM"
    | NIL t                    -> mk ~args:[ft t] "NIL"
    | NONE t                   -> mk ~args:[ft t] "NONE"
    | PACK                     -> mk "PACK"
    | PAIR                     -> mk "PAIR"
    | RIGHT t                  -> mk ~args:[ft t] "RIGHT"
    | SIZE                     -> mk "SIZE"
    | SLICE                    -> mk "SLICE"
    | SOME                     -> mk "SOME"
    | UNIT                     -> mk "UNIT"
    | UNPACK t                 -> mk ~args:[ft t] "UNPACK"
    | UPDATE                   -> mk "UPDATE"
    (* Operations on tickets *)
    | JOIN_TICKETS             -> mk "JOIN_TICKETS"
    | READ_TICKET              -> mk "READ_TICKET"
    | SPLIT_TICKET             -> mk "SPLIT_TICKET"
    | TICKET                   -> mk "TICKET"
    (* View *)
    | VIEW (c, t)              -> mk ~args:[mk_string c; ft t] "VIEW"
    (* Other *)
    | UNPAIR                   -> mk "UNPAIR"
    | UNPAIR_N n               -> mk ~args:[mk_int n] "UNPAIR"
    | SELF_ADDRESS             -> mk "SELF_ADDRESS"
    | CAST t                   -> mk ~args:[ft t] "CAST"
    | CREATE_ACCOUNT           -> mk "CREATE_ACCOUNT"
    | RENAME                   -> mk "RENAME"
    | STEPS_TO_QUOTA           -> mk "STEPS_TO_QUOTA"
    | LEVEL                    -> mk "LEVEL"
    | SAPLING_EMPTY_STATE n    -> mk "SAPLING_EMPTY_STATE" ~args:[Oint (string_of_int n)]
    | SAPLING_VERIFY_UPDATE    -> mk "SAPLING_VERIFY_UPDATE"
    | NEVER                    -> mk "NEVER"
    | VOTING_POWER             -> mk "VOTING_POWER"
    | TOTAL_VOTING_POWER       -> mk "TOTAL_VOTING_POWER"
    | KECCAK                   -> mk "KECCAK"
    | SHA3                     -> mk "SHA3"
    | PAIRING_CHECK            -> mk "PAIRING_CHECK"
    | SUBMIT_PROPOSALS         -> mk "SUBMIT_PROPOSALS"
    | SUBMIT_BALLOT            -> mk "SUBMIT_BALLOT"
    | SET_BAKER_ACTIVE         -> mk "SET_BAKER_ACTIVE"
    | TOGGLE_BAKER_DELEGATIONS -> mk "TOGGLE_BAKER_DELEGATIONS"
    | SET_BAKER_CONSENSUS_KEY  -> mk "SET_BAKER_CONSENSUS_KEY"
    | SET_BAKER_PVSS_KEY       -> mk "SET_BAKER_PVSS_KEY"
    (* Macro *)
    | CAR_N n                  -> mk ~args:[mk_int n] "CAR"
    | CDR_N n                  -> mk ~args:[mk_int n] "CDR"


  let to_micheline (m : michelson) (s : data) : micheline =
    let storage   = type_to_micheline m.storage in
    let parameter = type_to_micheline m.parameter in
    let code      = code_to_micheline m.code in
    let f tag x   = Oprim (mk_prim ~args:[x] tag) in
    let parameters = m.parameters in
    mk_micheline ~parameters [f "storage" storage; f "parameter" parameter; f "code" code] (data_to_micheline s)

end

(***)

let rec to_type (o : obj_micheline) : type_ =
  let fa l = match l with | a::_ -> Some a | [] -> None in
  let f = to_type in
  match o with
  | Oprim ({prim = "address"; annots; _})                                 -> mk_type ?annotation:(fa annots) Taddress
  | Oprim ({prim = "big_map"; annots; args = k::v::_})                    -> mk_type ?annotation:(fa annots) (Tbig_map (f k, f v))
  | Oprim ({prim = "bool"; annots; _})                                    -> mk_type ?annotation:(fa annots) Tbool
  | Oprim ({prim = "bytes"; annots; _})                                   -> mk_type ?annotation:(fa annots) Tbytes
  | Oprim ({prim = "chain_id"; annots; _})                                -> mk_type ?annotation:(fa annots) Tchain_id
  | Oprim ({prim = "contract"; annots; args = t::_})                      -> mk_type ?annotation:(fa annots) (Tcontract (f t))
  | Oprim ({prim = "int"; annots; _})                                     -> mk_type ?annotation:(fa annots) Tint
  | Oprim ({prim = "key"; annots; _})                                     -> mk_type ?annotation:(fa annots) Tkey
  | Oprim ({prim = "key_hash"; annots; _})                                -> mk_type ?annotation:(fa annots) Tkey_hash
  | Oprim ({prim = "lambda"; annots; args = a::r::_})                     -> mk_type ?annotation:(fa annots) (Tlambda (f a, f r))
  | Oprim ({prim = "list"; annots; args = t::_})                          -> mk_type ?annotation:(fa annots) (Tlist (f t))
  | Oprim ({prim = "map"; annots; args = k::v::_})                        -> mk_type ?annotation:(fa annots) (Tmap (f k, f v))
  | Oprim ({prim = "mutez"; annots; _})                                   -> mk_type ?annotation:(fa annots) Tmutez
  | Oprim ({prim = "nat"; annots; _})                                     -> mk_type ?annotation:(fa annots) Tnat
  | Oprim ({prim = "operation"; annots; _})                               -> mk_type ?annotation:(fa annots) Toperation
  | Oprim ({prim = "option"; annots; args = t::_})                        -> mk_type ?annotation:(fa annots) (Toption (f t))
  | Oprim ({prim = "or"; annots; args = a::b::_})                         -> mk_type ?annotation:(fa annots) (Tor (f a, f b))
  | Oprim ({prim = "pair"; annots; args = a::l::_})                       -> mk_type ?annotation:(fa annots) (Tpair (f a, f l))
  | Oprim ({prim = "set"; annots; args = t::_})                           -> mk_type ?annotation:(fa annots) (Tset (f t))
  | Oprim ({prim = "signature"; annots; _})                               -> mk_type ?annotation:(fa annots) Tsignature
  | Oprim ({prim = "string"; annots; _})                                  -> mk_type ?annotation:(fa annots) Tstring
  | Oprim ({prim = "timestamp"; annots; _})                               -> mk_type ?annotation:(fa annots) Ttimestamp
  | Oprim ({prim = "unit"; annots; _})                                    -> mk_type ?annotation:(fa annots) Tunit
  | Oprim ({prim = "ticket"; annots; args = t::_})                        -> mk_type ?annotation:(fa annots) (Tticket (f t))
  | Oprim ({prim = "sapling_state"; annots; args = (Oint n)::_; _})       -> mk_type ?annotation:(fa annots) (Tsapling_state (int_of_string n))
  | Oprim ({prim = "sapling_transaction"; annots; args = (Oint n)::_; _}) -> mk_type ?annotation:(fa annots) (Tsapling_transaction (int_of_string n))
  | Oprim ({prim = "bls12_381_g1"; annots; _})                            -> mk_type ?annotation:(fa annots) Tbls12_381_g1
  | Oprim ({prim = "bls12_381_g2"; annots; _})                            -> mk_type ?annotation:(fa annots) Tbls12_381_g2
  | Oprim ({prim = "bls12_381_fr"; annots; _})                            -> mk_type ?annotation:(fa annots) Tbls12_381_fr
  | Oprim ({prim = "never"; annots; _})                                   -> mk_type ?annotation:(fa annots) Tnever
  | _ -> Format.eprintf "type unknown %a@." pp_obj_micheline o; assert false


let rec to_data (o : obj_micheline) : data =
  let f = to_data in
  match o with
  | Oint x                                    -> Dint (Big_int.big_int_of_string x)
  | Ostring s                                 -> Dstring s
  | Obytes  s                                 -> Dbytes s
  | Oprim ({prim = "Unit";  _ })              -> Dunit
  | Oprim ({prim = "True";  _ })              -> Dtrue
  | Oprim ({prim = "False"; _ })              -> Dfalse
  | Oprim ({prim = "Pair";  args = a::b::_ }) -> Dpair  (f a, f b)
  | Oprim ({prim = "Left";  args = a::_ })    -> Dleft  (f a)
  | Oprim ({prim = "Right"; args = a::_ })    -> Dright (f a)
  | Oprim ({prim = "Some";  args = a::_ })    -> Dsome  (f a)
  | Oprim ({prim = "None";  _ })              -> Dnone
  | Oarray l                                  -> Dlist (List.map f l)
  | Oprim ({prim = "Elt"; args = a::b::_ })   -> Delt  (f a, f b)
  | _ -> Format.eprintf "data unknown %a@." pp_obj_micheline o; assert false<|MERGE_RESOLUTION|>--- conflicted
+++ resolved
@@ -510,26 +510,13 @@
 and dcode = dinstr list
 [@@deriving show {with_path = false}]
 
-type dview = {
-  id : ident;
-  param: type_;
-  ret: type_;
-  body: dinstruction list;
-}
-[@@deriving show {with_path = false}]
-
 type dprogram = {
   name: ident;
   storage: type_;
   parameter: type_;
   storage_data: data;
-<<<<<<< HEAD
-  code: dinstruction list;
-  views: dview list;
-=======
   code: dcode;
   procs: (string * (string * type_) list * dcode) list;
->>>>>>> 70992c5d
 }
 [@@deriving show {with_path = false}]
 
@@ -544,19 +531,11 @@
 let mk_type ?annotation node : type_ =
   { node; annotation }
 
-<<<<<<< HEAD
-let mk_ctx_func ?(args = []) ?(stovars = []) _ : ctx_func =
-  { args; stovars }
+let mk_code ?type_ node : code =
+  { node; type_ = ref type_ }
 
 let mk_func name targ tret ctx body : func =
   { name; targ; tret; ctx; body }
-=======
-let mk_code ?type_ node : code =
-  { node; type_ = ref type_ }
-
-let mk_func name targ tret body : func =
-  { name; targ; tret; body }
->>>>>>> 70992c5d
 
 let mk_entry name args eargs body : entry =
   { name; args; eargs; body }
@@ -576,16 +555,8 @@
 let mk_micheline ?(parameters = []) code storage : micheline =
   { code; storage; parameters }
 
-<<<<<<< HEAD
-let mk_dview id param ret body : dview =
-  { id; param; ret; body }
-
-let mk_dprogram storage parameter storage_data name code ?(views = []) : dprogram =
-  { name; storage; parameter; storage_data; code; views }
-=======
 let mk_dprogram ?(procs = []) storage parameter storage_data name code =
   { name; storage; parameter; storage_data; code; procs }
->>>>>>> 70992c5d
 
 (* -------------------------------------------------------------------- *)
 
@@ -1105,9 +1076,10 @@
   | DIrCode (id, c) -> DIrCode (id, c)
   | Dcode c      -> Dcode c
 
-<<<<<<< HEAD
-let map_code_gen (fc : code -> code) (fd : data -> data) (ft : type_ -> type_) = function
-  (* Control structures *)
+let map_code_gen (fc : code -> code) (fd : data -> data) (ft : type_ -> type_) (x : code) : code =
+  let node =
+    match x.node with
+    (* Control structures *)
   | SEQ l                    -> SEQ (List.map fc l)
   | APPLY                    -> APPLY
   | EXEC                     -> EXEC
@@ -1227,128 +1199,9 @@
   (* Macro *)
   | CAR_N n                  -> CAR_N n
   | CDR_N n                  -> CDR_N n
-=======
-let map_code_gen (fc : code -> code) (fd : data -> data) (ft : type_ -> type_) (x : code) : code =
-  let node =
-    match x.node with
-    (* Control structures *)
-    | SEQ l                    -> SEQ (List.map fc l)
-    | APPLY                    -> APPLY
-    | EXEC                     -> EXEC
-    | FAILWITH                 -> FAILWITH
-    | IF (then_, else_)        -> IF (List.map fc then_, List.map fc else_)
-    | IF_CONS (then_, else_)   -> IF_CONS (List.map fc then_, List.map fc else_)
-    | IF_LEFT (then_, else_)   -> IF_LEFT (List.map fc then_, List.map fc else_)
-    | IF_NONE (then_, else_)   -> IF_NONE (List.map fc then_, List.map fc else_)
-    | ITER l                   -> ITER (List.map fc l)
-    | LAMBDA (at, rt, body)    -> LAMBDA (ft at, ft rt, List.map fc body)
-    | LOOP l                   -> LOOP (List.map fc l)
-    | LOOP_LEFT l              -> LOOP_LEFT (List.map fc l)
-    (* Stack manipulation *)
-    | DIG n                    -> DIG n
-    | DIP (n, l)               -> DIP (n, List.map fc l)
-    | DROP n                   -> DROP n
-    | DUG n                    -> DUG n
-    | DUP                      -> DUP
-    | PUSH (t, d)              -> PUSH (ft t, fd d)
-    | SWAP                     -> SWAP
-    (* Arthmetic operations *)
-    | ABS                      -> ABS
-    | ADD                      -> ADD
-    | COMPARE                  -> COMPARE
-    | EDIV                     -> EDIV
-    | EQ                       -> EQ
-    | GE                       -> GE
-    | GT                       -> GT
-    | INT                      -> INT
-    | ISNAT                    -> ISNAT
-    | LE                       -> LE
-    | LSL                      -> LSL
-    | LSR                      -> LSR
-    | LT                       -> LT
-    | MUL                      -> MUL
-    | NEG                      -> NEG
-    | NEQ                      -> NEQ
-    | SUB                      -> SUB
-    (* Boolean operations *)
-    | AND                      -> AND
-    | NOT                      -> NOT
-    | OR                       -> OR
-    | XOR                      -> XOR
-    (* Cryptographic operations *)
-    | BLAKE2B                  -> BLAKE2B
-    | CHECK_SIGNATURE          -> CHECK_SIGNATURE
-    | HASH_KEY                 -> HASH_KEY
-    | SHA256                   -> SHA256
-    | SHA512                   -> SHA512
-    (* Blockchain operations *)
-    | ADDRESS                  -> ADDRESS
-    | AMOUNT                   -> AMOUNT
-    | BALANCE                  -> BALANCE
-    | CHAIN_ID                 -> CHAIN_ID
-    | CONTRACT (t, a)          -> CONTRACT (ft t, a)
-    | CREATE_CONTRACT (p, s, c)-> CREATE_CONTRACT (ft p, ft s, fc c)
-    | IMPLICIT_ACCOUNT         -> IMPLICIT_ACCOUNT
-    | NOW                      -> NOW
-    | SELF a                   -> SELF a
-    | SENDER                   -> SENDER
-    | SET_DELEGATE             -> SET_DELEGATE
-    | SOURCE                   -> SOURCE
-    | TRANSFER_TOKENS          -> TRANSFER_TOKENS
-    (* Operations on data structures *)
-    | CAR                      -> CAR
-    | CDR                      -> CDR
-    | CONCAT                   -> CONCAT
-    | CONS                     -> CONS
-    | EMPTY_BIG_MAP  (k, v)    -> EMPTY_BIG_MAP (ft k, ft v)
-    | EMPTY_MAP      (k, v)    -> EMPTY_MAP     (ft k, ft v)
-    | EMPTY_SET      t         -> EMPTY_SET     (ft t)
-    | GET                      -> GET
-    | LEFT t                   -> LEFT (ft t)
-    | MAP  l                   -> MAP  (List.map fc l)
-    | MEM                      -> MEM
-    | NIL t                    -> NIL (ft t)
-    | NONE t                   -> NONE (ft t)
-    | PACK                     -> PACK
-    | PAIR                     -> PAIR
-    | RIGHT t                  -> RIGHT (ft t)
-    | SIZE                     -> SIZE
-    | SLICE                    -> SLICE
-    | SOME                     -> SOME
-    | UNIT                     -> UNIT
-    | UNPACK t                 -> UNPACK (ft t)
-    | UPDATE                   -> UPDATE
-    (* Operations on tickets *)
-    | JOIN_TICKETS             -> JOIN_TICKETS
-    | READ_TICKET              -> READ_TICKET
-    | SPLIT_TICKET             -> SPLIT_TICKET
-    | TICKET                   -> TICKET
-    (* Other *)
-    | UNPAIR                   -> UNPAIR
-    | SELF_ADDRESS             -> SELF_ADDRESS
-    | CAST t                   -> CAST (ft t)
-    | CREATE_ACCOUNT           -> CREATE_ACCOUNT
-    | RENAME                   -> RENAME
-    | STEPS_TO_QUOTA           -> STEPS_TO_QUOTA
-    | LEVEL                    -> LEVEL
-    | SAPLING_EMPTY_STATE n    -> SAPLING_EMPTY_STATE n
-    | SAPLING_VERIFY_UPDATE    -> SAPLING_VERIFY_UPDATE
-    | NEVER                    -> NEVER
-    | VOTING_POWER             -> VOTING_POWER
-    | TOTAL_VOTING_POWER       -> TOTAL_VOTING_POWER
-    | KECCAK                   -> KECCAK
-    | SHA3                     -> SHA3
-    | PAIRING_CHECK            -> PAIRING_CHECK
-    | SUBMIT_PROPOSALS         -> SUBMIT_PROPOSALS
-    | SUBMIT_BALLOT            -> SUBMIT_BALLOT
-    | SET_BAKER_ACTIVE         -> SET_BAKER_ACTIVE
-    | TOGGLE_BAKER_DELEGATIONS -> TOGGLE_BAKER_DELEGATIONS
-    | SET_BAKER_CONSENSUS_KEY  -> SET_BAKER_CONSENSUS_KEY
-    | SET_BAKER_PVSS_KEY       -> SET_BAKER_PVSS_KEY
   in
   let type_ = Option.map (List.map ft) !(x.type_) in
   mk_code ?type_ node
->>>>>>> 70992c5d
 
 
 let map_code (fc : code -> code) = map_code_gen fc id id
@@ -1547,22 +1400,19 @@
     let f l =
       let rec aux accu (l : code list) =
         match l with
-<<<<<<< HEAD
         (* | (DIP (x, y))::(DROP z)::t -> aux accu ((DROP (z - 1))::y::t) *)
-        | (DROP x)::(DROP y)::t   -> aux accu ((DROP (x + y))::t)
+        (* | (DROP x)::(DROP y)::t   -> aux accu ((DROP (x + y))::t)
         (* | (CAR x)::(CAR y)::t   -> aux accu ((CAR (x + y))::t) *)
         | (PAIR)::(UNPAIR)::t     -> aux accu t
         | (UNPAIR)::(PAIR)::t     -> aux accu t
         | (CDR_N x)::(CDR_N y)::t -> aux accu ((CDR_N (x + y))::t)
         | (DUP)::(DROP x)::t      -> aux accu ((DROP (x - 1))::t)
         | (DUP)::(SWAP)::t        -> aux accu ((DUP)::t)
-        | (DROP 0)::t             -> aux accu t
-=======
+        | (DROP 0)::t             -> aux accu t *)
         | ({node = DROP x})::({node = DROP y})::t -> aux accu ((mk_code (DROP (x + y)))::t)
         | ({node = DUP})::({node = DROP x})::t    -> aux accu ((mk_code (DROP (x - 1)))::t)
         | ({node = DUP})::({node = SWAP})::t      -> aux accu ((mk_code DUP)::t)
         | ({node = DROP 0})::t           -> aux accu t
->>>>>>> 70992c5d
         | e::t -> aux (e::accu) t
         | [] -> List.rev accu
       in
