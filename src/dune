--- conflicted
+++ resolved
@@ -13,8 +13,8 @@
   (preprocess
     (pps ppx_deriving.std)
   )
-<<<<<<< HEAD
-  (library_flags (-linkall))
+
+(library_flags (-linkall))
   (modules core ident location parseUtils parseTree parser lexer io model modelws modelw3liq printer translate miles)
   (libraries batteries menhirLib why3 ppx_deriving)
 )
@@ -29,18 +29,6 @@
   (modules w3plugin)
   (libraries batteries cmlLib menhirLib why3 ppx_deriving)
 )
-=======
-  (ppx_runtime_libraries ppx_deriving)
-  (modules translate location core io model ident parseTree parser lexer parseUtils model modelws modelw3liq printer miles)
-  (libraries batteries menhirLib why3 ppx_deriving)
-)
-
-;;(library
-;;  (name w3plugin)
-;;  (modules w3plugin translate location core io model ident parseTree parser lexer parseUtils model modelws modelw3liq printer miles)
-;;  (libraries menhirLib why3)
-;;)
->>>>>>> 63c03123
 
 (executables
   (modes native)
