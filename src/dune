(ocamllex lexer)
(menhir
  (modules parser)
  (flags --explain --inspection --table --dump))

(library
  (name archetype)
  (public_name archetype)
  (preprocess
    (pps ppx_deriving.std ppx_deriving_yojson)
  )
  (library_flags (-linkall))
<<<<<<< HEAD
  (modules tools core ident options location parseUtils parseTree parser lexer symbol error position pureLexer parseError io printer_tools printer gen_markdown typing ast gen_reduce model gen_model
;;  model_wse gen_remove_se mltree gen_liquidity gen_why3 printer_mltree mlwtree printer_mlwtree printer_whyml
  )
=======
  (modules tools core ident options location parseTree error parser lexer symbol position pureLexer parseError io printer_tools printer typing ast gen_reduce model gen_model model_wse gen_remove_se mltree gen_liquidity gen_why3 gen_markdown printer_mltree mlwtree printer_mlwtree printer_whyml)
>>>>>>> 2ffbcd40
  (libraries menhirLib uri digestif omd why3 ppx_deriving yojson ppx_deriving_yojson.runtime)
)

(library
  (name w3plugin)
  (modules w3plugin)
  (libraries archetype)
)

(rule
 (targets archetype_plugin.cmxs)
 (deps    archetype.cmxa w3plugin.cmxa)
 (action  (run ocamlopt -shared -linkall -o %{targets}
            %{lib:easy-format:easy_format.cmxa}
            %{lib:biniou:biniou.cmxa}
            %{lib:yojson:yojson.cmxa}
            %{lib:result:result.cmxa}
            %{lib:ppx_deriving:ppx_deriving_runtime.cmxa}
            %{lib:ppx_deriving_yojson:runtime/ppx_deriving_yojson_runtime.cmxa}
            %{deps} )))

(executable
  (preprocess
    (pps ppx_deriving.std ppx_deriving_yojson)
  )
  (modules lsp compiler)
  (libraries archetype menhirLib why3)
  (public_name archetype)
  (name     compiler))<|MERGE_RESOLUTION|>--- conflicted
+++ resolved
@@ -10,13 +10,9 @@
     (pps ppx_deriving.std ppx_deriving_yojson)
   )
   (library_flags (-linkall))
-<<<<<<< HEAD
-  (modules tools core ident options location parseUtils parseTree parser lexer symbol error position pureLexer parseError io printer_tools printer gen_markdown typing ast gen_reduce model gen_model
+  (modules tools core ident options location parseTree parser lexer symbol error position pureLexer parseError io printer_tools printer gen_markdown typing ast gen_reduce model gen_model
 ;;  model_wse gen_remove_se mltree gen_liquidity gen_why3 printer_mltree mlwtree printer_mlwtree printer_whyml
   )
-=======
-  (modules tools core ident options location parseTree error parser lexer symbol position pureLexer parseError io printer_tools printer typing ast gen_reduce model gen_model model_wse gen_remove_se mltree gen_liquidity gen_why3 gen_markdown printer_mltree mlwtree printer_mlwtree printer_whyml)
->>>>>>> 2ffbcd40
   (libraries menhirLib uri digestif omd why3 ppx_deriving yojson ppx_deriving_yojson.runtime)
 )
 
