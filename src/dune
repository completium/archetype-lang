(ocamllex lexer)
(menhir
  (modules parser)
  (flags --explain --inspection --table --dump))

(library
  (name archetype)
  (public_name archetype)
  (preprocess
    (pps ppx_deriving.std ppx_deriving_yojson visitors.ppx)
  )
  (library_flags (-linkall))
  (modules tools core ident options location parseTree parser lexer symbol
  error position pureLexer parseError io printer_tools printer_pt
  printer_pt_markdown ast typing printer_ast model gen_transform gen_model
  printer_model gen_storage gen_shallow_asset gen_split_key_values gen_api_storage
  gen_reduce printer_model_liquidity ligo_fun printer_model_ligo
  printer_model_smartpy printer_model_ocaml gen_why3 mlwtree printer_mlwtree
  printer_model_solidity
  )
<<<<<<< HEAD
  (libraries menhirLib digestif num str ppx_deriving yojson ppx_deriving_yojson.runtime uri)
=======
  (libraries menhirLib digestif num str ppx_deriving yojson ppx_deriving_yojson.runtime)
 (flags :standard -w -30  ; Allow sharing of record labels between distinct types.
                  -w -7   ; Allow overridden methods between visitors-generated classes.
                  -w -17) ; Allow visit_big_int not to be declared.
>>>>>>> e0904784
)

(executable
  (preprocess
    (pps ppx_deriving.std ppx_deriving_yojson)
  )
  (modules lsp services compiler)
  (libraries archetype menhirLib)
  (public_name archetype)
  (name     compiler))<|MERGE_RESOLUTION|>--- conflicted
+++ resolved
@@ -18,14 +18,10 @@
   printer_model_smartpy printer_model_ocaml gen_why3 mlwtree printer_mlwtree
   printer_model_solidity
   )
-<<<<<<< HEAD
   (libraries menhirLib digestif num str ppx_deriving yojson ppx_deriving_yojson.runtime uri)
-=======
-  (libraries menhirLib digestif num str ppx_deriving yojson ppx_deriving_yojson.runtime)
  (flags :standard -w -30  ; Allow sharing of record labels between distinct types.
                   -w -7   ; Allow overridden methods between visitors-generated classes.
                   -w -17) ; Allow visit_big_int not to be declared.
->>>>>>> e0904784
 )
 
 (executable
