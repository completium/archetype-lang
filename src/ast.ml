--- conflicted
+++ resolved
@@ -326,7 +326,7 @@
   | AEffect of ('id * operator * 'term) list
 [@@deriving show {with_path = false}]
 
-and action_description = 
+and action_description =
   | ADAny
   | ADOp  of string * lident
 
@@ -837,10 +837,10 @@
     g (Ptuple lp), la
 
   | PsecurityActionRole _ as e ->
-      g e, accu
+    g e, accu
 
   | PsecurityActionAction _ as e ->
-      g e, accu
+    g e, accu
 
 let fold_map_instr_term gi ge fi fe (accu : 'a) instr : 'instr * 'a =
   match instr.node with
@@ -1054,9 +1054,6 @@
     | Some _ -> true
     | None   -> false
 
-<<<<<<< HEAD
-end
-=======
   let get_var_type (ast : model) (ident : lident) : type_ =
     let var : type_ option =
       List.fold_left (
@@ -1071,7 +1068,7 @@
 end
 
 (* -------------------------------------------------------------------- *)
-
+(*
 let create_fake_ast () =
   mk_model (dumloc "fake")
     ~variables:[
@@ -1917,4 +1914,4 @@
                ~type_:(LTprog (Tbuiltin VTbool)))
         ]
     ]
->>>>>>> 7a3f8108
+*)