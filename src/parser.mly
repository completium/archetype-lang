--- conflicted
+++ resolved
@@ -611,11 +611,7 @@
     {
       (List.fold_right (fun x acc ->
            let i, t, _ = x in
-<<<<<<< HEAD
            let l = Location.merge (loc i) (loc t) in
-=======
-           let l = Location.merge (loc i) (loc (Tools.Option.get t)) in
->>>>>>> 7b57c40f
            mkloc l (Equantifier (q, x, acc))) xs y) |> unloc
     }
 
