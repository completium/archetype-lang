open Ident
open Location
open Tools
open Printer_tools

module M = Model
module T = Michelson

module MapString = Map.Make(String)

exception Anomaly of string

let complete_tree_entrypoints = true
let with_macro = false

type error_desc =
  | FieldNotFoundFor of string * string
  | UnsupportedTerm of string
  | StackEmptyDec
  | StackIdNotFound of string * string list
  | StackIdNotPopulated of string * string list
  | NoConcreteImplementationFor of string
  | TODO
[@@deriving show {with_path = false}]

let pp_error_desc fmt e =
  let pp s = Format.fprintf fmt s in
  match e with
  | TODO                            -> pp "TODO"
  | FieldNotFoundFor (rn, fn)       -> pp "Field not found for record '%s' and field '%s'" rn fn
  | UnsupportedTerm s               -> pp "UnsupportedTerm: %s" s
  | StackEmptyDec                   -> pp "StackEmptyDec"
  | StackIdNotFound (id, stack)     -> pp "StackIdNotFound: %s on [%a]" id (pp_list "; " (fun fmt x -> Format.fprintf fmt "%s" x)) stack
  | StackIdNotPopulated (id, stack) -> pp "StackIdNotPopulated: %s on [%a]" id (pp_list "; " (fun fmt x -> Format.fprintf fmt "%s" x)) stack
  | NoConcreteImplementationFor s   -> pp "No concrete implementation for: %s" s

let emit_error (desc : error_desc) =
  let str = Format.asprintf "%a@." pp_error_desc desc in
  raise (Anomaly str)

let is_rat t = match M.get_ntype t with | M.Ttuple [(Tbuiltin Bint, _); (Tbuiltin Bnat, _)] -> true     | _ -> false

let is_ticket_type (model : M.model) ty =
  let rec aux (accu : bool) (ty : M.type_) : bool =
    match fst ty with
    | M.Tticket _ -> true
    | M.Tcontract _ -> accu
    | M.Trecord id -> begin
        let r = M.Utils.get_record model id in
        List.fold_left (fun accu (x : M.record_field) -> accu || aux accu (x.type_)) accu r.fields
      end
    | _ -> M.fold_typ aux accu ty
  in
  aux false ty

let get_fun_name = T.Utils.get_fun_name Printer_michelson.show_pretty_type

let operations = "_ops"
let fun_result = "_fun_res"

let mk_fannot x = "%" ^ x

let rar t =
  let rec aux (t : T.type_) : T.type_ =
    let t = T.map_type aux t in
    { t with annotation = None }
  in
  aux t

type env_ir = {
  function_p: (ident * (ident * T.type_) list) option
}

let remove_annot (t : T.type_) = {t with annotation = None}

let mk_env ?function_p _ =
  { function_p }

let shape_entrypoints f n l =
  match List.rev l with
  | [] -> n
  | [e] -> e
  | i::t -> begin
      if complete_tree_entrypoints
      then begin
        let l = List.rev (i::t) in
        make_full_tree f l
      end
      else List.fold_left f (i) t
    end

let to_one_gen init f l =
  match List.rev l with
  | [] -> init
  | i::q -> List.fold_left (fun accu x -> f x accu) i q

let to_one_type_or (l : T.type_ list) : T.type_ = to_one_gen T.tunit (fun x accu -> (T.mk_type (T.Tor (x, accu)))) l

let to_one_nary_gen init f l =
  match l with
  | [] -> init
  | [v] -> v
  | _ -> f l

let to_one_type (l : T.type_ list) : T.type_ = to_one_nary_gen T.tunit (fun x -> (T.tpair x)) l

let to_one_data (l : T.data list) : T.data = to_one_nary_gen T.Dunit (fun x -> (T.Dpair x)) l

let rec to_type (model : M.model) ?annotation (t : M.type_) : T.type_ =
  let to_type = to_type model in
  let annotation =
    match annotation with
    | Some _ -> annotation
    | _ -> begin
        match snd t with
        | Some a when String.equal "%_" (unloc a) -> None
        | Some a -> Some (unloc a)
        | None -> None
      end
  in

  let process_record (f : M.model -> mident -> M.record) (id : M.mident)  =
    let r = f model id in
    let lt = List.map (fun (x : M.record_field) ->
        match snd x.type_ with
        | Some _ -> x.type_
        | None -> fst x.type_, Some (dumloc (mk_fannot (M.unloc_mident x.name)))) r.fields in
    match r.pos with
    | Pnode [] -> T.mk_type ?annotation (to_one_type (List.map to_type lt) |> fun x -> x.node)
    | p -> begin
        let ltt = ref lt in
        let rec aux p =
          match p with
          | M.Ptuple ids -> begin
              let length = List.length ids in
              let ll0, ll1 = List.cut length !ltt in
              ltt := ll1;
              let ll0 : M.type_ list = List.map2 (fun id (x : M.type_) ->
                  let annot =
                    match id with
                    | "_" -> None
                    | _ -> Some (dumloc ("%" ^ id))
                  in
                  M.mktype ?annot (M.get_ntype x)) ids ll0 in
              to_one_type (List.map to_type ll0)
            end
          | M.Pnode l -> to_one_type (List.map aux l)
        in
        let res = aux p in
        { res with annotation = Option.map unloc (M.get_atype t) }
      end
  in

  let process_enum ?annotation (id : mident) =
    let e_opt : M.enum option = M.Utils.get_enum_opt model (M.unloc_mident id) in
    match e_opt with
    | Some e when not (List.for_all (fun (x : M.enum_item) -> List.is_empty x.args) e.values) -> begin
        let lt = List.map (fun (x : M.enum_item) : T.type_ ->
            T.mk_type ~annotation:(mk_fannot (M.unloc_mident x.name)) (to_one_type (List.map to_type x.args) |> fun x -> x.node)
          ) e.values
        in
        T.mk_type ?annotation (to_one_type_or lt |> fun x -> x.node)
      end
    | _ -> T.mk_type ?annotation T.Tint
  in

  match M.get_ntype t with
  | Tasset _   -> assert false
  | Tenum id   -> process_enum ?annotation id
  | Tstate     -> T.mk_type ?annotation T.Tint
  | Tbuiltin b -> T.mk_type ?annotation begin
      match b with
      | Bunit         -> T.Tunit
      | Bbool         -> T.Tbool
      | Bint          -> T.Tint
      | Brational     -> T.Tpair [T.mk_type Tint; T.mk_type Tnat]
      | Bdate         -> T.Ttimestamp
      | Bduration     -> T.Tint
      | Btimestamp    -> T.Ttimestamp
      | Bstring       -> T.Tstring
      | Baddress      -> T.Taddress
      | Btez          -> T.Tmutez
      | Bsignature    -> T.Tsignature
      | Bkey          -> T.Tkey
      | Bkeyhash      -> T.Tkey_hash
      | Bbytes        -> T.Tbytes
      | Bnat          -> T.Tnat
      | Bchainid      -> T.Tchain_id
      | Bbls12_381_fr -> T.Tbls12_381_fr
      | Bbls12_381_g1 -> T.Tbls12_381_g1
      | Bbls12_381_g2 -> T.Tbls12_381_g2
      | Bnever        -> T.Tnever
      | Bchest        -> T.Tchest
      | Bchest_key    -> T.Tchest_key
    end
  | Tcontainer ((Tasset an, _), View) -> begin
      let _, ty = M.Utils.get_asset_key model an in
      T.mk_type ?annotation (T.Tlist (to_type ty))
    end
  | Tcontainer ((Tasset an, _), (Aggregate | Partition)) -> begin
      let _, ty = M.Utils.get_asset_key model an in
      T.mk_type ?annotation (T.Tset (to_type ty))
    end
  | Tcontainer ((Tasset an, _), AssetKey) -> begin
      let _, ty = M.Utils.get_asset_key model an in
      to_type ty
    end
  | Tcontainer ((Tasset an, _), AssetValue) -> begin
      let ty = M.Utils.get_asset_value model an in
      to_type ty
    end
  | Tcontainer _               -> assert false
  | Tlist t                    -> T.mk_type ?annotation (T.Tlist (to_type t))
  | Toption t                  -> T.mk_type ?annotation (T.Toption (to_type t))
  | Ttuple lt                  -> T.mk_type ?annotation (to_one_type (List.map to_type lt) |> fun x -> x.node)
  | Tset t                     -> T.mk_type ?annotation (T.Tset (to_type t))
  | Tmap (k, v)                -> T.mk_type ?annotation (T.Tmap (to_type k, to_type v))
  | Tbig_map (k, v)            -> T.mk_type ?annotation (T.Tbig_map (to_type k, to_type v))
  | Titerable_big_map (k, v)   -> begin
      let kt = k |> to_type |> remove_annot in
      let vt = v |> to_type |> remove_annot in
      T.mk_type
        ?annotation
        (to_one_type
           [
             T.mk_type ~annotation:"%values" (Tbig_map (kt, T.mk_type ~annotation:"%values" (T.Tpair [T.mk_type ~annotation:"%index" Tnat; T.mk_type ~annotation:"%value" vt.node])));
             T.mk_type ~annotation:"%keys" (Tbig_map (T.tnat, kt));
             T.mk_type ~annotation:"%size" Tnat
           ] |> fun x -> x.node)
    end
  | Tor (l, r)                 -> T.mk_type ?annotation (T.Tor (to_type l, to_type r))
  | Trecord id                 -> let t = process_record M.Utils.get_record id in T.mk_type ?annotation t.node
  | Tevent id                  -> let t = process_record M.Utils.get_event id in T.mk_type ?annotation t.node
  | Tlambda (a, r)             -> T.mk_type ?annotation (Tlambda (to_type a, to_type r))
  | Tunit                      -> T.mk_type ?annotation (T.Tunit)
  | Toperation                 -> T.mk_type ?annotation (T.Toperation)
  | Tcontract t                -> T.mk_type ?annotation (T.Tcontract (to_type t))
  | Tticket t                  -> T.mk_type ?annotation (T.Tticket (to_type t))
  | Tsapling_state n           -> T.mk_type ?annotation (T.Tsapling_state n)
  | Tsapling_transaction n     -> T.mk_type ?annotation (T.Tsapling_transaction n)

let rec to_simple_data (model : M.model) (mt : M.mterm) : T.data option =
  let f = to_simple_data model in
  let dolist (l : M.mterm list) = List.fold_right (fun x accu -> match accu with | Some l -> (match f x with | Some v -> Some (v::l) | None -> None) | None -> None) l (Some []) in
  let dolist2 (l : (M.mterm * M.mterm) list) = List.fold_right (fun (x, y) accu -> match accu with | Some l -> (match f x, f y with | Some v, Some w -> Some ((v, w)::l) | _ -> None) | None -> None) l (Some []) in
  match mt.node with
  | Munit                      -> Some (T.Dunit)
  | Mbool      true            -> Some (T.Dtrue)
  | Mbool      false           -> Some (T.Dfalse)
  | Mint       n               -> Some (T.Dint n)
  | Mnat       n               -> Some (T.Dint n)
  | Mstring    s               -> Some (T.Dstring s)
  | Mmutez  v                  -> Some (T.Dint v)
  | Maddress   v               -> Some (T.Dstring v)
  | Mdate      v               -> Some (T.Dint (Core.date_to_timestamp v))
  | Mduration  n               -> Some (T.Dint (Core.duration_to_timestamp n))
  | Mtimestamp v               -> Some (T.Dint v)
  | Mbytes     b               -> Some (T.Dbytes b)
  | Mchain_id  v               -> Some (T.Dstring v)
  | Mkey       v               -> Some (T.Dstring v)
  | Mkey_hash  v               -> Some (T.Dstring v)
  | Msignature v               -> Some (T.Dstring v)
  | Mbls12_381_fr   v          -> Some (T.Dbytes v)
  | Mbls12_381_fr_n n          -> Some (T.Dint n)
  | Mbls12_381_g1   v          -> Some (T.Dbytes v)
  | Mbls12_381_g2   v          -> Some (T.Dbytes v)
  | MsaplingStateEmpty _       -> Some (T.Dlist [])
  | MsaplingTransaction (_, b) -> Some (T.Dbytes b)
  | Mchest     b               -> Some (T.Dbytes b)
  | Mchest_key b               -> Some (T.Dbytes b)
  | Mtz_expr   v               -> Some (T.Dconstant v)
  | Mnone                      -> Some (T.Dnone)
  | Msome      v               -> let v = f v in (match v with | Some x -> Some (T.Dsome x) | None -> None)
  | Mtuple     l               -> let v = dolist  l in (match v with | Some l -> Some (to_one_data l) | None -> None)
  | Mlitset    l               -> let v = dolist  l in (match v with | Some l -> Some (T.Dlist l) | None -> None)
  | Mlitlist   l               -> let v = dolist  l in (match v with | Some l -> Some (T.Dlist l) | None -> None)
  | Mlitmap    (_, l)          -> let v = dolist2 l in (match v with | Some l -> Some (T.Dlist (List.map (fun (x, y) -> T.Delt (x, y)) l)) | None -> None)
  | Muminus    v               -> let v = f v in (match v with | Some (Dint n) -> Some (T.Dint (Big_int.mult_int_big_int (-1) n)) | _ -> None)
  | Mleft (_, x)               -> let x = f x in (match x with | Some x -> Some (T.Dleft x) | None -> None)
  | Mright (_, x)              -> let x = f x in (match x with | Some x -> Some (T.Dright x) | None -> None)
  | Mcast (_, _, v)            -> f v
  | Mvar (x, Vparameter)       -> Some (T.Dvar (M.unloc_mident x, to_type model mt.type_, false))
  | _ -> None

let to_ir (model : M.model) : T.ir =

  let builtins = ref [] in

  let is_inline = function
    | T.Bmin           _ -> true
    | T.Bmax           _ -> true
    | T.Bfloor           -> true
    | T.Bceil            -> true
    | T.BlistContains  _ -> false
    | T.BlistNth       _ -> false
    | T.BlistHead      _ -> false
    | T.BlistTail      _ -> false
    | T.Bbytestonat      -> false
    | T.Bnattobytes      -> false
    | T.Bratcmp          -> false
    | T.Bratnorm         -> true
    | T.Brataddsub       -> true
    | T.Bratdiv          -> true
    | T.Bratmul          -> true
    | T.Bratuminus       -> true
    | T.Bratabs          -> true
    | T.Brattez          -> true
    | T.Bratdur          -> true
    | T.Bmuteztonat      -> true
    | T.Bsimplify_rational -> false
    | T.Bis_implicit_address -> false
  in

  let add_builtin b =
    if not (is_inline b) && not (List.exists (T.cmp_builtin b) !builtins)
    then builtins := b::!builtins;
  in

  let get_builtin_fun b loc : T.func =
    let name = T.Utils.get_fun_name Printer_michelson.show_pretty_type b in
    let ctx = T.mk_ctx_func () in
    match b with
    | Bmin t
    | Bmax t -> begin
        let targ = T.tpair [t; t] in
        let tret = t in
        T.mk_func name targ tret ctx (T.Abstract b) loc
      end
    | Bfloor
    | Bceil -> begin
        let targ = T.trat in
        let tret  = T.tint in
        T.mk_func name targ tret ctx (T.Abstract b) loc
      end
    | BlistContains t -> begin
        let targ = T.tpair [(T.tlist t); t] in
        let tret = T.tbool in
        T.mk_func name targ tret ctx (T.Abstract b) loc
      end
    | BlistNth t -> begin
        let targ = T.tpair [(T.tlist t); T.tnat] in
        let tret = T.toption t in
        T.mk_func name targ tret ctx (T.Abstract b) loc
      end
    | BlistHead t -> begin
        let targ = T.tpair [(T.tlist t); T.tnat] in
        let tret = T.tlist t in
        T.mk_func name targ tret ctx (T.Abstract b) loc
      end
    | BlistTail t -> begin
        let targ = T.tpair [(T.tlist t); T.tnat] in
        let tret = T.tlist t in
        T.mk_func name targ tret ctx (T.Abstract b) loc
      end
    | Bbytestonat -> begin
        let targ = T.tbytes in
        let tret = T.tnat in
        T.mk_func name targ tret ctx (T.Abstract b) loc
      end
    | Bnattobytes -> begin
        let targ = T.tnat in
        let tret = T.tbytes in
        T.mk_func name targ tret ctx (T.Abstract b) loc
      end
    | Bratcmp -> begin
        let targ = T.tpair [(T.tpair [T.trat; T.trat]); (T.tor T.tunit (T.tor (T.tor T.tunit T.tunit) (T.tor T.tunit T.tunit)))] in
        let tret = T.tbool in
        T.mk_func name targ tret ctx (T.Abstract b) loc
      end
    | Bratnorm -> begin
        let targ = T.trat in
        let tret = T.trat in
        T.mk_func name targ tret ctx (T.Abstract b) loc
      end
    | Brataddsub -> begin
        let targ = T.tpair [(T.tpair [T.trat; T.trat]); (T.tor T.tunit T.tunit)] in
        let tret = T.trat in
        T.mk_func name targ tret ctx (T.Abstract b) loc
      end
    | Bratmul
    | Bratdiv -> begin
        let targ = T.tpair [T.trat; T.trat] in
        let tret = T.trat in
        T.mk_func name targ tret ctx (T.Abstract b) loc
      end
    | Bratuminus
    | Bratabs -> begin
        let targ = T.trat in
        let tret = T.trat in
        T.mk_func name targ tret ctx (T.Abstract b) loc
      end
    | Brattez -> begin
        let targ = T.tpair [T.trat; T.tmutez] in
        let tret = T.tmutez in
        T.mk_func name targ tret ctx (T.Abstract b) loc
      end
    | Bratdur -> begin
        let targ = T.tpair [T.trat; T.tint] in
        let tret = T.tint in
        T.mk_func name targ tret ctx (T.Abstract b) loc
      end
    | Bmuteztonat -> begin
        let targ = T.tmutez in
        let tret = T.tnat in
        T.mk_func name targ tret ctx (T.Abstract b) loc
      end
    | Bsimplify_rational -> begin
        let targ = T.trat in
        let tret = T.trat in
        T.mk_func name targ tret ctx (T.Abstract b) loc
      end
    | Bis_implicit_address -> begin
        let targ = T.taddress in
        let tret = T.tbool in
        T.mk_func name targ tret ctx (T.Abstract b) loc
      end
  in

  let extra_args : (ident * (ident * T.type_) list) list ref  = ref [] in


  let instr_update (ak : M.assign_kind) (op : T.aoperator) loc : T.instruction =
    match ak with
    | Avar id       -> T.iupdate ~loc (Uvar (M.unloc_mident id)) op
    | Avarstore id  -> T.iupdate ~loc (Uvar (M.unloc_mident id)) op
    | Aasset _      -> emit_error (UnsupportedTerm "Aasset")
    | Arecord ({node = Mvar(id, _)}, rn, fn) -> begin
        let l = Model.Utils.get_record_pos model rn (M.unloc_mident fn) in
        T.iupdate ~loc (Urec (M.unloc_mident id, l)) op
      end
    | Arecord _     -> emit_error (UnsupportedTerm "Arecord")
    | Atuple ({node = Mvar(id, _)}, n, l) -> T.iupdate ~loc (Urec (M.unloc_mident id, [n, l])) op
    | Atuple _      -> emit_error (UnsupportedTerm "Atuple")
    | Astate        -> emit_error (UnsupportedTerm "Astate")
    | Aoperations   -> T.iupdate ~loc (Uvar operations) op
  in

  let rec to_data (mt : M.mterm) : T.data =
    match mt.node with
    | Munit             -> T.Dunit
    | Mbool      true   -> T.Dtrue
    | Mbool      false  -> T.Dfalse
    | Mint       n      -> T.Dint n
    | Mnat       n      -> T.Dint n
    | Mstring    s      -> T.Dstring s
    | Mmutez     v      -> T.Dint v
    | Maddress   v      -> T.Dstring v
    | Mdate      v      -> T.Dint (Core.date_to_timestamp v)
    | Mduration  n      -> T.Dint (Core.duration_to_timestamp n)
    | Mtimestamp v      -> T.Dint v
    | Mbytes     b      -> T.Dbytes b
    | Mchain_id  v      -> T.Dstring v
    | Mkey       v      -> T.Dstring v
    | Mkey_hash  v      -> T.Dstring v
    | Msignature v      -> T.Dstring v
    | Mbls12_381_fr   v -> T.Dbytes v
    | Mbls12_381_fr_n n -> T.Dint n
    | Mbls12_381_g1   v -> T.Dbytes v
    | Mbls12_381_g2   v -> T.Dbytes v
    | MsaplingStateEmpty _ -> T.Dlist []
    | MsaplingTransaction (_, b) -> T.Dbytes b
    | Mchest     b      -> T.Dbytes b
    | Mchest_key b      -> T.Dbytes b
    | Mtz_expr   v      -> T.Dconstant v
    | Mnone             -> T.Dnone
    | Msome      v      -> T.Dsome (to_data v)
    | Mtuple     l      -> to_one_data (List.map to_data l)
    | Mlitset    l      -> T.Dlist (List.map to_data l)
    | Mlitlist   l      -> T.Dlist (List.map to_data l)
    | Mlitmap    (_, l) -> T.Dlist (List.map (fun (x, y) -> T.Delt (to_data x, to_data y)) l)
    | Muminus    v      -> to_data v |> (function | T.Dint n -> T.Dint (Big_int.mult_int_big_int (-1) n) | _ -> assert false )
    | Mnow              -> T.Dint (Unix.time () |> int_of_float |> Big_int.big_int_of_int)
    | Mleft (_, x)      -> T.Dleft (to_data x)
    | Mright (_, x)     -> T.Dright (to_data x)
    | Mcast (_, _, v)   -> to_data v
    | Mvar (x, Vparameter) -> T.Dvar (M.unloc_mident x, to_type model mt.type_, false)
    | Mlitrecord l      -> begin
        let data = List.map (to_data |@ snd) l in
        match M.get_ntype mt.type_ with
        | Trecord rn -> begin
            let r = M.Utils.get_record model rn in
            match r.pos with
            | Pnode [] -> to_one_data data
            | _ -> begin
                let ndata = ref data in

                let rec aux p =
                  match p with
                  | M.Ptuple ids  -> begin
                      let l = List.length ids in
                      let ll0, ll1 = List.cut l !ndata in
                      ndata := ll1;
                      to_one_data ll0
                    end
                  | M.Pnode  nodes -> begin
                      to_one_data (List.map aux nodes)
                    end
                in

                aux r.pos
              end
          end
        | _ -> to_one_data data
      end
    | Mlambda (_rt, id, _at, e) -> begin
        let env = mk_env () in
        let ir = mterm_to_intruction env e ~view:false in
        T.DIrCode (M.unloc_mident id, ir)
      end
    | _ -> Format.printf "%a@." M.pp_mterm mt; assert false

  and mterm_to_intruction ?(view = false) env (mtt : M.mterm) : T.instruction =
    let f = mterm_to_intruction env ~view in
    let ft = to_type model in

    let get_entrypoint_annot ?(pref="") id =
      match id with
      | "" | "default" | "%default" -> None
      | _ -> Some (pref ^ id)
    in

    let contract_internal id a t d loc =
      let fdata =
        match id with
        | Some v -> (T.ipair (T.istring M.fail_msg_ENTRY_NOT_FOUND) (T.istring v))
        | None -> T.istring M.fail_msg_ENTRY_NOT_FOUND
      in
      T.iifnone ~loc (T.iunop (Ucontract (t, a)) d) (T.ifaild fdata) "_var_ifnone" (T.ivar "_var_ifnone") T.tint
    in

    let get_entrypoint id t d loc =
      let annot = get_entrypoint_annot ~pref:"%" id in
      contract_internal (Some id) annot t d loc
    in

    let vops = T.ivar operations in

    let get_contract   id t d loc = contract_internal id None t d loc in
    let get_self_entrypoint id loc =
      let fs = M.Utils.get_fs model id in
      let ts = List.map proj3_2 fs.args in
      get_entrypoint id (to_one_type (List.map (to_type model) ts)) (T.izop Zself_address) loc
    in

    let mk_tuple ?loc l : T.instruction =
      match List.rev l with
      | []  -> T.iunit ?loc ()
      | [e] -> e
      | e::t -> List.fold_left (fun accu x -> T.ibinop Bpair x accu) e t
    in

    let access_tuple s i x =
      if i = 0 && s = 1
      then x
      else if with_macro then begin
        if i + 1 = s
        then T.icdrn i x
        else T.icarn i x
      end
      else begin
        let x = Tools.foldi (T.icdr) x i in
        let x =
          if i < s - 1
          then T.icar x
          else x
        in
        x
      end
    in

    let access_record (e : M.mterm) fn =
      let fn = M.unloc_mident fn in
      match M.get_ntype e.type_ with
      | M.Trecord rn -> begin
          let pos = M.Utils.get_record_pos model rn fn in
          List.fold_left (fun accu (i, s) -> access_tuple s i accu) (f e) pos
        end
      | _ -> Format.eprintf "access_record: %a@." M.pp_type_ e.type_; assert false
    in

    let make_ru ?ru rn fn v : T.ruitem =
      let res =
        let l = Model.Utils.get_record_pos model rn fn in
        let res, l =
          match List.rev l with
          | (p, s)::t -> T.RUassign(s, [p, f v]), List.rev t
          | _ -> assert false
        in
        List.fold_right (fun (p, s) accu -> T.RUnodes(s, [p, accu])) l res
      in

      let rec merge r1 r2 : T.ruitem =
        let sort l = List.sort (fun (x, _) (y, _) -> x - y) l in
        let doit (s1, l1) (s2, l2) g f =
          if s1 <> s2
          then begin
            if !Options.opt_trace
            then Format.printf "%a@\n%a@." Printer_michelson.pp_ruitem r1 Printer_michelson.pp_ruitem r2;
            assert false
          end;
          let l = List.fold_left (fun accu (p, v2) ->
              let a = List.assoc_opt p accu in
              match a with
              | None    -> (p, v2)::accu
              | Some v1 -> f accu p v1 v2
            ) l1 l2 in
          let l = sort l in
          g s1 l
        in
        match r1, r2 with
        | T.RUassign (s1, l1), T.RUassign (s2, l2) -> doit (s1, l1) (s2, l2) (fun s x -> T.RUassign (s, x)) (fun accu p _  v2 -> List.addput p v2 accu)
        | T.RUnodes  (s1, l1), T.RUnodes  (s2, l2) -> doit (s1, l1) (s2, l2) (fun s x -> T.RUnodes (s, x))  (fun accu p v1 v2 -> List.addput p (merge v1 v2) accu)
        | _ -> assert false
      in

      match ru with
      | Some v -> merge v res
      | None -> res
    in

    let gen_var_access (mt : M.mterm) : T.instruction option =
      let original_type = mt.type_ in
      let rec aux (accu : T.access_item list) (mt : M.mterm) : T.instruction option =
        match mt.node with
        | M.Mdot (x, id) -> begin
            let fn = M.unloc_mident id in
            match M.get_ntype x.type_ with
            | M.Trecord rn -> begin
                let pos = M.Utils.get_record_pos model rn fn in
                let path = List.map (fun (idx, length) -> T.{ai_index = idx; ai_length = length}) pos in
                aux (path @ accu) x
              end
            | _ -> None
          end
        | M.Mtupleaccess (x, n) -> begin
            let idx : int = Big_int.int_of_big_int n in
            let length = match M.get_ntype x.type_ with | Ttuple l -> List.length l | _ -> 0 in
            aux (T.{ai_index = idx; ai_length = length}::accu) x
          end
        | M.Mvar (id, kind) -> begin

            let f x =
              T.ivar_access ~loc:mtt.loc {
                av_ident = x;
                av_path = accu;
                av_source_no_dup = is_ticket_type model mt.type_;
                av_value_no_dup = is_ticket_type model original_type;
              }
            in

            match kind with
            | Vassetstate _k   -> None
            | Vstorevar        -> Some (f (M.unloc_mident id))
            | Vstorecol        -> Some (f (M.unloc_mident id))
            | Vlocal           -> Some (f (M.unloc_mident id))
            | Vparam           -> Some (f (M.unloc_mident id))
            | Vfield           -> None
            | Vthe             -> None
            | Vstate           -> None
            | Vparameter       -> None

          end
        | _ -> None
      in
      aux [] mt
    in

    match mtt.node with

    (* lambda *)

    | Mletin ([id], v, _, b, _) -> begin
        let to_dk = function
          | M.DK_option (ty, _) -> T.KLVoption (ft ty)
          | M.DK_map (kt, _, k) -> T.KLVmap (ft kt, f k)
        in
        let is_unit = match M.get_ntype mtt.type_ with Tunit -> true | _ -> false in

        let v = match v with | M.LVsimple v -> f v | M.LVreplace (idv, dk, fa) -> T.ireplace ~loc:mtt.loc (M.unloc_mident id) (M.unloc_mident idv) (to_dk dk) (f fa) in
        T.iletIn ~loc:mtt.loc (M.unloc_mident id) v (f b) is_unit
      end
    | Mletin _                  -> emit_error (UnsupportedTerm ("Mletin"))
    | Mdeclvar _                -> emit_error (UnsupportedTerm ("Mdeclvar"))
    | Mdeclvaropt _             -> emit_error (UnsupportedTerm ("Mdeclvaropt"))
    | Mapp (e, args)            -> begin
        let eargs =
          match List.assoc_opt (M.unloc_mident e) !extra_args with
          | Some l -> List.map (fun (id, _t) -> T.ivar id) l
          | _ -> []
        in
        T.icall ~loc:mtt.loc (M.unloc_mident e) (List.map f args @ eargs) false
      end

    (* assign *)

    | Massign (_op, _, Avar id, v)                 -> T.iassign  ~loc:mtt.loc (M.unloc_mident id) (f v)
    | Massign (_op, _, Avarstore id, v)            -> T.iassign  ~loc:mtt.loc (M.unloc_mident id) (f v)
    | Massign (_op, _, Aasset (_an, _fn, _k), _v)  -> emit_error (UnsupportedTerm ("Massign: Aasset"))
    | Massign (_op, _, Arecord ({node = Mvar (id, _); type_ = t}, _rn, fn), v) -> begin
        let lid, id = aspair (snd id) in
        let rn =
          match M.get_ntype t with
          | M.Trecord rn -> rn
          | _ -> assert false
        in
        let ru = make_ru rn (M.unloc_mident fn) v in
        let a = T.irecupdate (T.ivar ~loc:lid id) ru in
        T.iassign ~loc:mtt.loc id a
      end
    | Massign (_op, _, Arecord _, _v)              -> emit_error (UnsupportedTerm ("Record is not a var"))
    | Massign (_op, _, Atuple ({node = Mvar (id, _)}, n, l), v) -> let id = M.unloc_mident id in T.iassigntuple ~loc:mtt.loc id n l (f v)
    | Massign (_op, _, Atuple _, _v)               -> emit_error (UnsupportedTerm ("Tuple is not a var"))
    | Massign (_op, _, Astate, _x)                 -> emit_error (UnsupportedTerm ("Massign: Astate"))
    | Massign (_op, _, Aoperations, v)             -> T.iassign ~loc:mtt.loc operations (f v)
    | Massignopt _ -> emit_error (UnsupportedTerm ("Massignopt"))

    (* control *)

    | Mif (c, t, Some e)         -> T.iif ~loc:mtt.loc (f c) (f t) (f e) T.tunit
    | Mif (c, t, None)           -> T.iif ~loc:mtt.loc (f c) (f t) (T.iskip ()) T.tunit
    | Mmatchwith (_e, _l)        -> emit_error (UnsupportedTerm ("Mmatchwith"))
<<<<<<< HEAD
    | Minstrmatchoption (x, i, ve, ne)       -> T.iifnone ~loc:mtt.loc (f x) (f ne) (M.unloc_mident i) (f ve) T.tunit
    | Minstrmatchor (x, lid, le, rid, re)    -> T.iifleft ~loc:mtt.loc (f x) (M.unloc_mident lid) (f le) (M.unloc_mident rid) (f re) T.tunit
    | Minstrmatchlist (x, hid, tid, hte, ee) -> T.iifcons ~loc:mtt.loc (f x) (M.unloc_mident hid) (M.unloc_mident tid) (f hte) (f ee) T.tunit
    | Mfor (id, c, b) -> begin
=======
    | Minstrmatchoption (x, i, ve, ne)       -> T.Iifnone (f x, f ne, M.unloc_mident i, f ve, T.tunit)
    | Minstrmatchor (x, lid, le, rid, re)    -> T.Iifleft (f x, M.unloc_mident lid, f le, M.unloc_mident rid, f re, T.tunit)
    | Minstrmatchlist (x, hid, tid, hte, ee) -> T.Iifcons (f x, M.unloc_mident hid, M.unloc_mident tid, f hte, f ee, T.tunit)
    | Minstrmatchdetach (dk, i, ve, ne) -> begin
        let id, klv =
          match dk with
          | DK_option (ty, id) -> id, (T.KLVoption (ft ty))
          | DK_map (ty, id, k) -> id, (T.KLVmap (ft ty, f k))
        in
        T.Iifnone (T.Irep (id, klv), f ne, M.unloc_mident i, f ve, T.tunit)
      end
    | Mfor (id, c, b)         -> begin
>>>>>>> 62ca4a79
        let ids =
          match id with
          | M.FIsimple x      -> [x]
          | M.FIdouble (x, y) -> [x; y]
        in
        let ids = List.map M.unloc_mident ids in
        let c =
          match c with
          | ICKcoll  _ -> emit_error (UnsupportedTerm ("ICKcoll"))
          | ICKview  _ -> emit_error (UnsupportedTerm ("ICKview"))
          | ICKfield _ -> emit_error (UnsupportedTerm ("ICKfield"))
          | ICKset   c
          | ICKlist  c
          | ICKmap   c -> f c
        in
        let b = f b in
        T.iiter ~loc:mtt.loc ids c b
      end
    | Miter (_i, _a, _b, _c, _) -> emit_error (UnsupportedTerm ("Miter"))
    | Mwhile (c, b)             -> T.iloop ~loc:mtt.loc (f c) (f b)
    | Mseq is                   -> T.iseq ~loc:mtt.loc (List.map f is)
    | Mreturn x                 -> T.iassign ~loc:mtt.loc fun_result (f x)


    (* effect *)

    | Mfail ft          -> begin
        let x =
          match ft with
          | Invalid v              -> f v
          | InvalidCaller          -> T.istring M.fail_msg_INVALID_CALLER
          | InvalidSource          -> T.istring M.fail_msg_INVALID_SOURCE
          | InvalidCondition (lbl, v) -> (match v with | None -> T.ipair (T.istring M.fail_msg_INVALID_CONDITION) (T.istring lbl) | Some v -> f v)
          | NotFound               -> T.istring M.fail_msg_NOT_FOUND
          | AssetNotFound an       -> T.ipair (T.istring M.fail_msg_ASSET_NOT_FOUND) (T.istring an)
          | KeyExists an           -> T.ipair (T.istring M.fail_msg_KEY_EXISTS) (T.istring an)
          | KeyExistsOrNotFound an -> T.ipair (T.istring M.fail_msg_KEY_EXISTS_OR_NOT_FOUND) (T.istring an)
          | DivByZero              -> T.istring M.fail_msg_DIV_BY_ZERO
          | NatNegAssign           -> T.istring M.fail_msg_NAT_NEG_ASSIGN
          | NoTransfer             -> T.istring M.fail_msg_NO_TRANSFER
          | InvalidState           -> T.istring M.fail_msg_INVALID_STATE
        in
        T.iunop ~loc:mtt.loc Ufail x
      end
    | Mfailsome _ -> emit_error (UnsupportedTerm ("Mfailsome"))
    | Mtransfer tr -> begin
        let op =
          match tr with
          | TKsimple (v, d)         -> T.iterop ~loc:mtt.loc Ttransfer_tokens (T.iunit ()) (f v) (get_contract None T.tunit (f d) mtt.loc)
          | TKcall (v, id, t, d, a) -> T.iterop ~loc:mtt.loc Ttransfer_tokens (f a) (f v) (get_entrypoint id (to_type model t) (f d) mtt.loc)
          | TKentry (v, e, a)       -> T.iterop ~loc:mtt.loc Ttransfer_tokens (f a) (f v) (f e)
          | TKgen (v, id, _cn, t, a, arg) -> T.iterop ~loc:mtt.loc Ttransfer_tokens (f arg) (f v) (get_entrypoint id (to_type model t) (f a) mtt.loc)
          | TKself (v, id, args)    -> begin
              let a =
                match args with
                | []  -> T.iunit ()
                | [e] -> f (snd e)
                | _   -> T.isrecord ~loc:mtt.loc (List.map (fun (_, x) -> f x) args)
              in
              T.iterop ~loc:mtt.loc Ttransfer_tokens a (f v) (get_self_entrypoint id mtt.loc)
            end
          | TKoperation op -> f op
        in
        T.iassign operations ~loc:mtt.loc (T.ireverse T.toperation (T.ibinop Bcons op (T.ireverse T.toperation vops)))
      end
    | Memit (e, value)  -> begin
        let op = T.iunop ~loc:mtt.loc (Uemit((to_type model (M.tevent e)), Some ("%" ^ (M.unloc_mident e)))) (f value) in
        T.iassign ~loc:mtt.loc operations (T.ireverse T.toperation (T.ibinop Bcons op (T.ireverse T.toperation vops)))
      end
    | Mdetach _  -> emit_error (UnsupportedTerm ("Mdetach"))
    | Mmicheline micheline  -> T.imicheline ~loc:mtt.loc micheline [] []

    (* entrypoint *)

    | Mgetentrypoint (t, id, d)  ->
      let annot = get_entrypoint_annot (M.unloc_mident id) in
      T.iunop ~loc:mtt.loc (Ucontract (to_type model t, annot)) (f d)

    | Mcallview (t, a, b, c)           -> T.ibinop ~loc:mtt.loc (Bview (M.unloc_mident b, to_type model t)) (f c) (f a)
    | Mimportcallview (_t, _a, _b, _c) -> emit_error (UnsupportedTerm ("Mimportcallview"))
    | Mself id                         -> get_self_entrypoint (M.unloc_mident id) mtt.loc
    | Mselfcallview (_t, _id, _args)   -> emit_error (UnsupportedTerm ("Mselfcallview"))


    (* operation *)

    | Moperations                    -> vops
    | Mmakeoperation (v, e, a)       -> T.iterop ~loc:mtt.loc Ttransfer_tokens (f a) (f v) (f e)
    | Mmakeevent (t, id, a)          -> T.iunop ~loc:mtt.loc (Uemit (to_type model t, Some (M.unloc_mident id))) (f a)
    | Mcreatecontract (cc, d, a) -> begin
        match cc with
        | CCTz (tz, arg) -> T.iunop ~loc:mtt.loc UforcePair (T.iterop (Tcreate_contract tz.ms_content) (f d) (f a) (f arg))
        | _ -> assert false
      end



    (* literals *)

    | Mint  v                    -> T.iconst ~loc:mtt.loc T.tint                     (Dint v)
    | Mnat  v                    -> T.iconst ~loc:mtt.loc T.tnat                     (Dint v)
    | Mbool true                 -> T.iconst ~loc:mtt.loc T.tbool                     Dtrue
    | Mbool false                -> T.iconst ~loc:mtt.loc T.tbool                     Dfalse
    | Mrational _                -> emit_error                                       (UnsupportedTerm ("Mrational"))
    | Mstring v                  -> T.iconst ~loc:mtt.loc T.tstring                  (Dstring v)
    | Mmutez v                   -> T.iconst ~loc:mtt.loc T.tmutez                   (Dint v)
    | Maddress v                 -> T.iconst ~loc:mtt.loc T.taddress                 (Dstring v)
    | Mdate v                    -> T.iconst ~loc:mtt.loc T.ttimestamp               (Dint (Core.date_to_timestamp v))
    | Mduration v                -> T.iconst ~loc:mtt.loc T.tint                     (Dint (Core.duration_to_timestamp v))
    | Mtimestamp v               -> T.iconst ~loc:mtt.loc T.ttimestamp               (Dint v)
    | Mbytes v                   -> T.iconst ~loc:mtt.loc T.tbytes                   (Dbytes v)
    | Mchain_id v                -> T.iconst ~loc:mtt.loc T.tchain_id                (Dstring v)
    | Mkey v                     -> T.iconst ~loc:mtt.loc T.tkey                     (Dstring v)
    | Mkey_hash v                -> T.iconst ~loc:mtt.loc T.tkey_hash                (Dstring v)
    | Msignature v               -> T.iconst ~loc:mtt.loc T.tsignature               (Dstring v)
    | Mbls12_381_fr v            -> T.iconst ~loc:mtt.loc T.tbls12_381_fr            (Dbytes v)
    | Mbls12_381_fr_n v          -> T.iconst ~loc:mtt.loc T.tbls12_381_fr            (Dint v)
    | Mbls12_381_g1 v            -> T.iconst ~loc:mtt.loc T.tbls12_381_g1            (Dbytes v)
    | Mbls12_381_g2 v            -> T.iconst ~loc:mtt.loc T.tbls12_381_g2            (Dbytes v)
    | Munit                      -> T.iconst ~loc:mtt.loc T.tunit                     Dunit
    | MsaplingStateEmpty n       -> T.iconst ~loc:mtt.loc (T.tsapling_state n)       (Dlist [])
    | MsaplingTransaction (n, v) -> T.iconst ~loc:mtt.loc (T.tsapling_transaction n) (Dbytes v)
    | Mchest v                   -> T.iconst ~loc:mtt.loc T.tchest                   (Dbytes v)
    | Mchest_key v               -> T.iconst ~loc:mtt.loc T.tchest_key               (Dbytes v)
    | Mtz_expr _                 -> emit_error                                       (UnsupportedTerm ("Mtz_expr"))

    (* control expression *)

    | Mexprif (c, t, e)                      -> T.iif ~loc:mtt.loc (f c) (f t) (f e) (ft mtt.type_)
    | Mexprmatchwith (_e, _l)                -> emit_error (UnsupportedTerm ("Mexprmatchwith"))
    | Mmatchoption (x, i, ve, ne)            -> T.iifnone ~loc:mtt.loc (f x) (f ne) (M.unloc_mident i) (f ve) (ft mtt.type_)
    | Mmatchor (x, lid, le, rid, re)         -> T.iifleft ~loc:mtt.loc (f x) (M.unloc_mident lid) (f le) (M.unloc_mident rid) (f re) (ft mtt.type_)
    | Mmatchlist (x, hid, tid, hte, ee)      -> T.iifcons ~loc:mtt.loc (f x) (M.unloc_mident hid) (M.unloc_mident tid) (f hte) (f ee) (ft mtt.type_)
    | Mternarybool (_c, _a, _b)              -> emit_error (UnsupportedTerm ("Mternarybool"))
    | Mternaryoption (_c, _a, _b)            -> emit_error (UnsupportedTerm ("Mternaryoption"))
    | Mfold (e, i, l)                        -> T.iloopleft ~loc:mtt.loc (f e) (M.unloc_mident i) (f l)
    | Mmap (e, i, l)                         -> T.imap_ ~loc:mtt.loc (f e) (M.unloc_mident i) (f l)
    | Mexeclambda (l, a)                     -> T.ibinop ~loc:mtt.loc (Bexec) (f a) (f l)
    | Mapplylambda (l, a)                    -> T.ibinop ~loc:mtt.loc (Bapply) (f a) (f l)

    (* composite type constructors *)

    | Mleft  (t, v) -> T.iunop ~loc:mtt.loc (Uleft (ft t)) (f v)
    | Mright (t, v) -> T.iunop ~loc:mtt.loc (Uright (ft t)) (f v)
    | Mnone    -> begin
        let t =
          match M.get_ntype mtt.type_ with
          | M.Toption t -> to_type model t
          | _ -> assert false
        in
        T.izop ~loc:mtt.loc (T.Znone t)
      end

    | Msome v -> T.iunop ~loc:mtt.loc Usome (f v)

    | Mtuple l      -> mk_tuple ~loc:mtt.loc (List.map f l)
    | Masset     _l -> emit_error (UnsupportedTerm ("Masset"))
    | Massets    _l -> emit_error (UnsupportedTerm ("Massets"))
    | Mlitset    l -> begin
        match M.get_ntype mtt.type_ with
        | M.Tset t -> T.iset ~loc:mtt.loc (ft t) (List.map f l)
        | _ -> assert false
      end
    | Mlitlist   l ->  begin
        match M.get_ntype mtt.type_ with
        | M.Tlist t -> T.ilist ~loc:mtt.loc (ft t) (List.map f l)
        | _ -> assert false
      end
    | Mlitmap (_, l) -> begin
        match M.get_ntype mtt.type_ with
        | M.Tmap (k, v) -> T.imap ~loc:mtt.loc false (ft k) (ft v) (List.map (fun (x, y) -> f x, f y) l)
        | M.Tbig_map (k, v) -> T.imap ~loc:mtt.loc true (ft k) (ft v) (List.map (fun (x, y) -> f x, f y) l)
        | _ -> assert false
      end
    | Mlitrecord l
    | Mlitevent l -> begin
        match l with
        | [] -> T.iconst ~loc:mtt.loc (T.mk_type Tunit) Dunit
        | _ ->
          let ri =
            let ll = List.map (fun (_, x) -> f x) l in
            let mk_default _ = T.Rtuple ll in
            let doit f rn =
              let r : M.record = f model rn in
              match r.pos with
              | Pnode [] -> mk_default ()
              | _ -> begin
                  let ndata = ref ll in

                  let rec aux p =
                    match p with
                    | M.Ptuple ids  -> begin
                        let l = List.length ids in
                        let ll0, ll1 = List.cut l !ndata in
                        ndata := ll1;
                        T.Rtuple ll0
                      end
                    | M.Pnode l -> T.Rnodes (List.map aux l)
                  in

                  aux r.pos
                end
            in
            match M.get_ntype mtt.type_ with
            | M.Trecord rn -> doit M.Utils.get_record rn
            | M.Tevent  rn -> doit M.Utils.get_event  rn
            | _ -> mk_default ()
          in
          T.irecord ~loc:mtt.loc ri
      end
    | Mlambda (rt, id, at, e) -> T.ilambda ~loc:mtt.loc (ft rt) (M.unloc_mident id) (ft at) (f e)
    | Mlambda_michelson (it, rt, body) -> T.ilambda_michelson ~loc:mtt.loc (ft it) (ft rt) body
    | Mmicheline_expr (t, m, a) -> T.imicheline ~loc:mtt.loc m [ft t] (List.map f a)

    (* access *)

    | Mdot (e, i)           -> (match gen_var_access mtt with | Some v -> v | _ -> access_record e i)
    | Mdotassetfield _      -> emit_error (UnsupportedTerm ("Mdotassetfield"))
    | Mquestionoption _     -> emit_error (UnsupportedTerm ("Mquestionoption"))

    (* comparison operators *)

    | Mequal (_, l, r)  -> T.icompare ~loc:mtt.loc (Ceq) (f l) (f r)
    | Mnequal (_, l, r) -> T.icompare ~loc:mtt.loc (Cne) (f l) (f r)
    | Mgt (l, r)        -> T.icompare ~loc:mtt.loc (Cgt) (f l) (f r)
    | Mge (l, r)        -> T.icompare ~loc:mtt.loc (Cge) (f l) (f r)
    | Mlt (l, r)        -> T.icompare ~loc:mtt.loc (Clt) (f l) (f r)
    | Mle (l, r)        -> T.icompare ~loc:mtt.loc (Cle) (f l) (f r)
    | Mmulticomp _      -> emit_error (UnsupportedTerm ("Mmulticomp"))


    (* arithmetic operators *)

    | Mand (l, r)        -> T.ibinop ~loc:mtt.loc Band (f l) (f r)
    | Mor (l, r)         -> T.ibinop ~loc:mtt.loc Bor  (f l) (f r)
    | Mgreedyand (l, r)  -> T.ibinop ~loc:mtt.loc Band (f l) (f r)
    | Mgreedyor (l, r)   -> T.ibinop ~loc:mtt.loc Bor  (f l) (f r)
    | Mxor (l, r)        -> T.ibinop ~loc:mtt.loc Bxor (f l) (f r)
    | Mnot e             -> T.iunop ~loc:mtt.loc  Unot (f e)
    | Mplus (l, r)       -> T.iadd ~loc:mtt.loc (f l) (f r)
    | Mminus (l, r)      -> begin
        match M.get_ntype mtt.type_ with
        | M.Tbuiltin Btez -> T.iifnone ~loc:mtt.loc (T.isub_mutez (f l) (f r)) (T.ifail M.fail_msg_NAT_NEG_ASSIGN) "_var_ifnone" (T.ivar "_var_ifnone") (ft mtt.type_)
        | _ -> T.isub ~loc:mtt.loc (f l) (f r)
      end
    | Mmult (l, r)       -> T.imul ~loc:mtt.loc (f l) (f r)
    | Mdivrat _          -> emit_error (UnsupportedTerm ("Mdivrat"))
    | Mdiveuc (l, r)     -> T.idiv ~loc:mtt.loc (f l) (f r)
    | Mmodulo (l, r)     -> T.imod ~loc:mtt.loc (f l) (f r)
    | Mdivmod (l, r)     -> T.ibinop ~loc:mtt.loc Bediv (f l) (f r)
    | Muminus e          -> T.iunop ~loc:mtt.loc  Uneg (f e)
    | MthreeWayCmp (l, r)-> T.ibinop ~loc:mtt.loc Bcompare (f l) (f r)
    | Mshiftleft (l, r)  -> T.ibinop ~loc:mtt.loc Blsl (f l) (f r)
    | Mshiftright (l, r) -> T.ibinop ~loc:mtt.loc Blsr (f l) (f r)
    | Msubnat (l, r)     -> T.iunop ~loc:mtt.loc Uisnat (T.ibinop Bsub (f l) (f r))
    | Msubmutez (l, r)   -> T.isub_mutez ~loc:mtt.loc (f l) (f r)


    (* asset api effect *)

    | Maddasset _       -> emit_error (UnsupportedTerm ("Maddasset"))
    | Mputsingleasset _ -> emit_error (UnsupportedTerm ("Mputsingleasset"))
    | Mputasset _       -> emit_error (UnsupportedTerm ("Mputasset"))
    | Maddfield _       -> emit_error (UnsupportedTerm ("Maddfield"))
    | Mremoveasset _    -> emit_error (UnsupportedTerm ("Mremoveasset"))
    | Mremoveall _      -> emit_error (UnsupportedTerm ("Mremoveall"))
    | Mremovefield _    -> emit_error (UnsupportedTerm ("Mremovefield"))
    | Mremoveif _       -> emit_error (UnsupportedTerm ("Mremoveif"))
    | Mclear _          -> emit_error (UnsupportedTerm ("Mclear"))
    | Mset _            -> emit_error (UnsupportedTerm ("Mset"))
    | Mupdate _         -> emit_error (UnsupportedTerm ("Mupdate"))
    | Mupdateall _      -> emit_error (UnsupportedTerm ("Mupdateall"))
    | Maddupdate _      -> emit_error (UnsupportedTerm ("Maddupdate"))
    | Mputremove _      -> emit_error (UnsupportedTerm ("Mputremove"))


    (* asset api expression *)

    | Mget      _ -> emit_error (UnsupportedTerm ("Mget"))
    | Mgetsome  _ -> emit_error (UnsupportedTerm ("Mgetsome"))
    | Mselect   _ -> emit_error (UnsupportedTerm ("Mselect"))
    | Msort     _ -> emit_error (UnsupportedTerm ("Msort"))
    | Mcontains _ -> emit_error (UnsupportedTerm ("Mcontains"))
    | Mnth      _ -> emit_error (UnsupportedTerm ("Mnth"))
    | Mcount    _ -> emit_error (UnsupportedTerm ("Mcount"))
    | Msum      _ -> emit_error (UnsupportedTerm ("Msum"))
    | Mhead     _ -> emit_error (UnsupportedTerm ("Mhead"))
    | Mtail     _ -> emit_error (UnsupportedTerm ("Mtail"))


    (* utils *)

    | Mcast (src, dst, v) -> begin
        match M.get_ntype src, M.get_ntype dst, v.node with
        | M.Tbuiltin Baddress, M.Tcontract t, _ -> get_contract None (to_type model t) (f v) mtt.loc
        | M.Tbuiltin Btez, M.Tbuiltin Bnat, _   -> T.idiv ~loc:mtt.loc (f v) (T.imutez Big_int.unit_big_int)
        | _ -> f v
      end
    | Mtupleaccess (x, n) -> begin
        match gen_var_access mtt with
        | Some v -> v
        | _ -> begin
            let s = (match M.get_ntype x.type_ with | Ttuple l -> List.length l | _ -> 0) in access_tuple s (Big_int.int_of_big_int n) (f x)
          end
      end
    | Mrecupdate (x, l) ->
      let t = mtt.type_ in
      let rn =
        match M.get_ntype t with
        | M.Trecord rn -> rn
        | _ -> assert false
      in
      let ru = List.fold_left (fun (ru : T.ruitem option) (fn, v) -> Some (make_ru ?ru rn fn v)) None l in
      let ru = match ru with | None -> assert false | Some v -> v in
      T.irecupdate ~loc:mtt.loc (f x) ru
    | Mmakeasset _ -> emit_error (UnsupportedTerm ("Mmakeasset"))
    | Mtocontainer _ -> emit_error (UnsupportedTerm ("Mtocontainer"))
    | Mglobal_constant (ty, v) -> T.iconst ~loc:mtt.loc (ft ty) (to_data v)

    (* set api expression *)

    | Msetadd (_, c, a)             -> T.iterop ~loc:mtt.loc (Tupdate) (f a) (T.itrue ()) (f c)
    | Msetremove (_, c, a)          -> T.iterop ~loc:mtt.loc (Tupdate) (f a) (T.ifalse ()) (f c)
    | Msetupdate (_, c, b, v)       -> T.iterop ~loc:mtt.loc (Tupdate) (f v) (f b) (f c)
    | Msetcontains (_, c, k)        -> T.ibinop ~loc:mtt.loc  Bmem     (f k) (f c)
    | Msetlength (_, c)             -> T.iunop  ~loc:mtt.loc  Usize     (f c)
    | Msetfold (_, ix, ia, c, a, b) -> T.ifold  ~loc:mtt.loc (M.unloc_mident ix) None (M.unloc_mident ia) (f c) (f a) (T.iassign (M.unloc_mident ia) (f b))

    (* set api instruction *)

    | Msetinstradd    (_, ak, v) -> instr_update ak (Aterop (Tupdate, f v, T.itrue ())) mtt.loc
    | Msetinstrremove (_, ak, v) -> instr_update ak (Aterop (Tupdate, f v, T.ifalse ())) mtt.loc

    (* list api expression *)

    | Mlistprepend (_t, i, l)    -> T.ibinop Bcons (f l) (f i)
    | Mlistlength (_, l)         -> T.iunop Usize (f l)
    | Mlistcontains (t, c, a)    -> let b = T.BlistContains (to_type model t) in add_builtin b; T.icall (get_fun_name b) [f c; f a] (is_inline b)
    | Mlistnth (t, c, a)         -> let b = T.BlistNth (to_type model t) in add_builtin b;      T.icall (get_fun_name b) [f c; f a] (is_inline b)
    | Mlisthead (t, c, a)        -> let b = T.BlistHead (to_type model t) in add_builtin b;     T.icall (get_fun_name b) [f c; f a] (is_inline b)
    | Mlisttail (t, c, a)        -> let b = T.BlistTail (to_type model t) in add_builtin b;     T.icall (get_fun_name b) [f c; f a] (is_inline b)
    | Mlistreverse (t, l)        -> T.ireverse (to_type model t) (f l)
    | Mlistconcat _              -> emit_error (UnsupportedTerm ("Mlistconcat"))
    | Mlistfold (_, ix, ia, c, a, b) -> T.ifold (M.unloc_mident ix) None (M.unloc_mident ia) (f c) (f a) (T.iassign (M.unloc_mident ia) (f b))

    (* list api instruction *)

    | Mlistinstrprepend (_, ak, v) -> instr_update ak (Abinop (Bcons, f v)) mtt.loc
    | Mlistinstrconcat  (_, ak, v) -> instr_update ak (Abinop (Bconcat, f v)) mtt.loc


    (* map api expression *)

    | Mmapput (_, _, _, c, k, v)     -> T.iterop ~loc:mtt.loc Tupdate (f k) (T.isome (f v)) (f c)
    | Mmapremove (_, _, tv, c, k)    -> T.iterop ~loc:mtt.loc Tupdate (f k) (T.inone (ft tv)) (f c)
    | Mmapupdate (_, _, _, c, k, v)  -> T.iterop ~loc:mtt.loc Tupdate (f k) (f v) (f c)
    | Mmapget (_, _, _, _, _, _)     -> emit_error (UnsupportedTerm ("Mmapget"))
    | Mmapgetopt (_, _, _, c, k)     -> T.ibinop ~loc:mtt.loc Bget (f k) (f c)
    | Mmapcontains (_, _, _, c, k)   -> T.ibinop ~loc:mtt.loc Bmem (f k) (f c)
    | Mmaplength (_, _, _, c)        -> T.iunop ~loc:mtt.loc Usize (f c)
    | Mmapfold (_, _, ik, iv, ia, c, a, b) -> T.ifold ~loc:mtt.loc (M.unloc_mident ik) (Some (M.unloc_mident iv)) (M.unloc_mident ia) (f c) (f a) (T.iassign (M.unloc_mident ia) (f b))

    (* map api instruction *)

    | Mmapinstrput    (_, _, _,  ak, k, v) -> instr_update ak (Aterop (Tupdate, f k, T.isome (f v))) mtt.loc
    | Mmapinstrremove (_, _, tv, ak, k)    -> instr_update ak (Aterop (Tupdate, f k, T.inone (ft tv))) mtt.loc
    | Mmapinstrupdate (_, _, _,  ak, k, v) -> instr_update ak (Aterop (Tupdate, f k, f v) ) mtt.loc

    (* builtin functions *)

    | Mmax (l, r)                -> let b = T.Bmax (to_type model l.type_) in add_builtin b; T.icall ~loc:mtt.loc (get_fun_name b) [f l; f r] (is_inline b)
    | Mmin (l, r)                -> let b = T.Bmin (to_type model l.type_) in add_builtin b; T.icall ~loc:mtt.loc (get_fun_name b) [f l; f r] (is_inline b)
    | Mabs x when is_rat x.type_ -> let b = T.Bratabs in add_builtin b; T.icall ~loc:mtt.loc (get_fun_name b) [f x] (is_inline b)
    | Mabs x                     -> T.iunop   ~loc:mtt.loc Uabs (f x)
    | Mconcat (x, y)             -> T.ibinop  ~loc:mtt.loc Bconcat (f x) (f y)
    | Mconcatlist x              -> T.iunop   ~loc:mtt.loc Uconcat (f x)
    | Mslice (x, s, e)           -> T.iterop  ~loc:mtt.loc Tslice (f s) (f e) (f x)
    | Mlength x                  -> T.iunop   ~loc:mtt.loc Usize (f x)
    | Misnone x                  -> T.iifnone ~loc:mtt.loc (f x) (T.itrue ())  "_var_ifnone" (T.ifalse ()) T.tbool
    | Missome x                  -> T.iifnone ~loc:mtt.loc (f x) (T.ifalse ()) "_var_ifnone" (T.itrue ()) T.tbool
    | Minttonat x                -> T.iunop   ~loc:mtt.loc Uisnat (f x)
    | Mfloor  x                  -> let b = T.Bfloor in add_builtin b; T.icall ~loc:mtt.loc (get_fun_name b) [f x] (is_inline b)
    | Mceil   x                  -> let b = T.Bceil  in add_builtin b; T.icall ~loc:mtt.loc (get_fun_name b) [f x] (is_inline b)
    | Mnattostring _             -> emit_error (UnsupportedTerm ("Mnattostring"))
    | Mbytestonat x              -> let b = T.Bbytestonat  in add_builtin b; T.icall ~loc:mtt.loc (get_fun_name b) [f x] (is_inline b)
    | Mnattobytes x              -> let b = T.Bnattobytes  in add_builtin b; T.icall ~loc:mtt.loc (get_fun_name b) [f x] (is_inline b)
    | Mbytestoint x              -> T.iunop ~loc:mtt.loc  Uint                    (f x)
    | Minttobytes x              -> T.iunop ~loc:mtt.loc  Ubytes                  (f x)
    | Mpack x                    -> T.iunop ~loc:mtt.loc  Upack                   (f x)
    | Munpack (t, x)             -> T.iunop ~loc:mtt.loc (Uunpack (ft t))         (f x)
    | Msetdelegate x             -> T.iunop ~loc:mtt.loc  Usetdelegate            (f x)
    | Mkeyhashtocontract x       -> T.iunop ~loc:mtt.loc  Uimplicitaccount        (f x)
    | Mcontracttoaddress x       -> T.iunop ~loc:mtt.loc  Uaddress                (f x)
    | Maddresstocontract (t, x)  -> T.iunop ~loc:mtt.loc (Ucontract (ft t, None)) (f x)
    | Mkeytoaddress    x         -> T.iunop ~loc:mtt.loc  Uaddress                (T.iunop Uimplicitaccount (T.iunop Uhash_key (f x)))
    | Msimplify_rational x       -> let b = T.Bsimplify_rational in add_builtin b; T.icall ~loc:mtt.loc (get_fun_name b) ([f x]) (is_inline b)
    | Mget_numerator     x       -> T.iunop ~loc:mtt.loc Ucar                     (f x)
    | Mget_denominator   x       -> T.iunop ~loc:mtt.loc Ucdr                     (f x)
    | Misimplicitaddress x       -> let b = T.Bis_implicit_address in add_builtin b; T.icall ~loc:mtt.loc (get_fun_name b) ([f x]) (is_inline b)
    | Mexp_horner (_x, _s)       -> emit_error (UnsupportedTerm ("Mexp_horner"))

    (* crypto functions *)

    | Mblake2b x                -> T.iunop  ~loc:mtt.loc Ublake2b         (f x)
    | Msha256  x                -> T.iunop  ~loc:mtt.loc Usha256          (f x)
    | Msha512  x                -> T.iunop  ~loc:mtt.loc Usha512          (f x)
    | Msha3    x                -> T.iunop  ~loc:mtt.loc Usha3            (f x)
    | Mkeccak  x                -> T.iunop  ~loc:mtt.loc Ukeccak          (f x)
    | Mkeytokeyhash x           -> T.iunop  ~loc:mtt.loc Uhash_key        (f x)
    | Mchecksignature (k, s, x) -> T.iterop ~loc:mtt.loc Tcheck_signature (f k) (f s) (f x)


    (* crypto functions *)

    | Mtotalvotingpower         -> T.izop  ~loc:mtt.loc Ztotalvotingpower
    | Mvotingpower  x           -> T.iunop ~loc:mtt.loc Uvotingpower (f x)


    (* ticket *)

    | Mcreateticket (x, a)   -> T.ibinop      ~loc:mtt.loc Bcreateticket (f x) (f a)
    | Mreadticket x          -> T.ireadticket ~loc:mtt.loc (f x)
    | Msplitticket (x, a, b) -> T.ibinop      ~loc:mtt.loc Bsplitticket (f x) (mk_tuple [f a; f b])
    | Mjointickets (x, y)    -> T.iunop       ~loc:mtt.loc Ujointickets (mk_tuple [f x; f y])


    (* sapling *)

    | Msapling_empty_state n        -> T.izop   ~loc:mtt.loc (Zsapling_empty_state n)
    | Msapling_verify_update (s, t) -> T.ibinop ~loc:mtt.loc Bsapling_verify_update (f s) (f t)


    (* bls curve *)

    | Mpairing_check x -> T.iunop ~loc:mtt.loc (Upairing_check) (f x)


    (* timelock *)

    | Mopen_chest (x, y, z) -> T.iterop ~loc:mtt.loc (Topen_chest) (f x) (f y) (f z)


    (* constants *)

    | Mnow           -> T.izop ~loc:mtt.loc Znow
    | Mtransferred   -> T.izop ~loc:mtt.loc Zamount
    | Mcaller        -> T.izop ~loc:mtt.loc Zsender
    | Mbalance       -> T.izop ~loc:mtt.loc Zbalance
    | Msource        -> T.izop ~loc:mtt.loc Zsource
    | Mselfaddress   -> T.izop ~loc:mtt.loc Zself_address
    | Mselfchainid   -> T.izop ~loc:mtt.loc Zchain_id
    | Mmetadata      -> emit_error (UnsupportedTerm ("Mmetadata"))
    | Mlevel         -> T.izop ~loc:mtt.loc Zlevel
    | Mminblocktime  -> T.izop ~loc:mtt.loc Zmin_block_time


    (* variable *)

    | Mvar (v, kind) -> begin
        let f =
          if is_ticket_type model mtt.type_
          then fun x -> T.ivar_access  ~loc:mtt.loc {
              av_ident = x;
              av_path = [];
              av_source_no_dup = true;
              av_value_no_dup = true
            }
          else fun x -> T.ivar ~loc:mtt.loc x
        in

        match kind with
        | Vassetstate _k   -> assert false
        | Vstorevar        -> f (M.unloc_mident v)
        | Vstorecol        -> f (M.unloc_mident v)
        | Vlocal           -> f (M.unloc_mident v)
        | Vparam           -> f (M.unloc_mident v)
        | Vfield           -> assert false
        | Vthe             -> assert false
        | Vstate           -> assert false
        | Vparameter       -> T.iwildcard ~loc:mtt.loc (ft mtt.type_) (M.unloc_mident v)
      end
    | Menumval (_id, _args, _e)        -> assert false

    (* rational *)

    | Mrateq (l, r)           -> let b = T.Bratcmp in add_builtin b; T.icall ~loc:mtt.loc (get_fun_name b) [T.isrecord [f l; f r]; T.ileft (T.tor (T.tor T.tunit T.tunit) (T.tor T.tunit T.tunit)) (T.iunit ())] (is_inline b)
    | Mratcmp (op, l, r)   ->
      let op =
        let u    = T.iunit () in
        let tu   = T.tunit in
        let tou  = T.tor tu tu in
        (* let toou = T.tor tou tou in *)
        match op with
        | Lt -> T.iright tu (T.ileft  tou (T.ileft  tu u))
        | Le -> T.iright tu (T.ileft  tou (T.iright tu u))
        | Gt -> T.iright tu (T.iright tou (T.ileft  tu u))
        | Ge -> T.iright tu (T.iright tou (T.iright tu u))
      in
      let b = T.Bratcmp in add_builtin b; T.icall ~loc:mtt.loc (get_fun_name b) [T.isrecord [f l; f r]; op] (is_inline b)
    | Mratarith (op, l, r)    -> begin
        (* let norm x = let b = T.Bratnorm in add_builtin b; T.Icall (get_fun_name b, [x]) in *)
        let norm x = x in
        match op with
        | Rplus  -> let b = T.Brataddsub in add_builtin b; norm (T.icall ~loc:mtt.loc (get_fun_name b) [T.isrecord [f l; f r]; T.ileft  T.tunit (T.iunit ())] (is_inline b))
        | Rminus -> let b = T.Brataddsub in add_builtin b; norm (T.icall ~loc:mtt.loc (get_fun_name b) [T.isrecord [f l; f r]; T.iright T.tunit (T.iunit ())] (is_inline b))
        | Rmult  -> let b = T.Bratmul    in add_builtin b; norm (T.icall ~loc:mtt.loc (get_fun_name b) [f l; f r] (is_inline b))
        | Rdiv   -> let b = T.Bratdiv    in add_builtin b; norm (T.icall ~loc:mtt.loc (get_fun_name b) [f l; f r] (is_inline b))
      end
    | Mratuminus v            -> let b = T.Bratuminus in add_builtin b; T.icall ~loc:mtt.loc (get_fun_name b) [f v] (is_inline b)
    | Mrattez  (c, t)         -> let b = T.Brattez    in add_builtin b; T.icall ~loc:mtt.loc (get_fun_name b) [f c; f t] (is_inline b)
    | Mnattoint e             -> T.iunop ~loc:mtt.loc (Uint) (f e)
    | Mnattorat e             -> T.isrecord ~loc:mtt.loc [T.iunop Uint (f e); T.inat Big_int.unit_big_int]
    | Minttorat e             -> T.isrecord ~loc:mtt.loc [f e; T.inat Big_int.unit_big_int]
    | Mratdur  (c, t)         -> let b = T.Bratdur    in add_builtin b; T.icall ~loc:mtt.loc (get_fun_name b) ([f c; f t]) (is_inline b)


    (* utils *)

    | Minttodate _         -> emit_error (UnsupportedTerm ("Minttodate"))
    | Mmuteztonat v        -> let b = T.Bmuteztonat in add_builtin b; T.icall ~loc:mtt.loc (get_fun_name b) [f v] (is_inline b)

  in

  let storage_list = model.storage |> List.filter (fun (x : M.storage_item) -> not x.no_storage) |> List.map (
      fun (si : M.storage_item) ->
        (M.unloc_mident si.id), to_type model ~annotation:(mk_fannot (M.unloc_mident si.id)) si.typ, to_data si.default)
  in

  let storage_type, storage_data =
    match storage_list with
    | []  -> T.mk_type Tunit, T.Dunit
    | [_, t, d] -> remove_annot t, d
    | _   -> let _, lt, ld = List.split3 storage_list in to_one_type lt, to_one_data ld
  in

  let env = mk_env () in

  let funs, entries, views, offchain_views =

    let for_fs  ?(view= false) _env (fs : M.function_struct) =
      let name = M.unloc_mident fs.name in
      let args = List.map (fun (id, t, _) -> M.unloc_mident id, to_type model t) fs.args in
      let eargs = List.map (fun (id, t, _) -> M.unloc_mident id, to_type model t) fs.eargs in
      let env = {function_p = Some (name, args)} in
      let body = mterm_to_intruction env fs.body ~view in
      name, args, eargs, body
    in

    let mapargs : 'a MapString.t ref = ref MapString.empty in

    let get_extra_args (mt : M.mterm) : (ident * T.type_) list =
      let rec aux accu (mt : M.mterm) : (ident * T.type_) list =
        let doit accu (mt : M.mterm) b : (ident * T.type_) list  =
          if is_inline b
          then (M.fold_term aux accu mt)
          else
            let fu = get_builtin_fun b mt.loc in
            (fu.name, T.tlambda fu.targ fu.tret)::(M.fold_term aux accu mt)
        in

        match mt.node with
        | Mmax _                  -> (doit accu mt (T.Bmax (to_type model mt.type_)))
        | Mmin _                  -> (doit accu mt (T.Bmin (to_type model mt.type_)))
        | Mfloor _                -> (doit accu mt (T.Bfloor))
        | Mceil  _                -> (doit accu mt (T.Bceil))
        | Mlistcontains (t, _, _) -> (doit accu mt (T.BlistContains (to_type model t)))
        | Mlistnth (t, _, _)      -> (doit accu mt (T.BlistNth (to_type model t)))
        | Mlisthead (t, _, _)     -> (doit accu mt (T.BlistHead (to_type model t)))
        | Mlisttail (t, _, _)     -> (doit accu mt (T.BlistTail (to_type model t)))
        | Mbytestonat _           -> (doit accu mt (T.Bbytestonat))
        | Mnattobytes _           -> (doit accu mt (T.Bnattobytes))
        | Msimplify_rational _    -> (doit accu mt (T.Bsimplify_rational))

        | Mrateq _
        | Mratcmp _                          -> (doit accu mt (T.Bratcmp   ))
        | Mratarith ((Rplus | Rminus), _, _) -> (doit accu mt (T.Brataddsub))
        | Mratarith (Rmult, _, _)            -> (doit accu mt (T.Bratmul   ))
        | Mratarith (Rdiv, _, _)             -> (doit accu mt (T.Bratdiv   ))
        | Mratuminus _                       -> (doit accu mt (T.Bratcmp   ))
        | Mabs _        when is_rat mt.type_ -> (doit accu mt (T.Bratabs   ))
        | Mrattez _                          -> (doit accu mt (T.Brattez   ))
        | Mratdur _                          -> (doit accu mt (T.Bratdur   ))

        | Mapp (fid, _)                   ->
          let fid  = M.unloc_mident fid in
          let targs, tret = MapString.find fid !mapargs in
          let eargs = match List.assoc_opt fid !extra_args with None -> [] | Some l -> l in
          (fid, T.tlambda targs tret)::(eargs @ M.fold_term aux accu mt) |> List.dedup

        | _ -> M.fold_term aux accu mt
      in
      aux [] mt |> List.dedup
    in

    let for_fs_fun ?(view : bool = false) env (fs : M.function_struct) ret : T.func =
      let fid = M.unloc_mident fs.name in
      let tret = to_type model ret in
      let name, args, _eargs, body = for_fs env fs ~view in
      let eargs = get_extra_args fs.body in
      extra_args := (fid, eargs)::!extra_args;
      let args = args @ eargs in
      let targ = to_one_type (List.map snd args) in
      let ctx = T.mk_ctx_func () ~args ~stovars:fs.stovars in
      mapargs := MapString.add fid (targ, tret) !mapargs;
      T.mk_func name targ tret ctx (T.Concrete (args, body)) fs.loc
    in

    let for_fs_entry ?(view= false) env (fs : M.function_struct) : T.entry =
      let name, args, eargs, body = for_fs env fs ~view in
      T.mk_entry name args eargs body fs.loc
    in

    let is_onchain_view vv = match vv with  | M.VVonchain  | M.VVonoffchain -> true | _ -> false in
    let is_offchain_view vv = match vv with | M.VVoffchain | M.VVonoffchain -> true | _ -> false in
    List.fold_left (fun (funs, entries, views, offchain_views) (x : M.function_node) ->
        match x with
        | Entry fs -> (funs, entries @ [for_fs_entry env fs ~view:false], views, offchain_views)
        | Getter _ -> emit_error (UnsupportedTerm ("Getter"))
        | Function (_, Void) -> emit_error (UnsupportedTerm ("Void function"))
        | Function (fs, Typed ret) -> funs @ [for_fs_fun env fs ret ~view:false], entries, views, offchain_views
        | View (fs, ret, vv) -> (funs, entries,
                                 (views @ (if is_onchain_view  vv then [for_fs_fun env fs ret ~view:true ] else [])),
                                 (offchain_views @ (if is_offchain_view vv then [for_fs_fun env fs ret ~view:true ] else [])))
      ) ([], [], [], []) model.functions
  in
  let annot a (t : T.type_) = id{ t with annotation = Some (mk_fannot a)} in
  let parameter : T.type_ =
    let for_entry (e : T.entry) =
      let f l =
        match List.rev l with
        | []   -> T.tunit
        | [e]  -> annot (fst e) (snd e)
        | (id, te)::t -> List.fold_left (fun accu (id, te) -> T.mk_type (T.Tpair [annot id te; accu])) (annot id te) t
      in
      let  args : T.type_ = f e.args in
      let eargs : T.type_ =
        match e.eargs with
        | [] -> T.tunit
        | [t] -> snd t
        | ts -> f ts |> remove_annot
      in

      match args.node, eargs.node with
      | T.Tunit, T.Tunit -> T.tunit
      |       _, T.Tunit -> args
      | T.Tunit, _       -> T.tpair [T.tunit; eargs]
      | _                -> T.tpair [args; eargs]
    in
    let for_entry e = e |> for_entry |> (fun (x : T.type_) -> annot e.name x) in
    entries
    |> List.map for_entry
    |> shape_entrypoints (fun x y -> T.mk_type (T.Tor(x, y))) T.tunit
  in
  let with_operations = M.Utils.with_operations model in

  let loc = dummy in (* TODO: get location *)
  let funs = List.fold_left (fun accu x -> (get_builtin_fun x loc)::accu) funs !builtins in

  let name = unloc model.name in
  let parameters = List.map (fun (x : M.parameter) -> M.unloc_mident x.name) model.parameters in
  T.mk_ir name storage_type storage_data storage_list parameter funs views offchain_views entries ~with_operations:with_operations ~parameters


(* -------------------------------------------------------------------- *)

let data_map_bytes_nat : T.data list = List.int_fold (fun accu idx -> (T.Delt (Dbytes (Format.asprintf "%02x" idx), Dint (Big_int.big_int_of_int idx)))::accu) [] 256 |> List.rev
let data_map_nat_bytes : T.data list = List.int_fold (fun accu idx -> (T.Delt (Dint (Big_int.big_int_of_int idx), Dbytes (Format.asprintf "%02x" idx)))::accu) [] 256 |> List.rev

let map_implem : (string * T.code list) list = [
  get_fun_name (T.Bmin T.tunit)  , T.[cdup (); cunpair (); ccompare (); clt (); cif ([ccar ()], [ccdr ()])];
  get_fun_name (T.Bmax T.tunit)  , T.[cdup (); cunpair (); ccompare (); clt (); cif ([ccdr ()], [ccar ()])];
  get_fun_name T.Bratcmp         , T.[cunpair (); cunpair (); cdip (1, [cunpair ()]); cunpair (); cdug 3; cmul (); cdip (1, [cmul ()]); cswap (); ccompare (); cswap ();
                                      cifleft ([cdrop 1; ceq ()], [cifleft ([cifleft ([cdrop 1; clt ()], [cdrop 1; cle ()])],
                                                                            [cifleft ([cdrop 1; cgt ()], [cdrop 1; cge ()])])])];
  get_fun_name T.Bfloor          , T.[cunpair (); cediv (); cifnone ([cfail M.fail_msg_DIV_BY_ZERO], [ccar ()])];
  get_fun_name T.Bceil           , T.[cunpair (); cediv (); cifnone ([cfail M.fail_msg_DIV_BY_ZERO], [cunpair (); cswap (); cint (); ceq (); cif ([], [cpush (tint, Dint Big_int.unit_big_int); cadd ()])])];
  get_fun_name T.Bratnorm        ,   [];
  get_fun_name T.Brataddsub      , T.[cunpair (); cunpair (); cdip (1, [cunpair (); cswap (); cdup ()]); cunpair (); cswap (); cdup (); cdig 3; cmul (); cdup (); cpush (tnat, Dint Big_int.zero_big_int);
                                      ccompare (); ceq (); cif ([cfail M.fail_msg_DIV_BY_ZERO], []); cdug 4; cdig 3; cmul (); cdip (1, [cmul ()]); cdig 3; cifleft ([cdrop 1; cadd ()], [cdrop 1; cswap (); csub ()]); cpair ();];
  get_fun_name T.Bratmul         , T.[cunpair (); cdip (1, [cunpair ()]); cunpair (); cdip (1, [cswap ()]); cmul ();
                                      cdip (1, [cmul (); cdup (); cpush (tnat, Dint Big_int.zero_big_int); ccompare (); ceq (); cif ([cfail M.fail_msg_DIV_BY_ZERO], [])]); cpair () ];
  get_fun_name T.Bratdiv         , T.[cunpair (); cdip (1, [cunpair ()]); cunpair (); cdig 3;
                                      cdup (); cdig 3; cdup (); cdug 4; cmul ();
                                      cpush (tnat, T.Dint Big_int.zero_big_int); ccompare (); ceq (); cif ([cfail M.fail_msg_DIV_BY_ZERO], []);
                                      cpush (tint, T.Dint Big_int.zero_big_int); cdig 4; cdup (); cdug 5; ccompare (); cge (); cif ([cint ()], [cneg ()]); cmul (); cdip (1, [cmul (); cabs ()]); cpair () ];
  get_fun_name T.Bratuminus      , T.[cunpair (); cneg (); cpair ()];
  get_fun_name T.Bratabs         , T.[cunpair (); cabs (); cint (); cpair ()];
  get_fun_name T.Brattez         , T.[cunpair (); cunpair ();
                                      cdip(2, [cpush (tmutez, T.Dint Big_int.unit_big_int); cswap (); cediv (); cifnone ([T.cfail M.fail_msg_DIV_BY_ZERO], []) ; ccar ()]);
                                      cabs (); cdig 2; cmul (); cediv (); cifnone ([cfail M.fail_msg_DIV_BY_ZERO], []); ccar (); cpush (tmutez, T.Dint Big_int.unit_big_int); cmul ()];
  get_fun_name T.Bratdur         , T.[cunpair (); cunpair (); cdig 2; cmul (); cediv (); cifnone ([cfail M.fail_msg_DIV_BY_ZERO], []); ccar ()];
  get_fun_name T.Bmuteztonat     , T.[cpush (tmutez, T.Dint Big_int.unit_big_int); cswap (); cediv (); cifnone ([T.cfail M.fail_msg_DIV_BY_ZERO], []); ccar ()];

  get_fun_name T.Bsimplify_rational, T.[
      cpush (tunit, T.Dunit);
      cdup_n 2;
      ccar ();
      cdup_n 3;
      ccdr ();
      cdup_n 2;
      cdup_n 2;
      cpush (tnat, T.Dint Big_int.zero_big_int);
      cdup_n 2;
      ccompare ();
      cneq ();
      cloop [
        cdup ();
        cdup_n 2;
        cint ();
        cdup_n 4;
        cediv ();
        cifnone ([cpush (tstring, T.Dstring "DIV_BY_ZERO"); cfailwith ()], [ cdup (); ccdr (); cswap (); cdrop 1]);
        cdip (1, [cdig 1; cdrop 1]);
        cdug 1;
        cdup ();
        cint ();
        cdip (1, [cdig 2; cdrop 1]);
        cdug 2;
        cdrop 1;
        cpush (tnat, T.Dint Big_int.zero_big_int);
        cdup_n 2;
        ccompare ();
        cneq ()
      ];
      cpush (tnat, T.Dint Big_int.unit_big_int);
      cdup_n 3;
      cdup_n 5;
      cint ();
      cediv ();
      cifnone ([cpush (tstring, T.Dstring "DIV_BY_ZERO"); cfailwith ()], [ cdup (); ccar (); cswap (); cdrop 1]);
      cpair ();
      cpush (tnat, T.Dint Big_int.unit_big_int);
      cdup_n 4;
      cdup_n 7;
      cediv ();
      cifnone ([cpush (tstring, T.Dstring "DIV_BY_ZERO"); cfailwith ()], [ cdup (); ccar (); cswap (); cdrop 1]);
      cpair ();
      cpair ();
      cunpair ();
      cdip (1, [cunpair ()]);
      cunpair ();
      cdig 3;
      cdup ();
      cdig 3;
      cdup ();
      cdug 4;
      cmul ();
      cpush (tnat, T.Dint Big_int.zero_big_int);
      ccompare ();
      ceq ();
      cif ([cpush (tstring, T.Dstring "DIV_BY_ZERO"); cfailwith ()], []);
      cpush (tint, T.Dint Big_int.zero_big_int);
      cdig 4;
      cdup ();
      cdug 5;
      ccompare ();
      cge ();
      cif ([cint ()], [cneg ()]);
      cmul ();
      cdip (1, [cmul (); cabs ()]);
      cpair ();
      cdip (1, [cdig 4; cdrop 1]);
      cdug 4;
      cdrop 4;
      cdug 1;
      cdrop 1
    ];
  get_fun_name T.Bbytestonat, T.[
      cpush (tmap tbytes tnat, Dlist data_map_bytes_nat);
      cpush (tnat, T.Dint Big_int.zero_big_int);
      cdup_n 3;
      csize ();
      cpush (tnat, T.Dint Big_int.zero_big_int);
      cdup_n 2;
      cdup_n 2;
      ccompare ();
      clt ();
      cloop [
        cpush (tnat, T.Dint (Big_int.big_int_of_int 256));
        cdig 3;
        cmul ();
        cdug 2;
        cdup_n 5;
        cpush (tnat, T.Dint (Big_int.unit_big_int));
        cdup_n 3;
        cslice ();
        cifnone ([cpush (tstring, Dstring "ERROR"); cfailwith ()], []);
        cdup_n 5;
        cswap ();
        cget ();
        cifnone ([cpush (tstring, Dstring "ERROR"); cfailwith ()], []);
        cdig 3;
        cadd ();
        cdug 2;
        cpush (tnat, T.Dint (Big_int.unit_big_int));
        cadd ();
        cdup_n 2;
        cdup_n 2;
        ccompare ();
        clt ()
      ];
      cdig 2;
      cdip (1, [cdrop 4])
    ];
  get_fun_name T.Bnattobytes, T.[
      cpush (tmap tnat tbytes, Dlist data_map_nat_bytes);
      cpush (tlist tbytes, Dlist []);
      cdup_n 3;
      cpush (tnat, Dint Big_int.zero_big_int);
      ccompare ();
      cneq ();
      cloop [
        cpush (tnat, Dint (Big_int.big_int_of_int 256));
        cdig 3;
        cediv ();
        cifnone ([cpush (tstring, Dstring "ERROR"); cfailwith ()], []);
        cunpair ();
        cdug 3;
        cdup_n 3;
        cswap ();
        cget ();
        cifnone ([cpush (tstring, Dstring "ERROR"); cfailwith ()], []);
        ccons ();
        cdup_n 3;
        cpush (tnat, Dint Big_int.zero_big_int);
        ccompare ();
        cneq ()];
      cconcat ();
      cdip (1, [cdrop 2])
    ];
  get_fun_name T.Bis_implicit_address, T.[
      cpack ();
      cpush (tnat, Dint Big_int.unit_big_int);
      cpush (tnat, Dint (Big_int.big_int_of_int 6));
      cslice ();
      cifnone ([cpush (tstring, Dstring "ERROR"); cfailwith ()], []);
      cpush (tbytes, Dbytes ("00"));
      ccompare ();
      ceq ()
    ]
]

let concrete_michelson b : T.code =
  let get_implem b : T.code list = List.assoc (get_fun_name b) map_implem in
  match b with
  | T.Bmin _          -> T.cseq (get_implem (Bmin T.tunit))
  | T.Bmax _          -> T.cseq (get_implem (Bmax T.tunit))
  | T.Bfloor          -> T.cseq (get_implem b)
  | T.Bceil           -> T.cseq (get_implem b)
  | T.BlistContains _ -> T.cseq T.[cunpair (); cfalse (); cswap (); citer [cdig 2; cdup (); cdug 3; ccompare (); ceq (); cor () ]; cdip (1, [cdrop 1])]
  | T.BlistNth t      -> T.cseq T.[cunpair (); cpush (tnat, T.Dint Big_int.zero_big_int); cpush (toption t, T.Dnone); cdig 2;
                                   citer [cdup_n 3; cdup_n 5; ccompare (); ceq (); cif ([csome (); cswap (); cdrop 1], [cdrop 1]); cswap (); cpush (tnat, T.Dint Big_int.unit_big_int); cadd (); cswap ()];
                                   cdip (1, [cdrop 2]) ]
  | T.BlistHead t -> T.cseq T.[
      cunpair ();
      cdup_n 2;
      cdup_n 2;
      csize ();
      cpair ();
      cdup ();
      cunpair ();
      ccompare ();
      clt ();
      cif ([ccar ()], [ccdr ()]);
      cnil t;
      cdup_n 2;
      cint ();
      cpush (tint, Dint Big_int.zero_big_int);
      cdup_n 2;
      cdup_n 2;
      ccompare ();
      clt ();
      cloop [
        cdig 2;
        cdup_n 5;
        cifcons ([], [cpush (tstring, Dstring "ERROR"); cfailwith ()]);
        cswap ();
        cdig 6;
        cdrop 1;
        cdug 5;
        ccons ();
        cdug 2;
        cpush (tint, Dint Big_int.unit_big_int);
        cdup_n 2;
        cadd ();
        cswap ();
        cdrop 1;
        cdup_n 2;
        cdup_n 2;
        ccompare ();
        clt ()
      ];
      cdrop 2;
      cnil t;
      cdig 1;
      citer [ccons ()];
      cdip (1, [cdrop 3])
    ]
  | T.BlistTail t -> T.cseq T.[
      cunpair ();
      cnil t;
      cdig 1;
      citer [ccons ()];
      cdup_n 2;
      cdup_n 2;
      csize ();
      cpair ();
      cdup ();
      cunpair ();
      ccompare ();
      clt ();
      cif ([ccar ()], [ccdr ()]);
      cnil t;
      cdup_n 2;
      cint ();
      cpush (tint, Dint Big_int.zero_big_int);
      cdup_n 2;
      cdup_n 2;
      ccompare ();
      clt ();
      cloop [
        cdig 2;
        cdup_n 5;
        cifcons ([], [cpush (tstring, Dstring "ERROR"); cfailwith ()]);
        cswap ();
        cdig 6;
        cdrop 1;
        cdug 5;
        ccons ();
        cdug 2;
        cpush (tint, Dint Big_int.unit_big_int);
        cdup_n 2;
        cadd ();
        cswap ();
        cdrop 1;
        cdup_n 2;
        cdup_n 2;
        ccompare ();
        clt ()
      ];
      cdrop 2;
      cdip (1, [cdrop 3])
    ]
  | T.Bbytestonat     -> T.cseq (get_implem b)
  | T.Bnattobytes     -> T.cseq (get_implem b)
  | T.Bratcmp         -> T.cseq T.[cunpair (); cunpair (); cdip (1, [cunpair ()]); cunpair (); cdug 3; cmul (); cdip (1, [cmul ()]); cswap (); ccompare (); cswap ();
                                   cifleft ([cdrop 1; ceq ()], [cifleft ([cifleft ([cdrop 1; clt ()], [cdrop 1; cle ()])],
                                                                         [cifleft ([cdrop 1; cgt ()], [cdrop 1; cge ()])])])]
  | T.Bratnorm        -> T.cseq (get_implem b)
  | T.Brataddsub      -> T.cseq (get_implem b)
  | T.Bratmul         -> T.cseq (get_implem b)
  | T.Bratdiv         -> T.cseq (get_implem b)
  | T.Bratuminus      -> T.cseq (get_implem b)
  | T.Bratabs         -> T.cseq (get_implem b)
  | T.Brattez         -> T.cseq (get_implem b)
  | T.Bratdur         -> T.cseq (get_implem b)
  | T.Bmuteztonat     -> T.cseq (get_implem b)
  | T.Bsimplify_rational -> T.cseq (get_implem b)
  | T.Bis_implicit_address -> T.cseq (get_implem b)

type stack_item = {
  id: string;
  populated: bool
}
[@@deriving show {with_path = false}]

type env = {
  stack : stack_item list;
  fail : bool;
}
[@@deriving show {with_path = false}]

let process_debug ?decl_bound ?loc (env : env) : T.debug =
  let stack : T.stack_item list = List.map (fun (x : stack_item) -> T.{stack_item_name = x.id; stack_item_type = None} ) env.stack in
  let res : T.debug = { decl_bound; stack; loc } in
  res

let rec assign_last_seq (debug : T.debug) (cs : T.code list) =
  match List.rev cs with
  | a::l -> begin
      match a.node with
      | T.SEQ ll -> List.rev ({a with node = T.SEQ (assign_last_seq debug ll)}::l)
      | _ -> List.rev ({a with debug = Some debug}::l)
    end
  | [] -> []

let mk_env ?(stack=[]) () = { stack = stack; fail = false; }
let fail_env (env : env) = { env with fail = true }
let inc_env (env : env) = { env with stack = { id = "_"; populated = true}::env.stack }
let dec_env (env : env) = { env with stack = match env.stack with | _::t -> t | _ -> emit_error StackEmptyDec }
let add_var_env (env : env) id = { env with stack = { id = id; populated= true}::env.stack }
let get_sp_for_id (env : env) id =
  let rec aux accu l =
    match l with
    | x::_ when String.equal x.id id -> if x.populated then accu else (emit_error (StackIdNotPopulated (id, List.map (fun x -> x.id) env.stack)))
    | x::tl -> aux (accu + (if x.populated then 1 else 0)) tl
    | [] -> emit_error (StackIdNotFound (id, List.map (fun x -> x.id) env.stack))
  in
  aux 0 env.stack
let index_of_id_in_env (env : env) id =
  let rec aux accu l =
    match l with
    | x::_ when String.equal x.id id -> if x.populated then accu else -1
    | x::tl -> aux (accu + (if x.populated then 1 else 0)) tl
    | [] -> -1
  in
  aux 0 env.stack
let rm_var_env (env : env) id =
  let nstack =
    let rec aux accu a =
      match a with
      | x::tl when String.equal id x.id -> accu @ tl
      | x::tl -> aux (accu @ [x]) tl
      | [] -> assert false
    in
    aux [] env.stack
  in
  { env with stack = nstack }

let populate_env (env : env) id =
  let nstack =
    let rec aux accu a =
      match a with
      | x::tl when String.equal id x.id -> accu @ [{x with populated = true }] @ tl
      | x::tl -> aux (accu @ [x]) tl
      | [] -> assert false
    in
    aux [] env.stack
  in
  { env with stack = nstack }

let dig_env env id =
  let nstack =
    let rec aux accu a =
      match a with
      | x::tl when String.equal id x.id -> [{id = "_"; populated = true}] @ accu @ [{ x with populated = false }] @ tl
      | x::tl -> aux (accu @ [x]) tl
      | [] -> assert false
    in
    aux [] env.stack
  in
  { env with stack = nstack }

let dug_env env id =
  let nstack =
    let rec aux accu a =
      match a with
      | x::tl when String.equal id x.id -> (match accu with _::tl -> tl | [] -> assert false) @ [{ x with populated = true }] @ tl
      | x::tl -> aux (accu @ [x]) tl
      | [] -> assert false
    in
    aux [] env.stack
  in
  { env with stack = nstack }

let get_pos_stack_item env id =
  let b = List.exists (fun x -> String.equal x.id id) env.stack in
  if (not b) then assert false;
  let rec aux accu l =
    match l with
    | x::_ when String.equal x.id id -> accu, x
    | x::tl -> aux (accu + (if x.populated then 1 else 0)) tl
    | _ -> assert false
  in
  aux 0 env.stack

let print_env ?(str="") env =
  Format.eprintf "%s: %a@." str pp_env env
(* Format.eprintf "var %s: %i@." id n; *)

let print_code ?(str="") (code : T.code) =
  Format.eprintf "%s: %a@." str Printer_michelson.pp_code code

let rec instruction_to_code env (i : T.instruction) : T.code * env =
  let fe env = instruction_to_code env in
  let f = fe env in

  let get_remove_code env id =
    let n, si = get_pos_stack_item env id in
    match n with
    | -1 -> []
    | 0  -> ((if si.populated then [T.cdrop 1] else []))
    | 1  -> ((if si.populated then [T.cswap (); T.cdrop 1 ] else []))
    | _  -> ((if si.populated then [T.cdip (n, [T.cdrop 1])] else []))
  in

  let seq env l =
    match l with
    | []   -> T.cseq [], env
    | [e]  -> fe env e
    | e::t ->
      List.fold_left (fun (a, env) x -> begin
            let v, env = fe env x in (T.cseq [a; v], env)
          end ) (fe env e) t
  in

  let fold_gen g env l =
    match List.rev l with
    | []   -> T.cseq [], env
    | [e]  -> g env e
    | e::t ->
      List.fold_left (fun (a, env) x -> begin
            let v, env = g env x in (T.cseq [a; v; T.cpair ()], dec_env env)
          end ) (g env e) t
  in

  let fold env l = fold_gen fe env l in

  let assign ?loc env id v =
    (* let n = get_sp_for_id env id in *)
    let n, si = get_pos_stack_item env id in
    if si.populated
    then begin
      (* print_env ~str:("assign:before " ^ id) env; *)
      (* Format.eprintf "assign n: %d@." n; *)
      let cs, nenv =
        match n with
        | 0 -> [ v ], env
        | 1 -> [ v; T.cswap (); T.cdrop 1 ], dec_env env
        | _ -> [ v; (T.cdip (1, [T.cdig (n - 1); T.cdrop 1])); T.cdug (n - 1)], dec_env env
      in
      let debug = process_debug ?loc nenv in
      let cs = assign_last_seq debug cs in
      (* print_env ~str:("assign:after " ^ id) nenv; *)
      T.cseq cs, nenv
    end
    else begin
      (* print_env ~str:("assign:before " ^ id) env; *)
      let nenv = dug_env env id in
      (* print_env ~str:("assign:after " ^ id) nenv; *)
      T.cseq [ v; T.cdug (n - 1)], nenv
    end
  in

  let z_op_to_code = function
    | T.Znow                   -> T.cnow ()
    | T.Zamount                -> T.camount ()
    | T.Zbalance               -> T.cbalance ()
    | T.Zsource                -> T.csource ()
    | T.Zsender                -> T.csender ()
    | T.Zaddress               -> T.caddress ()
    | T.Zchain_id              -> T.cchain_id ()
    | T.Zself a                -> T.cself a
    | T.Zself_address          -> T.cself_address ()
    | T.Znone t                -> T.cnone (rar t)
    | T.Zunit                  -> T.cunit ()
    | T.Znil t                 -> T.cnil (rar t)
    | T.Zemptyset t            -> T.cempty_set (rar t)
    | T.Zemptymap (k, v)       -> T.cempty_map (rar k, rar v)
    | T.Zemptybigmap (k, v)    -> T.cempty_big_map (rar k, rar v)
    | T.Ztotalvotingpower      -> T.ctotal_voting_power ()
    | T.Zlevel                 -> T.clevel ()
    | T.Zmin_block_time        -> T.cmin_block_time ()
    | T.Zsapling_empty_state n -> T.csapling_empty_state n
  in

  let un_op_to_code = function
    | T.Ucar             -> T.ccar ()
    | T.Ucdr             -> T.ccdr ()
    | T.Uleft t          -> T.cleft (rar t)
    | T.Uright t         -> T.cright (rar t)
    | T.Uneg             -> T.cneg ()
    | T.Unat             -> T.cnat ()
    | T.Uint             -> T.cint ()
    | T.Ubytes           -> T.cbytes ()
    | T.Unot             -> T.cnot ()
    | T.Uabs             -> T.cabs ()
    | T.Uisnat           -> T.cisnat ()
    | T.Usome            -> T.csome ()
    | T.Usize            -> T.csize ()
    | T.Upack            -> T.cpack ()
    | T.Uunpack        t -> T.cunpack (rar t)
    | T.Ublake2b         -> T.cblake2b ()
    | T.Usha256          -> T.csha256 ()
    | T.Usha512          -> T.csha512 ()
    | T.Usha3            -> T.csha3 ()
    | T.Ukeccak          -> T.ckeccak ()
    | T.Uhash_key        -> T.chash_key ()
    | T.Ufail            -> T.cfailwith ()
    | T.Ucontract (t, a) -> T.ccontract (rar t, a)
    | T.Usetdelegate     -> T.cset_delegate ()
    | T.Uimplicitaccount -> T.cimplicit_account ()
    | T.Ueq              -> T.ceq ()
    | T.Une              -> T.cneq ()
    | T.Ugt              -> T.cgt ()
    | T.Uge              -> T.cge ()
    | T.Ult              -> T.clt ()
    | T.Ule              -> T.cle ()
    | T.Uvotingpower     -> T.cvoting_power ()
    | T.Ureadticket      -> T.cread_ticket ()
    | T.Ujointickets     -> T.cjoin_tickets ()
    | T.Upairing_check   -> T.cpairing_check ()
    | T.Uconcat          -> T.cconcat ()
    | T.Uaddress         -> T.caddress ()
    | T.UcarN n          -> T.ccarn n
    | T.UcdrN n          -> T.ccdrn n
    | T.UforcePair       -> T.cpair ()
    | T.Uemit (t, id)    -> T.cemit (t, id)
  in

  let bin_op_to_code = function
    | T.Badd                   -> T.cadd ()
    | T.Bsub                   -> T.csub ()
    | T.Bmul                   -> T.cmul ()
    | T.Bediv                  -> T.cediv ()
    | T.Blsl                   -> T.clsl ()
    | T.Blsr                   -> T.clsr ()
    | T.Bor                    -> T.cor ()
    | T.Band                   -> T.cand ()
    | T.Bxor                   -> T.cxor ()
    | T.Bcompare               -> T.ccompare ()
    | T.Bget                   -> T.cget ()
    | T.Bmem                   -> T.cmem ()
    | T.Bconcat                -> T.cconcat ()
    | T.Bcons                  -> T.ccons ()
    | T.Bpair                  -> T.cpair ()
    | T.Bexec                  -> T.cexec ()
    | T.Bapply                 -> T.capply ()
    | T.Bcreateticket          -> T.cticket ()
    | T.Bsplitticket           -> T.csplit_ticket ()
    | T.Bsapling_verify_update -> T.csapling_verify_update ()
    | T.Bview (c, t)           -> T.cview (c, t)
    | T.Bsubmutez              -> T.csub_mutez ()
  in

  let ter_op_to_code = function
    | T.Tcheck_signature   -> T.ccheck_signature ()
    | T.Tslice             -> T.cslice ()
    | T.Tupdate            -> T.cupdate ()
    | T.Ttransfer_tokens   -> T.ctransfer_tokens ()
    | T.Topen_chest        -> T.copen_chest ()
    | T.Tcreate_contract c -> T.ccreate_contract c
  in

  match i.node with
  | Iseq l               -> seq env l

  | IletIn (id, v, b, _u)    -> begin
      let v, env = f v in
      let env = add_var_env (dec_env env) id in
      let debug = process_debug ?loc:i.loc env in
      let v = {v with debug = Some debug} in
      (* print_env ~str:("IletIn " ^ id ^ " before") env; *)
      let b, env = fe env b in
      (* print_env ~str:("IletIn " ^ id ^ " after") env; *)
      let idx, si = get_pos_stack_item env id in
      (* Format.eprintf "IletIn: id:%s idx:%d si:%a " id idx pp_stack_item si; *)
      let nenv = rm_var_env env id in
      let c =
        match idx with
        | -1 -> T.cseq [v; b]
        | 0  -> T.cseq ([v; b] @ (if si.populated then [T.cdrop 1] else []))
        | 1  -> T.cseq ([v; b] @ (if si.populated then [T.cswap (); T.cdrop 1 ] else []))
        | _  -> T.cseq ([v; b] @ (if si.populated then [T.cdip (idx, [T.cdrop 1])] else []))
      in
      (* print_env ~str:("IletIn " ^ id ^ " final") nenv; *)
      c, nenv
    end

  | Ivar_access av -> begin
      let n = get_sp_for_id env av.av_ident in
      let compute_path_n (ai : T.access_item) =
        if ai.ai_index == ai.ai_length - 1
        then ai.ai_index * 2
        else (1 + ai.ai_index * 2)
      in
      if av.av_source_no_dup
      then begin
        if av.av_value_no_dup
        then begin
          let p = List.map (fun ai -> T.cget_n (compute_path_n ai)) av.av_path in
          let nenv = dig_env env av.av_ident |> (if List.is_empty p then (fun x -> x) else (fun x -> x |> dec_env |> inc_env)) in
          T.cseq ((if n == 0 then [] else [T.cdig n]) @ p), nenv
        end
        else begin
          let c =
            if n = 0
            then []
            else [T.cdig n] in
          let d =
            if n = 0
            then []
            else [T.cdug n] in
          let p = List.map (fun (ai : T.access_item) ->
              ((T.cunpair_n ai.ai_length)::[T.cdig (ai.ai_index)])) av.av_path |> List.flatten in
          let r = List.map (fun (ai : T.access_item) ->
              ([T.cdug (ai.ai_index)] @ [T.cpair_n ai.ai_length])) (List.rev av.av_path) |> List.flatten in
          let nenv = inc_env env in
          (* print_env ~str:"Ivar_access" nenv; *)
          (T.cseq (c @ p @ [T.cdup ()] @ [T.cdip (1, r @ d)])), nenv
        end
      end
      else begin
        let c =
          if n = 0
          then T.cdup ()
          else T.cdup_n (n + 1)
        in
        let p = List.map (fun ai -> T.cget_n (compute_path_n ai)) av.av_path in
        (T.cseq (c::p)), inc_env env
      end
    end

  | Icall (id, args, inline)   -> begin
      let get_args env =
        match args with
        | [] -> T.cunit (), inc_env env
        | _ -> fold env args
      in
      match inline, List.assoc_opt id map_implem with
      | true, Some body_fun ->
        let cargs, env = get_args env in
        T.cseq (cargs::body_fun), env
      | _ -> begin
          let fid, env   = fe env (T.ivar id) in
          let cargs, env = get_args env in
          T.cseq [fid; cargs; T.cexec ()], dec_env env
        end
    end

  | Iassign (id, v)  -> begin
      (* print_env ~str:("Iassign:before " ^ id) env; *)
      let v, env = f v in
      (* print_env ~str:("Iassign:after " ^ id) env; *)
      assign ?loc:i.loc env id v
    end

  | Iassigntuple (id, i, l, v) -> begin
      let fid, env = f (T.ivar id) in
      let v, env = fe env v in
      let n = if i = l - 1 then i * 2 else i * 2 + 1 in
      assign (dec_env env) id (T.cseq [fid; v; T.cupdate_n n])
    end

  | Iif (c, t, e, _ty) -> begin
      let c, env0 = fe env c in
      let t, envt = fe (dec_env env0) t in
      let e, enve = fe (dec_env env0) e in

      let env =
        match envt.fail, enve.fail with
        | true, true  -> {envt with fail = true}
        | true, _     -> enve
        | _, true     -> envt
        | _           -> enve
      in
      T.cseq [ c; T.cif ([t], [e]) ], env
    end

  | Iifnone (v, t, id, s, _ty) -> begin
      let v, env0 = fe env v in
      let t, env_none = fe (dec_env env0) t in
      let e, env_some = fe (add_var_env (dec_env env0) id) s in

      let rm = get_remove_code env_some id in
      let nenv =
        match env_none.fail, env_some.fail with
        | true, true  -> {env_none with fail = true}
        | true, _     -> rm_var_env env_some id
        | _, true     -> env_none
        | _           -> rm_var_env env_some id
      in
      T.cseq [ v; T.cifnone ([t], [e] @ rm) ], nenv
    end

  | Iifleft (v, lid, le, rid, re, _ty) -> begin
      let v, env0 = fe env v in
      let l, env_left = fe (add_var_env (dec_env env0) lid) le in
      let r, env_right = fe (add_var_env (dec_env env0) rid) re in

      let rm_left = get_remove_code env_left lid in
      let rm_right = get_remove_code env_right rid in

      let nenv =
        match env_left.fail, env_right.fail with
        | true, true  -> {env_left with fail = true}
        | true, _     -> rm_var_env env_right rid
        | _, true     -> rm_var_env env_left lid
        | _           -> rm_var_env env_right rid
      in

      T.cseq [ v; T.cifleft ([l] @ rm_left, [r] @ rm_right) ], nenv
    end

  | Iifcons (x, hd, tl, hte, ne, _ty) -> begin
      let x, env0 = fe env x in
      let t, env_cons = fe (add_var_env (add_var_env (dec_env env0) tl) hd) hte in
      let n, env_empty = fe (dec_env env0) ne in

      let rm_hd = get_remove_code env_cons hd in
      let rm_tl = get_remove_code (rm_var_env env_cons hd) tl in

      let nenv =
        match env_cons.fail, env_empty.fail with
        | true, true  -> {env_empty with fail = true}
        | true, _     -> env_empty
        | _, true     -> rm_var_env (rm_var_env env_cons hd) tl
        | _           -> rm_var_env (rm_var_env env_cons hd) tl
      in

      T.cseq T.[ x; cifcons ([t] @ rm_hd @ rm_tl, [n]) ], nenv
    end

  | Iloop (c, b) -> begin
      let c, env0 = fe env c in
      let b, _ = fe (dec_env env0) b in
      T.cseq T.[c; cloop [b; c]], (dec_env env0)
    end

  | Iiter (ids, c, b) -> begin
      let c, env = f c in
      match ids with
      | [id] -> begin
          let nenv = dec_env env in
          let env_body = add_var_env nenv id in
          let b, env_body2 = fe env_body b in
          let _, si = get_pos_stack_item env_body2 id in
          T.cseq T.[c; citer ([b] @ (if si.populated then [cdrop 1] else []))], nenv
        end
      | [k; v] -> begin
          let nenv = dec_env env in
          let env_body = add_var_env (add_var_env nenv v) k in
          let b, env_body2 = fe env_body b in
          let _, si_k = get_pos_stack_item env_body2 k in
          let _, si_v = get_pos_stack_item env_body2 v in
          T.cseq T.[c; citer ([cunpair (); b] @ (if si_k.populated then [cdrop 1] else []) @ (if si_v.populated then [cdrop 1] else []))], nenv
        end
      | _ -> assert false
    end

  | Iloopleft (l, i, b) -> begin
      let l, env0 = f l in
      let b, _ = fe (add_var_env (dec_env env0) i) b in

      T.cseq T.[l; cloop_left [b; cswap (); cdrop 1]], inc_env (dec_env env0)
    end

  | Ilambda (rt, id, at, e) -> begin
      let e, env = fe (add_var_env env id) e in
      let rm = get_remove_code env id in
      let nenv = rm_var_env env id in

      T.clambda (rt, at, ([e] @ rm)), nenv
    end

  | Ilambda_michelson (it, rt, body) -> begin
      let body = T.remove_seq_obj_micheline body in
      T.clambda (it, rt, (List.map T.ccustom body)), inc_env env
    end

  | Izop op -> begin
      let c = z_op_to_code op in
      c, inc_env env
    end

  | Iunop (op, e) -> begin
      let op = un_op_to_code op in
      let e, env = fe env e in
      let env = match op.node with T.FAILWITH -> fail_env env | _ -> env in
      T.cseq [e; op], env
    end

  | Ibinop (op, lhs, rhs) -> begin
      let op = bin_op_to_code op in
      let rhs, env = fe env rhs in
      let lhs, env = fe env lhs in
      T.cseq [rhs; lhs; op], (dec_env env)
    end

  | Iterop (op, a1, a2, a3) -> begin
      let op = ter_op_to_code op in
      let a3, env = fe env a3 in
      let a2, env = fe env a2 in
      let a1, env = fe env a1 in
      T.cseq [a3; a2; a1; op], (dec_env (dec_env env))
    end

  | Iupdate (ku, aop) -> begin
      let aop_to_code env = function
        | T.Aunop   op       ->
          let op = un_op_to_code op in
          [op], env
        | T.Abinop (op, a) ->
          let op = bin_op_to_code op in
          let a, env = fe env a in
          [a; op], dec_env env
        | T.Aterop (op, a1, a2) ->
          let op = ter_op_to_code op in
          let a2, env = fe env a2 in
          let a1, env = fe env a1 in
          [a2; a1; op], dec_env (dec_env env)
      in
      match ku with
      | Uvar id -> begin
          let n = get_sp_for_id env id in
          if n <= 0
          then begin
            let a, env = aop_to_code env aop in
            T.cseq a, env
          end
          else begin
            let tenv = dig_env env id in
            let c, ntenv = aop_to_code tenv aop in
            (* print_env ~str:"ntenv" ntenv; *)
            let nn = get_pos_stack_item (dec_env ntenv) id |> fst in
            (* Format.eprintf "id=%s nn=%d\n" id nn; *)
            let nenv = dug_env ntenv id in
            T.cseq ([ T.cdig n ] @ c @ [ T.cdug nn ]), nenv
          end
        end
      | Urec (id, l) -> begin
          let rec g env l x =
            (* Format.eprintf "x: %i@\n" x; *)
            match l with
            | [] -> assert false
            | (k, s)::q -> begin
                (* Format.eprintf "k, s: (%i, %i)@\n" k s; *)
                let unpair x = [T.cunpair ()] @ x @ [T.cpair ()] in
                let swap   x = [T.cswap ()]   @ x @ [T.cswap ()] in
                let h env =
                  match q with
                  | [] -> aop_to_code env aop |> fst
                  | _  -> g env q 0
                in
                if x = k
                then begin
                  if x < s - 1
                  then unpair (h (inc_env env))
                  else h env
                end
                else begin
                  if s = 1
                  then g env l (x + 1)
                  else begin
                    if x = s - 1
                    then  swap            (g env l (x + 1))
                    else (unpair |@ swap) (g (inc_env env) l (x + 1))
                  end
                end
              end
          in

          let n = get_sp_for_id env id in
          if n <= 0
          then begin
            T.cseq (g env l 0), env
          end
          else begin
            let tenv = dig_env env id in
            let c = g tenv l 0 in
            let nn = get_pos_stack_item (dec_env tenv) id |> fst in
            T.cseq ([ T.cdig n ] @ c @ [ T.cdug nn ]), env
          end
        end
    end

  | Iconst (t, e) -> begin
      let nenv = inc_env env in
      let debug = process_debug ?loc:i.loc nenv in
      T.cpush ~debug (rar t, e), nenv
    end

  | Icompare (op, lhs, rhs) -> begin
      let op =
        match op with
        | Ceq -> T.ceq ()
        | Cne -> T.cneq ()
        | Clt -> T.clt ()
        | Cle -> T.cle ()
        | Cgt -> T.cgt ()
        | Cge -> T.cge ()
      in
      let r, env = fe env rhs in
      let l, env = fe env lhs in
      T.cseq [r; l; T.ccompare (); op], dec_env env
    end

  | Iset (t, l) -> begin
      let l, nenv =
        List.fold_right (fun x (l, env) -> let x, env = fe (inc_env env) x in ((T.cseq [ T.ctrue (); x; T.cupdate () ])::l, dec_env (dec_env env))) (List.rev l) ([], inc_env env)
      in
      (T.cseq ((T.cempty_set t)::l), nenv)
    end
  | Ilist (t, l) -> begin
      let l, nenv =
        List.fold_right (fun x (l, env) -> let x, env = fe env x in ((T.cseq [ x; T.ccons () ])::l, dec_env env)) (List.rev l) ([], inc_env env)
      in
      (T.cseq ((T.cnil t)::l), nenv)
    end
  | Imap (b, k, v, l) -> begin
      let a = if b then T.cempty_big_map (k, v) else T.cempty_map (k, v) in
      T.cseq ([a] @
              (l
               |> List.rev
               |> List.map (fun (x, y) ->
                   let y, _ = fe (inc_env env) y in
                   let x, _ = fe (inc_env (inc_env env)) x in
                   T.cseq [y; T.csome (); x; T.cupdate () ] ))), inc_env env
    end
  | Irecord ri -> begin
      let rec aux env = function
        | T.Rtuple l -> fold env l
        | T.Rnodes l -> fold_gen aux env l
      in
      aux env ri
    end
  | Irecupdate (x, ru) -> begin
      let x, env = fe env x in
      let assign env s l h =
        let rec g (l, env) x =
          match l with
          | [] -> []
          | (n, v)::q -> begin
              if x = n
              then h env v s @ g (q, env) x
              else begin
                if s = x + 2
                then [T.cswap () ] @ g (l, env) (x + 1) @ [T.cswap ()]
                else [T.cswap (); T.cunpair () ] @ g (l, inc_env env) (x + 1) @ [T.cpair (); T.cswap ()]
              end
            end
        in
        let a = g (l, env) 0 in
        let b =
          if s = 1
          then a
          else [T.cunpair ()] @ a @ [T.cpair ()]
        in
        T.cseq b, env
      in
      let rec aux env ru =
        match ru with
        | T.RUassign (s, l) -> assign env s l (fun env v s ->
            let env = if s = 1 then dec_env env else env in
            let v, _ = fe env v in
            T.[cdrop 1; v]
          )
        | T.RUnodes  (s, l) -> assign env s l (fun env v _ ->
            let v, _ = aux (inc_env env) v in
            [v]
          )
      in
      let v, _ = aux env ru in
      T.cseq ([x; v]), env
    end

  | Ifold (ix, iy, ia, c, a, b) -> begin
      let a, _env0 = fe env a in
      let c, _env1 = fe (add_var_env env ia) c in
      let env2, pi, n =
        let env_= add_var_env env ia in
        match iy with
        | Some iy -> add_var_env (add_var_env env_ iy) ix, T.cunpair (), 2
        | None -> add_var_env env_ ix, T.cskip (), 1
      in
      let b, _env2 = fe env2 b in
      T.cseq [a; c; T.citer [pi; b; T.cdrop n]], inc_env env
    end

  | Imap_ (x, id, e) -> begin
      let x, _env0 = fe env x in
      let e, env_body = fe (add_var_env env id) e in
      let rm = get_remove_code env_body id in
      T.cseq [x; T.cmap (e::rm)], inc_env env
    end

  | Ireverse (t, x) -> begin
      let x, env = fe (inc_env env) x in
      T.cseq [T.cnil t; x; T.citer [T.ccons ()]], dec_env env
    end

  | Imichelson (a, c, v) -> begin
      let a, _ = seq env a in
      T.cseq [a; c], { env with stack = (List.map (fun id -> {id = id; populated = true}) v) @ env.stack }
    end

  | Iwildcard (ty, id) -> begin
      let id = "const_" ^ id ^ "__" in
      let data : T.data = T.Dvar(id, ty, true) in
      T.cpush (ty, data), inc_env env
    end

  | Ireplace (id, v, k, fa) -> begin
      (* print_env ~str:"Ireplace before" env; *)
      let n = get_sp_for_id env v in
      let a, _ = fe (inc_env env) fa in
      let nenv = add_var_env env id in
      (* print_env ~str:"Ireplace after" nenv; *)
      let b =
        match k with
<<<<<<< HEAD
        | KLVoption ty -> T.[cifnone ([a; cfailwith ()], [cnone ty; cswap ()])]
=======
        | KLVoption (ty) -> [T.cifnone ([a; T.cfailwith], [T.cnone ty; T.cswap])]
>>>>>>> 62ca4a79
        | KLVmap (ty, k) -> begin
            let k, _ = fe (inc_env env) k in
            T.[cnone ty; k; cget_and_update (); T.cifnone ([cpush (T.tstring, (Dstring M.fail_msg_KEY_NOT_FOUND)); cfailwith ()], [])]
          end
      in
      let nenv = populate_env nenv v in
      T.cseq ([T.cdig n] @ b @ [(if n = 0 then T.cseq [] else T.cdip (1, [T.cdug n]))]), nenv
    end

  | Ireadticket x -> begin
      (* print_env ~str:"Ireadticket" env; *)
      match x.node with
      | T.Ivar_access v -> begin
          let n = get_sp_for_id env v.av_ident in
          let ccdig = if n == 0 then [] else [T.cdig n] in
          let ccdug = if n == 0 then [] else [T.cdug n] in
          let p = List.map (fun (ai : T.access_item) ->
              ((T.cunpair_n ai.ai_length)::[T.cdig (ai.ai_index)])) v.av_path |> List.flatten in
          let r = List.map (fun (ai : T.access_item) ->
              ([T.cdug (ai.ai_index)] @ [T.cpair_n ai.ai_length])) (List.rev v.av_path) |> List.flatten in

          T.cseq (ccdig @ p @ T.[cread_ticket ()] @ [T.cdip(1, r @ ccdug)]), inc_env env
        end
      | _ -> begin
          let v, env = f x in
          T.cseq T.[v; cread_ticket (); cswap (); cdrop 1], inc_env env
        end
    end

  | Imicheline (micheline, ts, args) -> begin
      let env, l = List.fold_left (fun (env, accu) x -> begin
            let x, env = fe env x in
            (env, accu @ [x])
          end) (env, []) args in
      let env = List.fold_left (fun env _x -> dec_env env) env args in
      let env = List.fold_left (fun env _x -> inc_env env) env ts in
      T.cseq (l @ (List.map T.ccustom (T.remove_seq_obj_micheline micheline))), env
    end

  | Irep (id, klv) -> begin
      let n = get_sp_for_id env id in

      let seq =
        match klv with
        | KLVoption ty -> [T.cdig n; T.cnone ty; T.cdug (n + 1)]
        | KLVmap (ty, k) ->
          let k, _ = fe (inc_env env) k in
          [T.cdig n; T.cnone ty; k; T.cget_and_update; T.cswap; T.cdug (n + 1)]
      in
      T.cseq seq, inc_env env
    end

and process_data (d : T.data) : T.data =
  let rec aux (d : T.data) : T.data =
    match d with
    | DIrCode (id, ir) -> begin
        let env = mk_env () in
        let env = add_var_env env id in
        let code, _env = instruction_to_code env ir in
        let code = T.cseq T.[code; cdip (1, [cdrop 1])]
                   |> T.Utils.flat
                   |> T.Utils.optim
        in
        Dcode code
      end
    | _ -> T.map_data aux d
  in
  aux d

and build_view storage_list (v : T.func) : T.view_struct =
  let id    = v.name in
  let param : T.type_ = v.targ in
  let ret   : T.type_ = v.tret in

  let unfold_all = function
    | []     -> []
    | [_]    -> []
    | [_; _] -> [T.cunpair ()]
    | l      -> [T.cunpair_n (List.length l)]
  in

  let extract_storage_vars stovars =

    (* Format.eprintf "extract_storage_vars: storage_list: [%a]@\n" (pp_list "; " (fun fmt (x, _, _) -> Format.fprintf fmt "%s" x) ) storage_list; *)
    (* Format.eprintf "extract_storage_vars: stovars: [%a]@\n" (pp_list "; " (fun fmt x -> Format.fprintf fmt "%s" x) ) stovars; *)

    let stos : (int * ident) list =
      storage_list
      |> List.mapi (fun i (x, _, _) -> (i, x))
      |> List.filter (fun (_, x) -> List.mem x stovars)
    in

    (* Format.eprintf "extract_storage_vars: stos: [%a]@\n" (pp_list "; " (fun fmt (x, y) -> Format.fprintf fmt "(%i, %s)" x y) ) stos; *)

    let rec doit (n : int) (s : int) (code, ids) stos : T.code list * ident list =
      match stos with
      | (k, id)::q -> begin
          (* Format.eprintf "extract_storage_vars: k: %i@\n" k; *)
          let found = k = n in
          (* Format.eprintf "extract_storage_vars: found: %b@\n" found; *)
          let last = n = s - 1 in
          (* Format.eprintf "extract_storage_vars: last: %b@\n" last; *)
          match found, last with
          | false, false -> doit (n + 1) s (code @ [T.ccdr ()], ids) stos
          | false, true  -> code @ [T.cdrop 1], ids
          | true, false  -> doit (n + 1) s (code @ [T.cunpair (); T.cswap ()], id::ids) q
          | true, true   -> code, id::ids
        end
      | [] -> code @ [T.cdrop 1], ids
    in

    let n = List.length storage_list in
    (* Format.eprintf "extract_storage_vars: n: %i@\n" n; *)
    let code, ids = doit 0 n ([], []) stos in
    code, ids
  in

  let env = mk_env () in

  let fold_vars, env, nb_args =
    match v.ctx.args, v.ctx.stovars with
    | [], [] -> [T.cdrop 1], env, 0

    | args, [] ->
      let code = [T.ccar ()] @ unfold_all args in
      let env = { env with stack = (List.map (fun x -> {id = fst x; populated = true}) args) @ env.stack } in
      code, env, List.length args

    | [], stovars ->
      let scode, svs = extract_storage_vars stovars in
      (* Format.eprintf "RES: scode: @[%a@], sys: [%a]@\n" (pp_list "; " Printer_michelson.pp_code) scode (pp_list "; " pp_ident) svs; *)
      let code = [T.ccdr ()] @ scode in
      let env = { env with stack = (List.map (fun x -> {id = x; populated = true}) svs) @ env.stack } in
      code, env, List.length svs

    | args, stovars ->
      let scode, svs = extract_storage_vars stovars in
      let acode = unfold_all args in
      let scode = match scode with | [] -> [] | _ -> [T.cdip (1, scode)] in
      let code = [T.cunpair ()] @ scode @ acode in
      let avs = List.map fst args in
      let env = { env with stack = (List.map (fun x -> {id = x; populated = true}) (avs @ svs)) @ env.stack } in
      code, env, List.length (svs @ avs)

  in

  let fold_vars = fold_vars @ [T.cunit ()] in

  let env = add_var_env env fun_result in
  (* print_env env; *)

  let code, _env =
    match v.body with
    | Concrete (_args, instr) -> instruction_to_code env instr
    | Abstract _ -> assert false
  in

  let post =
    match nb_args with
    | 0 -> []
    | _ -> [T.cdip (1, [T.cdrop nb_args])]
  in

  let code = T.cseq (code::post) in

  let body  : T.code  =
    T.cseq (fold_vars @ [code])
    |> T.Utils.flat
    |> T.Utils.optim
  in
  T.mk_view_struct id param ret body

and to_michelson (ir : T.ir) : T.michelson =
  let storage = ir.storage_type in
  (* let default = T.cseq [T.CDR; T.NIL (T.mk_type Toperation); T.PAIR ] in *)

  let build_code _ =

    let unfold = foldi (fun x -> T.cunpair ()::T.cswap ()::x ) [] in

    let unfold_n x =
      match x with
      | 0 | 1 -> []
      | _ -> [T.cunpair_n x]
    in

    let fold_n x =
      match x with
      | 0 | 1 -> []
      | _ -> [T.cpair_n x]
    in

    let get_funs _ : T.code list * ident list =
      let funs = List.map (
          fun (x : T.func) ->
            let code =
              match x.body with
              | Concrete (args, body) ->
                let env = mk_env ~stack:(args |> List.map (fun x -> {id = fst x; populated = true})) () in
                let nb_args = List.length args in
                (* let nb_as = nb_args - 1 in *)
                let unfold_args = unfold_n nb_args in
                let res = T.cpush (T.tunit, T.Dunit) in
                let env = add_var_env env fun_result in
                let es = if nb_args = 0 then T.[cswap (); cdrop 1] else T.[cdug nb_args; T.cdrop nb_args] in
                let code, _ = instruction_to_code env body in unfold_args @ [res] @ code::es
              | Abstract b    -> [concrete_michelson b]
            in
            T.clambda (x.targ, x.tret, code), x.name
        ) ir.funs
      in
      List.split funs
    in

    let funs, funids = get_funs () in
    let cfuns, df =
      let n = (List.length funs) in
      if n = 0 then [], 0
      else funs, List.length funs
    in

    let ops, ops_var, eops, opsf = if ir.with_operations then [T.cnil T.toperation], [operations], [T.cdig 1], 1 else [], [], [T.cnil T.toperation], 0 in

    let fff, eee = let n = df + opsf in (if n > 0 then [T.cdig n] else []), (if df > 0 then [T.cdip (1, [T.cdrop df]) ] else []) in

    let stack            = (let l = ir.storage_list in if List.is_empty l then [{id = "_"; populated = true}] else List.map (fun (x, _, _) -> {id = x; populated = true}) l) @ (List.map (fun x -> {id = x; populated = true}) ops_var) @ (List.rev (List.map (fun x -> {id = x; populated = true}) funids)) in
    let env             = mk_env () ~stack in
    let nb_storage_item = List.length ir.storage_list in
    let unfold_storage  = unfold_n nb_storage_item  in
    let fold_storage    = fold_n nb_storage_item in


    let for_entry (e : T.entry) =
      (* stack state : functions, (operations list)?, unfolded storage, extra_argument? , argument *)
      match e.args, e.eargs with
      | [], [] -> begin
          let debug_begin = process_debug ~decl_bound:{db_kind = "entry"; db_name= e.name; db_bound = "begin"} env in
          let code, env = instruction_to_code env e.body in
          let debug_end = process_debug ~decl_bound:{db_kind = "entry"; db_name= e.name; db_bound = "end"} env in
          let seq_code = [code] in
          let seq_code = assign_last_seq debug_end seq_code in
          T.cseq ([T.cdrop ~debug:debug_begin 1] @ seq_code @ fold_storage @ eops @ [T.cpair ()])
        end
      | l, m -> begin
          let nb_eargs = List.length m in
          let eargs = List.map fst m |> List.rev in
          let unfold_eargs =
            if List.length m > 0
            then if List.length l = 0
              then [T.cunpair (); T.cdrop 1]
              else [T.cunpair ()]
            else []
          in

          let nb_args = List.length l in
          let nb_as = nb_args - 1 in
          let unfold_args = unfold nb_as in
          let args = List.map fst l |> List.rev in
          let env = { env with stack = (List.map (fun x -> {id = x; populated = true}) (args @ eargs)) @ env.stack } in
          let code, nenv = instruction_to_code env e.body in
          let diff = List.count (fun x -> not x.populated) nenv.stack in
          (* Format.eprintf "diff: %n\n" diff; *)
          T.cseq (unfold_eargs @ unfold_args @ [code] @ [T.cdrop (nb_args + nb_eargs - diff)] @ fold_storage @ eops @ [T.cpair ()])
        end
    in

    let code =
      match ir.entries with
      | [] -> T.[ccdr (); cnil (T.toperation); cpair ()]
      | entries ->
        let us = if nb_storage_item > 1 then [T.cdip (1, unfold_storage)] else [] in
        let e =
          entries
          |> List.map for_entry
          |> shape_entrypoints (fun x y -> T.cifleft ([x], [y])) (T.cseq [])
        in
        [T.cunpair ()] @ us @ [e]
    in
    T.cseq (cfuns @ ops @ fff @ code @ eee)
    |> T.Utils.flat
    |> T.Utils.optim
  in

  let code = build_code () in
  let parameters = ir.parameters in
  let views = List.map (build_view ir.storage_list) ir.views in
  T.mk_michelson ~parameters ~views storage ir.parameter code

and generate_offchain_view (ir : T.ir) : T.offchain_view list =
  let mk (view_struct : T.view_struct) : T.offchain_view_implem_kind =
    let res : T.michelson_storage_view_struct = {
      code = T.Utils.code_to_micheline view_struct.body;
      parameter = Some (T.Utils.type_to_micheline view_struct.param);
      returnType = Some (T.Utils.type_to_micheline view_struct.ret);
      annotations = [];
      version = None;
    }
    in T.OVIKMichelsonStorageView res
  in
  let mk_offchain_view (vs : T.view_struct) : T.offchain_view = T.{ name = vs.id; implementations = [mk vs] } in
  let l = List.map (build_view ir.storage_list) ir.offchain_views in
  List.map mk_offchain_view l<|MERGE_RESOLUTION|>--- conflicted
+++ resolved
@@ -719,25 +719,18 @@
     | Mif (c, t, Some e)         -> T.iif ~loc:mtt.loc (f c) (f t) (f e) T.tunit
     | Mif (c, t, None)           -> T.iif ~loc:mtt.loc (f c) (f t) (T.iskip ()) T.tunit
     | Mmatchwith (_e, _l)        -> emit_error (UnsupportedTerm ("Mmatchwith"))
-<<<<<<< HEAD
     | Minstrmatchoption (x, i, ve, ne)       -> T.iifnone ~loc:mtt.loc (f x) (f ne) (M.unloc_mident i) (f ve) T.tunit
     | Minstrmatchor (x, lid, le, rid, re)    -> T.iifleft ~loc:mtt.loc (f x) (M.unloc_mident lid) (f le) (M.unloc_mident rid) (f re) T.tunit
     | Minstrmatchlist (x, hid, tid, hte, ee) -> T.iifcons ~loc:mtt.loc (f x) (M.unloc_mident hid) (M.unloc_mident tid) (f hte) (f ee) T.tunit
-    | Mfor (id, c, b) -> begin
-=======
-    | Minstrmatchoption (x, i, ve, ne)       -> T.Iifnone (f x, f ne, M.unloc_mident i, f ve, T.tunit)
-    | Minstrmatchor (x, lid, le, rid, re)    -> T.Iifleft (f x, M.unloc_mident lid, f le, M.unloc_mident rid, f re, T.tunit)
-    | Minstrmatchlist (x, hid, tid, hte, ee) -> T.Iifcons (f x, M.unloc_mident hid, M.unloc_mident tid, f hte, f ee, T.tunit)
     | Minstrmatchdetach (dk, i, ve, ne) -> begin
         let id, klv =
           match dk with
           | DK_option (ty, id) -> id, (T.KLVoption (ft ty))
           | DK_map (ty, id, k) -> id, (T.KLVmap (ft ty, f k))
         in
-        T.Iifnone (T.Irep (id, klv), f ne, M.unloc_mident i, f ve, T.tunit)
-      end
-    | Mfor (id, c, b)         -> begin
->>>>>>> 62ca4a79
+        T.iifnone ~loc:mtt.loc (T.irep id klv) (f ne) (M.unloc_mident i) (f ve) T.tunit
+      end
+    | Mfor (id, c, b) -> begin
         let ids =
           match id with
           | M.FIsimple x      -> [x]
@@ -2428,11 +2421,7 @@
       (* print_env ~str:"Ireplace after" nenv; *)
       let b =
         match k with
-<<<<<<< HEAD
         | KLVoption ty -> T.[cifnone ([a; cfailwith ()], [cnone ty; cswap ()])]
-=======
-        | KLVoption (ty) -> [T.cifnone ([a; T.cfailwith], [T.cnone ty; T.cswap])]
->>>>>>> 62ca4a79
         | KLVmap (ty, k) -> begin
             let k, _ = fe (inc_env env) k in
             T.[cnone ty; k; cget_and_update (); T.cifnone ([cpush (T.tstring, (Dstring M.fail_msg_KEY_NOT_FOUND)); cfailwith ()], [])]
@@ -2480,7 +2469,7 @@
         | KLVoption ty -> [T.cdig n; T.cnone ty; T.cdug (n + 1)]
         | KLVmap (ty, k) ->
           let k, _ = fe (inc_env env) k in
-          [T.cdig n; T.cnone ty; k; T.cget_and_update; T.cswap; T.cdug (n + 1)]
+          [T.cdig n; T.cnone ty; k; T.cget_and_update (); T.cswap (); T.cdug (n + 1)]
       in
       T.cseq seq, inc_env env
     end
