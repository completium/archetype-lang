--- conflicted
+++ resolved
@@ -10,12 +10,9 @@
 
 exception Anomaly of string
 
-<<<<<<< HEAD
 let complete_tree_entrypoints = true
 let with_macro = false
-=======
 let divbyzero = "DivByZero"
->>>>>>> 70992c5d
 type error_desc =
   | FieldNotFoundFor of string * string
   | UnsupportedTerm of string
@@ -1170,31 +1167,6 @@
 
 (* -------------------------------------------------------------------- *)
 
-<<<<<<< HEAD
-let map_implem = [
-  get_fun_name (T.Bmin T.tunit)  , T.[DUP; UNPAIR; COMPARE; LT; IF ([CAR_N 0], [CDR_N 1])];
-  get_fun_name (T.Bmax T.tunit)  , T.[DUP; UNPAIR; COMPARE; LT; IF ([CDR_N 1], [CAR_N 0])];
-  get_fun_name T.Bratcmp         , T.[UNPAIR; UNPAIR; DIP (1, [UNPAIR]); UNPAIR; DUG 3; MUL; DIP (1, [MUL]); SWAP; COMPARE; SWAP;
-                                      IF_LEFT ([DROP 1; EQ], [IF_LEFT ([IF_LEFT ([DROP 1; LT], [DROP 1; LE])],
-                                                                       [IF_LEFT ([DROP 1; GT], [DROP 1; GE])])])];
-  get_fun_name T.Bfloor          , T.[UNPAIR; EDIV; IF_NONE ([T.cfail "DivByZero"], [CAR_N 0])];
-  get_fun_name T.Bceil           , T.[UNPAIR; EDIV; IF_NONE ([T.cfail "DivByZero"], [UNPAIR; SWAP; INT; EQ; IF ([], [PUSH (T.tint, T.Dint Big_int.unit_big_int); ADD])])];
-  get_fun_name T.Bratnorm        ,   [];
-  get_fun_name T.Brataddsub      , T.[UNPAIR; UNPAIR; DIP (1, [UNPAIR; SWAP; DUP]); UNPAIR; SWAP; DUP; DIG 3; MUL; DUP; PUSH (T.tnat, T.Dint Big_int.zero_big_int);
-                                      COMPARE; EQ; IF ([T.cfail "DivByZero"], []); DUG 4; DIG 3; MUL; DIP (1, [MUL]); DIG 3; IF_LEFT ([DROP 1; ADD], [DROP 1; SWAP; SUB]); PAIR;];
-  get_fun_name T.Bratmul         , T.[UNPAIR; DIP (1, [UNPAIR]); UNPAIR; DIP (1, [SWAP]); MUL;
-                                      DIP (1, [MUL; DUP; PUSH (T.tnat, T.Dint Big_int.zero_big_int); COMPARE; EQ; IF ([T.cfail "DivByZero"], [])]); PAIR ];
-  get_fun_name T.Bratdiv         , T.[UNPAIR; DIP (1, [UNPAIR]); UNPAIR; DIG 3;
-                                      DUP; DIG 3; DUP; DUG 4; MUL;
-                                      PUSH (T.tnat, T.Dint Big_int.zero_big_int); COMPARE; EQ; IF ([T.cfail "DivByZero"], []);
-                                      PUSH (T.tint, T.Dint Big_int.zero_big_int); DIG 4; DUP; DUG 5; COMPARE; GE; IF ([INT], [NEG]); MUL; DIP (1, [MUL; ABS]); PAIR ];
-  get_fun_name T.Bratuminus      , T.[UNPAIR; NEG; PAIR];
-  get_fun_name T.Bratabs         , T.[UNPAIR; ABS; INT; PAIR];
-  get_fun_name T.Brattez         , T.[UNPAIR; UNPAIR; ABS; DIG 2; MUL; EDIV; IF_NONE ([T.cfail "DivByZero"], []); CAR_N 0;];
-  get_fun_name T.Bratdur         , T.[UNPAIR; UNPAIR; DIG 2; MUL; EDIV; IF_NONE ([T.cfail "DivByZero"], []); CAR_N 0;];
-  get_fun_name T.Bsubnat         , T.[UNPAIR; SUB; DUP; PUSH (T.tint, T.Dint Big_int.zero_big_int); COMPARE; GT; IF ([T.cfail "NegResult"], []); ABS ];
-  get_fun_name T.Bmuteztonat     , T.[PUSH (T.tmutez, T.Dint Big_int.unit_big_int); SWAP; EDIV; IF_NONE ([T.cfail "DivByZero"], []); CAR_N 0;];
-=======
 let map_implem : (string * T.code list) list = [
   get_fun_name (T.Bmin T.tunit)  , T.[cdup; cunpair; ccompare; clt; cif ([ccar], [ccdr])];
   get_fun_name (T.Bmax T.tunit)  , T.[cdup; cunpair; ccompare; clt; cif ([ccdr], [ccar])];
@@ -1216,7 +1188,8 @@
   get_fun_name T.Bratabs         , T.[cunpair; cabs; cint; cpair];
   get_fun_name T.Brattez         , T.[cunpair; cunpair; cabs; cdig 2; cmul; cediv; cifnone ([cfail divbyzero], []); ccar;];
   get_fun_name T.Bratdur         , T.[cunpair; cunpair; cdig 2; cmul; cediv; cifnone ([cfail divbyzero], []); ccar;];
->>>>>>> 70992c5d
+  get_fun_name T.Bsubnat         , T.[cunpair; csub; cdup; cpush (T.tint, T.Dint Big_int.zero_big_int); ccompare; cgt; cif ([cfail "NegResult"], []); cabs ];
+  get_fun_name T.Bmuteztonat     , T.[cpush (tmutez, T.Dint Big_int.unit_big_int); cswap; cediv; cifnone ([T.cfail "DivByZero"], []); ccar;];
 ]
 
 let concrete_michelson b : T.code =
@@ -1230,21 +1203,6 @@
   | T.BlistContains _ -> T.cseq T.[cunpair; cfalse; cswap; citer [cdig 2; cdup; cdug 3; ccompare; ceq; cor; ]; cdip (1, [cdrop 1])]
   | T.BlistNth _      -> error ()
   | T.Btostring _     -> error ()
-<<<<<<< HEAD
-  | T.Bratcmp         -> T.SEQ [UNPAIR; UNPAIR; DIP (1, [UNPAIR]); UNPAIR; DUG 3; MUL; DIP (1, [MUL]); SWAP; COMPARE; SWAP;
-                                IF_LEFT ([DROP 1; EQ], [IF_LEFT ([IF_LEFT ([DROP 1; LT], [DROP 1; LE])],
-                                                                 [IF_LEFT ([DROP 1; GT], [DROP 1; GE])])])]
-  | T.Bratnorm        -> T.SEQ (get_implem b)
-  | T.Brataddsub      -> T.SEQ (get_implem b)
-  | T.Bratmul         -> T.SEQ (get_implem b)
-  | T.Bratdiv         -> T.SEQ (get_implem b)
-  | T.Bratuminus      -> T.SEQ (get_implem b)
-  | T.Bratabs         -> T.SEQ (get_implem b)
-  | T.Brattez         -> T.SEQ (get_implem b)
-  | T.Bratdur         -> T.SEQ (get_implem b)
-  | T.Bsubnat         -> T.SEQ (get_implem b)
-  | T.Bmuteztonat     -> T.SEQ (get_implem b)
-=======
   | T.Bratcmp         -> T.cseq T.[cunpair; cunpair; cdip (1, [cunpair]); cunpair; cdug 3; cmul; cdip (1, [cmul]); cswap; ccompare; cswap;
                                    cifleft ([cdrop 1; ceq], [cifleft ([cifleft ([cdrop 1; clt], [cdrop 1; cle])],
                                                                    [cifleft ([cdrop 1; cgt], [cdrop 1; cge])])])]
@@ -1256,7 +1214,8 @@
   | T.Bratabs         -> T.cseq (get_implem b)
   | T.Brattez         -> T.cseq (get_implem b)
   | T.Bratdur         -> T.cseq (get_implem b)
->>>>>>> 70992c5d
+  | T.Bsubnat         -> T.cseq (get_implem b)
+  | T.Bmuteztonat     -> T.cseq (get_implem b)
 
 type env = {
   vars : ident list;
@@ -1345,69 +1304,6 @@
   in
 
   let un_op_to_code = function
-<<<<<<< HEAD
-    | T.Ucar             -> T.CAR
-    | T.Ucdr             -> T.CDR
-    | T.Uleft t          -> T.LEFT (rar t)
-    | T.Uright t         -> T.RIGHT (rar t)
-    | T.Uneg             -> T.NEG
-    | T.Uint             -> T.INT
-    | T.Unot             -> T.NOT
-    | T.Uabs             -> T.ABS
-    | T.Uisnat           -> T.ISNAT
-    | T.Usome            -> T.SOME
-    | T.Usize            -> T.SIZE
-    | T.Upack            -> T.PACK
-    | T.Uunpack        t -> T.UNPACK (rar t)
-    | T.Ublake2b         -> T.BLAKE2B
-    | T.Usha256          -> T.SHA256
-    | T.Usha512          -> T.SHA512
-    | T.Usha3            -> T.SHA3
-    | T.Ukeccak          -> T.KECCAK
-    | T.Uhash_key        -> T.HASH_KEY
-    | T.Ufail            -> T.FAILWITH
-    | T.Ucontract (t, a) -> T.CONTRACT (rar t, a)
-    | T.Usetdelegate     -> T.SET_DELEGATE
-    | T.Uimplicitaccount -> T.IMPLICIT_ACCOUNT
-    | T.Ueq              -> T.EQ
-    | T.Une              -> T.NEQ
-    | T.Ugt              -> T.GT
-    | T.Uge              -> T.GE
-    | T.Ult              -> T.LT
-    | T.Ule              -> T.LE
-    | T.Uvotingpower     -> T.VOTING_POWER
-    | T.Ureadticket      -> T.READ_TICKET
-    | T.Ujointickets     -> T.JOIN_TICKETS
-    | T.Upairing_check   -> T.PAIRING_CHECK
-    | T.Uconcat          -> T.CONCAT
-    | T.Uaddress         -> T.ADDRESS
-    | T.UcarN n          -> T.CAR_N n
-    | T.UcdrN n          -> T.CDR_N n
-  in
-
-  let bin_op_to_code = function
-    | T.Badd                   -> T.ADD
-    | T.Bsub                   -> T.SUB
-    | T.Bmul                   -> T.MUL
-    | T.Bediv                  -> T.EDIV
-    | T.Blsl                   -> T.LSL
-    | T.Blsr                   -> T.LSR
-    | T.Bor                    -> T.OR
-    | T.Band                   -> T.AND
-    | T.Bxor                   -> T.XOR
-    | T.Bcompare               -> T.COMPARE
-    | T.Bget                   -> T.GET
-    | T.Bmem                   -> T.MEM
-    | T.Bconcat                -> T.CONCAT
-    | T.Bcons                  -> T.CONS
-    | T.Bpair                  -> T.PAIR
-    | T.Bexec                  -> T.EXEC
-    | T.Bapply                 -> T.APPLY
-    | T.Bcreateticket          -> T.TICKET
-    | T.Bsplitticket           -> T.SPLIT_TICKET
-    | T.Bsapling_verify_update -> T.SAPLING_VERIFY_UPDATE
-    | T.Bview (c, t)           -> T.VIEW (c, t)
-=======
     | T.Ucar             -> T.ccar
     | T.Ucdr             -> T.ccdr
     | T.Uleft t          -> T.cleft (rar t)
@@ -1442,7 +1338,9 @@
     | T.Ujointickets     -> T.cjoin_tickets
     | T.Upairing_check   -> T.cpairing_check
     | T.Uconcat          -> T.cconcat
-  in
+    | T.Uaddress         -> T.caddress
+    | T.UcarN n          -> T.carn n
+    | T.UcdrN n          -> T.cdrn n  in
 
   let bin_op_to_code = function
     | T.Badd                   -> T.cadd
@@ -1465,7 +1363,7 @@
     | T.Bcreateticket          -> T.cticket
     | T.Bsplitticket           -> T.csplit_ticket
     | T.Bsapling_verify_update -> T.csapling_verify_update
->>>>>>> 70992c5d
+    | T.Bview (c, t)           -> T.cview (c, t)
   in
 
   let ter_op_to_code = function
@@ -1903,19 +1801,9 @@
     in
 
     let code =
-<<<<<<< HEAD
       ir.entries
       |> List.map for_entry
-      |> shape_entrypoints (fun x y -> T.IF_LEFT ([x], [y])) (T.SEQ [])
-=======
-      match List.rev ir.entries with
-      | []   -> assert false
-      | [e]  -> T.cseq [for_entry e]
-      | e::l -> begin
-          let c : T.code = List.fold_left (fun accu x -> T.cifleft ([for_entry x], [accu])) (for_entry e) l in
-          T.cseq ([c])
-        end
->>>>>>> 70992c5d
+      |> shape_entrypoints (fun x y -> T.cifleft ([x], [y])) (T.cseq [])
     in
     let us = if nb_storage_item > 1 then [T.cdip (1, unfold_storage)] else [] in
     T.cseq (cfuns @ ops @ fff @ [T.cunpair] @ us @ [code] @ eee)
@@ -1931,8 +1819,8 @@
     let unfold_all = function
       | []     -> []
       | [_]    -> []
-      | [_; _] -> [T.UNPAIR]
-      | l      -> [T.UNPAIR_N (List.length l)]
+      | [_; _] -> [T.cunpair]
+      | l      -> [T.cunpairn (List.length l)]
     in
 
     let extract_storage_vars stovars =
@@ -1957,9 +1845,9 @@
             let last = n = s - 1 in
             (* Format.eprintf "extract_storage_vars: last: %b@\n" last; *)
             match found, last with
-            | false, false -> doit (n + 1) s (code @ [T.CDR_N 1], ids) stos
-            | false, true  -> code @ [T.DROP 1], ids
-            | true, false  -> doit (n + 1) s (code @ [T.UNPAIR; T.SWAP], id::ids) q
+            | false, false -> doit (n + 1) s (code @ [T.ccdr], ids) stos
+            | false, true  -> code @ [T.cdrop 1], ids
+            | true, false  -> doit (n + 1) s (code @ [T.cunpair; T.cswap], id::ids) q
             | true, true   -> code, id::ids
           end
         | [] -> code @ [T.DROP 1], ids
@@ -1975,32 +1863,32 @@
 
     let fold_vars, env, nb_args =
       match v.ctx.args, v.ctx.stovars with
-      | [], [] -> [T.DROP 1], env, 0
+      | [], [] -> [T.cdrop 1], env, 0
 
       | args, [] ->
-        let code = [T.CAR_N 0] @ unfold_all args in
+        let code = [T.ccar 0] @ unfold_all args in
         let env = { env with vars = List.map fst args @ env.vars } in
         code, env, List.length args
 
       | [], stovars ->
         let scode, svs = extract_storage_vars stovars in
         (* Format.eprintf "RES: scode: @[%a@], sys: [%a]@\n" (pp_list "; " Printer_michelson.pp_code) scode (pp_list "; " pp_ident) svs; *)
-        let code = [T.CDR_N 1] @ scode in
+        let code = [T.ccdr 1] @ scode in
         let env = { env with vars = svs @ env.vars } in
         code, env, List.length svs
 
       | args, stovars ->
         let scode, svs = extract_storage_vars stovars in
         let acode = unfold_all args in
-        let scode = match scode with | [] -> [] | _ -> [T.DIP (1, scode)] in
-        let code = [T.UNPAIR] @ scode @ acode in
+        let scode = match scode with | [] -> [] | _ -> [T.cdip (1, scode)] in
+        let code = [T.cunpair] @ scode @ acode in
         let avs = List.map fst args in
         let env = { env with vars = avs @ svs @ env.vars } in
         code, env, List.length (svs @ avs)
 
     in
 
-    let fold_vars = fold_vars @ [T.UNIT] in
+    let fold_vars = fold_vars @ [T.cunit] in
 
     let env = add_var_env env fun_result in
     print_env env;
