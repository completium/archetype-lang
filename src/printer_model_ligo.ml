--- conflicted
+++ resolved
@@ -841,11 +841,7 @@
           match c with
           | CKcoll -> pp_str fmt const_storage
           | CKview _ -> assert false
-<<<<<<< HEAD
           | CKfield (_, _, k) -> Format.fprintf fmt "%s, %a" const_storage f k
-=======
-          | CKfield (_, _, x) -> Format.fprintf fmt "%s, %a" const_storage f x
->>>>>>> e621b887
         in
         Format.fprintf fmt "%s := removeif_%a_%i (%a%a)"
           const_storage
