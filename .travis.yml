--- conflicted
+++ resolved
@@ -26,20 +26,11 @@
   - sudo apt-get -y update
   - sudo apt-get -y install opam ocaml-nox
   # Initialize the switch.
-<<<<<<< HEAD
-  - opam init -a --disable-sandboxing --compiler="$OCAML_VERSION"
-  - opam update
-  - opam switch "$OCAML_VERSION"
-  - eval $(opam env)
-  - opam install dune menhir.20190620 digestif.0.7.3 num ppx_deriving ppx_deriving_yojson why3.1.3.0
-  - make all
-=======
   - opam init -a --disable-sandboxing --compiler="${OCAML_VERSION}"
   - opam install depext
   - opam pin add -n archetype .
   - opam depext archetype
   - opam install --deps-only archetype
->>>>>>> 76d27993
 
 script:
   - opam config exec make all
