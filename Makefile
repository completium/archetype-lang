# -*- Makefile -*-

# --------------------------------------------------------------------
.PHONY: all merlin build build-deps run clean

# --------------------------------------------------------------------
all: build compiler merlin # plugin

build:
	@dune build

plugin:
	$(MAKE) -C src plugin
	cp -f _build/default/src/archetype_plugin.cmxs ./why3/

compiler:
	$(MAKE) -C src compiler.exe
	ln -fs _build/default/src/compiler.exe archetype.exe

<<<<<<< HEAD
demich:
	$(MAKE) -C src2 demich.exe
	ln -fs _build/default/src2/demich.exe demich.exe
=======
js:
	$(MAKE) -C src compiler.bc.js
	ln -fs _build/default/src/compiler.bc.js archetype.js
>>>>>>> 0718c4aa

mlw:
	$(MAKE) -C src mlw.exe
	cp -f _build/default/src/mlw.exe .

extract:
	$(MAKE) -C src/liq extract.exe

merlin:
	$(MAKE) -C src merlin

run:
	$(MAKE) -C src run

install:
	@dune install

clean:
	@dune clean
	$(MAKE) -C src clean
	$(MAKE) -C src2 clean

check:
	./extra/script/check_pp.sh && ./extra/script/check_contracts.sh

_opam:
	opam switch create . 4.09.1 --no-install
	eval $$(opam env)

build-deps: _opam
	opam install . --deps-only --working-dir -y

build-deps-dev: build-deps
	opam install merlin ocp-indent why3.1.3.2 -y<|MERGE_RESOLUTION|>--- conflicted
+++ resolved
@@ -17,15 +17,13 @@
 	$(MAKE) -C src compiler.exe
 	ln -fs _build/default/src/compiler.exe archetype.exe
 
-<<<<<<< HEAD
+js:
+	$(MAKE) -C src compiler.bc.js
+	ln -fs _build/default/src/compiler.bc.js archetype.js
+
 demich:
 	$(MAKE) -C src2 demich.exe
 	ln -fs _build/default/src2/demich.exe demich.exe
-=======
-js:
-	$(MAKE) -C src compiler.bc.js
-	ln -fs _build/default/src/compiler.bc.js archetype.js
->>>>>>> 0718c4aa
 
 mlw:
 	$(MAKE) -C src mlw.exe
