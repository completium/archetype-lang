--- conflicted
+++ resolved
@@ -31,11 +31,8 @@
     yojson
     ppx_deriving
     ppx_deriving_yojson
-<<<<<<< HEAD
     uri
-=======
     visitors
->>>>>>> e0904784
   )
   (conflicts
     (digestif (=  0.7.4))
