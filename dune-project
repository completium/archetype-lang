--- conflicted
+++ resolved
@@ -29,12 +29,8 @@
    (yojson (>= 1.6.0))
     ppx_deriving
     ppx_deriving_yojson
-<<<<<<< HEAD
     uri
-    visitors
-=======
    (visitors (>= 20200207))
->>>>>>> 45153bdb
     hex
     xmlm
   )
